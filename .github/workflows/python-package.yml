# -----------------------------------------------------------------------------
# BSD 3-Clause License
#
# Copyright (c) 2020, Science and Technology Facilities Council.
# All rights reserved.
#
# Redistribution and use in source and binary forms, with or without
# modification, are permitted provided that the following conditions are met:
#
# * Redistributions of source code must retain the above copyright notice, this
#   list of conditions and the following disclaimer.
#
# * Redistributions in binary form must reproduce the above copyright notice,
#   this list of conditions and the following disclaimer in the documentation
#   and/or other materials provided with the distribution.
#
# * Neither the name of the copyright holder nor the names of its
#   contributors may be used to endorse or promote products derived from
#   this software without specific prior written permission.
#
# THIS SOFTWARE IS PROVIDED BY THE COPYRIGHT HOLDERS AND CONTRIBUTORS
# "AS IS" AND ANY EXPRESS OR IMPLIED WARRANTIES, INCLUDING, BUT NOT
# LIMITED TO, THE IMPLIED WARRANTIES OF MERCHANTABILITY AND FITNESS
# FOR A PARTICULAR PURPOSE ARE DISCLAIMED. IN NO EVENT SHALL THE
# COPYRIGHT HOLDER OR CONTRIBUTORS BE LIABLE FOR ANY DIRECT, INDIRECT,
# INCIDENTAL, SPECIAL, EXEMPLARY, OR CONSEQUENTIAL DAMAGES (INCLUDING,
# BUT NOT LIMITED TO, PROCUREMENT OF SUBSTITUTE GOODS OR SERVICES;
# LOSS OF USE, DATA, OR PROFITS; OR BUSINESS INTERRUPTION) HOWEVER
# CAUSED AND ON ANY THEORY OF LIABILITY, WHETHER IN CONTRACT, STRICT
# LIABILITY, OR TORT (INCLUDING NEGLIGENCE OR OTHERWISE) ARISING IN
# ANY WAY OUT OF THE USE OF THIS SOFTWARE, EVEN IF ADVISED OF THE
# POSSIBILITY OF SUCH DAMAGE.
# -----------------------------------------------------------------------------
# Author A. R. Porter, STFC Daresbury Lab
# Modified by R. W. Ford, STFC Daresbury Lab
# This workflow will install Python dependencies, run tests and lint with a
# variety of Python versions.
# For more information see: https://help.github.com/actions/language-and-framework-guides/using-python-with-github-actions

name: PSyclone tests and examples

on:
  push:
    branches: [ master ]
  pull_request:
    branches: [ master ]

jobs:
  build:

    runs-on: ubuntu-latest
    strategy:
      matrix:
        python-version: [2.7, 3.5, 3.8]
    steps:
    - uses: actions/checkout@v2
      with:
        submodules: recursive
    - name: Set up Python ${{ matrix.python-version }}
      uses: actions/setup-python@v2
      with:
        python-version: ${{ matrix.python-version }}
    - name: Install dependencies
      run: |
        python -m pip install --upgrade pip
        pip install flake8 pytest pytest-cov pytest-xdist
        # Some of the examples use Jupyter
        pip install jupyter
        # Install the version of fparser pointed to by the submodule
        pip install external/fparser
        pip install .
    - name: Lint with flake8
      run: |
        # stop the build if there are Python syntax errors or undefined names
        # TODO cannot do this while we still support Python 2
        # flake8 src --count --select=E9,F63,F7,F82 --show-source --statistics
        # exit-zero treats all errors as warnings. The GitHub editor is 127 chars wide
        # explicitly name the required directories to avoid the fparser submodule
        flake8 --count --exit-zero --max-complexity=10 --max-line-length=127 --statistics src/psyclone examples tutorial
    - name: Run examples
      run: |
        ( make -C examples transform > /dev/null )
        ( make -C examples notebook )
<<<<<<< HEAD
=======
    - name: Run tutorials
      run: |
        ( make -C tutorial/practicals/nemo test > /dev/null)
>>>>>>> 738f8b99
        ( make -C tutorial/practicals/LFRic test > /dev/null )
    - name: Test with pytest
      run: |
        pytest --cov=psyclone --cov-report=xml src/psyclone/tests
    - name: Upload coverage to Codecov
      uses: codecov/codecov-action@v1
      with:
        verbose: true<|MERGE_RESOLUTION|>--- conflicted
+++ resolved
@@ -81,12 +81,9 @@
       run: |
         ( make -C examples transform > /dev/null )
         ( make -C examples notebook )
-<<<<<<< HEAD
-=======
     - name: Run tutorials
       run: |
         ( make -C tutorial/practicals/nemo test > /dev/null)
->>>>>>> 738f8b99
         ( make -C tutorial/practicals/LFRic test > /dev/null )
     - name: Test with pytest
       run: |
