# pylint: disable=too-many-lines
# -----------------------------------------------------------------------------
# BSD 3-Clause License
#
# Copyright (c) 2017-2021, Science and Technology Facilities Council.
# All rights reserved.
#
# Redistribution and use in source and binary forms, with or without
# modification, are permitted provided that the following conditions are met:
#
# * Redistributions of source code must retain the above copyright notice, this
#   list of conditions and the following disclaimer.
#
# * Redistributions in binary form must reproduce the above copyright notice,
#   this list of conditions and the following disclaimer in the documentation
#   and/or other materials provided with the distribution.
#
# * Neither the name of the copyright holder nor the names of its
#   contributors may be used to endorse or promote products derived from
#   this software without specific prior written permission.
#
# THIS SOFTWARE IS PROVIDED BY THE COPYRIGHT HOLDERS AND CONTRIBUTORS
# "AS IS" AND ANY EXPRESS OR IMPLIED WARRANTIES, INCLUDING, BUT NOT
# LIMITED TO, THE IMPLIED WARRANTIES OF MERCHANTABILITY AND FITNESS
# FOR A PARTICULAR PURPOSE ARE DISCLAIMED. IN NO EVENT SHALL THE
# COPYRIGHT HOLDER OR CONTRIBUTORS BE LIABLE FOR ANY DIRECT, INDIRECT,
# INCIDENTAL, SPECIAL, EXEMPLARY, OR CONSEQUENTIAL DAMAGES (INCLUDING,
# BUT NOT LIMITED TO, PROCUREMENT OF SUBSTITUTE GOODS OR SERVICES;
# LOSS OF USE, DATA, OR PROFITS; OR BUSINESS INTERRUPTION) HOWEVER
# CAUSED AND ON ANY THEORY OF LIABILITY, WHETHER IN CONTRACT, STRICT
# LIABILITY, OR TORT (INCLUDING NEGLIGENCE OR OTHERWISE) ARISING IN
# ANY WAY OUT OF THE USE OF THIS SOFTWARE, EVEN IF ADVISED OF THE
# POSSIBILITY OF SUCH DAMAGE.
# -----------------------------------------------------------------------------
# Authors R. W. Ford, A. R. Porter and S. Siso, STFC Daresbury Lab
# Modified work Copyright (c) 2018 by J. Henrichs, Bureau of Meteorology
# Modified I. Kavcic, Met Office


'''This module implements the PSyclone GOcean 1.0 API by specialising
    the required base classes for both code generation (PSy, Invokes,
    Invoke, InvokeSchedule, Loop, Kern, Arguments and KernelArgument)
    and parsing (Descriptor and KernelType). It adds a
    GOKernelGridArgument class to capture information on kernel arguments
    that supply properties of the grid (and are generated in the PSy
    layer).

'''

from __future__ import print_function
import re
import six
from fparser.two.Fortran2003 import NoMatchError, Nonlabel_Do_Stmt
from fparser.two.parser import ParserFactory
from fparser.common.readfortran import FortranStringReader
from psyclone.configuration import Config, ConfigurationError
from psyclone.parse.kernel import Descriptor, KernelType
from psyclone.parse.utils import ParseError
from psyclone.parse.algorithm import Arg
<<<<<<< HEAD
from psyclone.psyir.nodes import Loop, Literal, Schedule, Node, Call, \
    KernelSchedule, StructureReference, BinaryOperation, Reference, \
    CodeBlock, Assignment
=======
from psyclone.psyir.nodes import Loop, Literal, Schedule, Node, \
    KernelSchedule, StructureReference, BinaryOperation, Reference, \
    Call, Assignment
>>>>>>> 67286308
from psyclone.psyGen import PSy, Invokes, Invoke, InvokeSchedule, \
    CodedKern, Arguments, Argument, KernelArgument, args_filter, \
    AccessType, ACCEnterDataDirective, HaloExchange
from psyclone.errors import GenerationError, InternalError
from psyclone.psyir.symbols import SymbolTable, ScalarType, ArrayType, \
    INTEGER_TYPE, DataSymbol, ArgumentInterface, RoutineSymbol, \
    ContainerSymbol, DeferredType, TypeSymbol, UnresolvedInterface, \
    REAL_TYPE, UnknownFortranType, LocalInterface
from psyclone.psyir.frontend.fparser2 import Fparser2Reader
import psyclone.expression as expr
from psyclone.f2pygen import CallGen, DeclGen, AssignGen, CommentGen, \
    IfThenGen, UseGen, ModuleGen, SubroutineGen, TypeDeclGen, PSyIRGen


# The different grid-point types that a field can live on
VALID_FIELD_GRID_TYPES = ["go_cu", "go_cv", "go_ct", "go_cf", "go_every"]

# The two scalar types we support
VALID_SCALAR_TYPES = ["go_i_scalar", "go_r_scalar"]

# Index-offset schemes (for the Arakawa C-grid)
VALID_OFFSET_NAMES = ["go_offset_se", "go_offset_sw",
                      "go_offset_ne", "go_offset_nw", "go_offset_any"]

# The offset schemes for which we can currently generate constant
# loop bounds in the PSy layer
SUPPORTED_OFFSETS = ["go_offset_ne", "go_offset_sw", "go_offset_any"]

# The sets of grid points that a kernel may operate on
VALID_ITERATES_OVER = ["go_all_pts", "go_internal_pts", "go_external_pts"]

# The list of valid stencil properties. We currently only support
# pointwise. This property could probably be removed from the
# GOcean API altogether.
VALID_STENCIL_NAMES = ["go_pointwise"]

# The valid types of loop. In this API we expect only doubly-nested
# loops.
VALID_LOOP_TYPES = ["inner", "outer"]


class GOPSy(PSy):
    '''
    The GOcean 1.0 specific PSy class. This creates a GOcean specific
    invokes object (which controls all the required invocation calls).
    Also overrides the PSy gen method so that we generate GOcean-
    specific PSy module code.

    :param invoke_info: An object containing the required invocation \
                        information for code optimisation and generation.
    :type invoke_info: :py:class:`psyclone.parse.FileInfo`

    '''
    def __init__(self, invoke_info):
        PSy.__init__(self, invoke_info)

        # Add GOcean infrastructure-specific libraries
        field_sym = ContainerSymbol("field_mod")
        field_sym.wildcard_import = True
        self.container.symbol_table.add(field_sym)
        kind_params_sym = ContainerSymbol("kind_params_mod")
        kind_params_sym.wildcard_import = True
        self.container.symbol_table.add(kind_params_sym)

        # Create invokes
        self._invokes = GOInvokes(invoke_info.calls, self)

    @property
    def gen(self):
        '''
        Generate PSy code for the GOcean api v.1.0.

        :rtype: ast

        '''
        # create an empty PSy layer module
        psy_module = ModuleGen(self.name)
        # include the kind_params module
        psy_module.add(UseGen(psy_module, name="kind_params_mod"))
        # include the field_mod module
        psy_module.add(UseGen(psy_module, name="field_mod"))
        self.invokes.gen_code(psy_module)
        return psy_module.root


class GOInvokes(Invokes):
    '''
    The GOcean specific invokes class. This passes the GOcean specific
    invoke class to the base class so it creates the one we require.

    :param alg_calls: The Invoke calls discovered in the Algorithm layer.
    :type alg_calls: OrderedDict of :py:class:`psyclone.parse.InvokeCall` \
        objects.
    :param psy: the PSy object containing this GOInvokes object.
    :type psy: :py:class:`psyclone.gocean1p0.GOPSy`

    '''
    def __init__(self, alg_calls, psy):
        self._0_to_n = GOInvoke(None, None, None)  # for pyreverse
        Invokes.__init__(self, alg_calls, GOInvoke, psy)

        index_offsets = []
        # Loop over all of the kernels in all of the invoke() calls
        # and check that they work on compatible grid-index offsets.
        # Strictly speaking this check should be done in the parsing
        # code since it is a check on the correctness of the meta-data.
        # However, that would require a fundamental change to the parsing
        # code since it requires information  on all of the invokes and
        # kernels in an application. Therefore it is much simpler to
        # do it here where we have easy access to that information.
        for invoke in self.invoke_list:
            for kern_call in invoke.schedule.coded_kernels():
                # We only care if the index offset is not offset_any (since
                # that is compatible with any other offset)
                if kern_call.index_offset != "go_offset_any":
                    # Loop over the offsets we've seen so far
                    for offset in index_offsets:
                        if offset != kern_call.index_offset:
                            raise GenerationError(
                                "Meta-data error in kernel {0}: "
                                "INDEX_OFFSET of '{1}' does not match that "
                                "({2}) of other kernels. This is not "
                                "supported.".format(kern_call.name,
                                                    kern_call.index_offset,
                                                    offset))
                    # Append the index-offset of this kernel to the list of
                    # those seen so far
                    index_offsets.append(kern_call.index_offset)

    def gen_rank_expression(self, scope):
        ''' Generate the expression to retrieve the process rank.

        :param scope: where the expression is going to be located.
        :type scope: :py:class:`psyclone.f2pygen.BaseGen`
        :return: generate the Fortran expression to retrieve the process rank.
        :rtype: str
        '''
        scope.add(UseGen(scope, name="parallel_mod", only=True,
                         funcnames=["get_rank"]))
        return "get_rank()"

    def gen_code(self, parent):
        '''
        Create the f2pygen AST for each Invoke in the PSy layer.

        :param parent: the parent node in the AST to which to add content.
        :type parent: `psyclone.f2pygen.ModuleGen`
        '''
        from psyclone.f2pygen import PSyIRGen
        from fparser.common.readfortran import FortranStringReader
        from fparser.two.Fortran2003 import Comment
        for invoke in self.invoke_list:

            if invoke.schedule.opencl:
                super(GOInvokes, self).gen_code(parent)
                return

            # TODO #1170: Remove the manual Container-InvokeSchedule connection
            if not invoke.schedule.parent:
                self.psy.container.addchild(invoke.schedule)

            # If the const_loop_bounds flag is True, we need to declare
            # and initialize the loop bounds variables.
            if invoke.schedule.const_loop_bounds:
                i_stop = invoke.schedule.symbol_table.new_symbol(
                    invoke.schedule.iloop_stop, symbol_type=DataSymbol,
                    datatype=INTEGER_TYPE)
                j_stop = invoke.schedule.symbol_table.new_symbol(
                    invoke.schedule.jloop_stop, symbol_type=DataSymbol,
                    datatype=INTEGER_TYPE)

                # Look-up the loop bounds using the first field object in the
                # list
                api_config = Config.get().api_conf("gocean1.0")
                arg = invoke.schedule.symbol_table.argument_list[0].name
                xstop = api_config.grid_properties["go_grid_xstop"].fortran \
                    .format(arg)
                ystop = api_config.grid_properties["go_grid_ystop"].fortran \
                    .format(arg)

                block = Comment(FortranStringReader(
                    "! Look-up loop bounds\n", ignore_comments=False))
                codeblock = CodeBlock([block], CodeBlock.Structure.STATEMENT)
                invoke.schedule.children.insert(0, codeblock)
                # Get a field argument from the argument list
                for arg in invoke.schedule.symbol_table.argument_list:
                    if isinstance(arg.datatype, TypeSymbol):
                        if arg.datatype.name == "r2d_field":
                            field = arg
                            break
                assign1 = Assignment.create(
                            Reference(i_stop),
                            StructureReference.create(
                                field, xstop.split('%')[1:]))
                assign2 = Assignment.create(
                            Reference(j_stop),
                            StructureReference.create(
                                field, ystop.split('%')[1:]))
                invoke.schedule.children.insert(1, assign1)
                invoke.schedule.children.insert(2, assign2)

            invoke.schedule.lower_to_language_level()
            for child in invoke.schedule.root.children:
                parent.add(PSyIRGen(parent, child))


class GOInvoke(Invoke):
    '''
    The GOcean specific invoke class. This passes the GOcean specific
    schedule class to the base class so it creates the one we require.
    A set of GOcean infrastructure reserved names are also passed to
    ensure that there are no name clashes. Also overrides the gen_code
    method so that we generate GOcean specific invocation code and
    provides three methods which separate arguments that are arrays from
    arguments that are {integer, real} scalars.

    :param alg_invocation: Node in the AST describing the invoke call.
    :type alg_invocation: :py:class:`psyclone.parse.InvokeCall`
    :param int idx: The position of the invoke in the list of invokes \
        contained in the Algorithm.
    :param invokes: the Invokes object containing this GOInvoke \
        object.
    :type invokes: :py:class:`psyclone.gocean1p0.GOInvokes`

    '''
    def __init__(self, alg_invocation, idx, invokes):
        self._schedule = GOInvokeSchedule('name', None)  # for pyreverse
        Invoke.__init__(self, alg_invocation, idx, GOInvokeSchedule, invokes)

        if Config.get().distributed_memory:
            # Insert halo exchange calls
            for loop in self.schedule.loops():
                loop.create_halo_exchanges()

    @property
    def unique_args_arrays(self):
        ''' find unique arguments that are arrays (defined as those that are
            field objects as opposed to scalars or properties of the grid). '''
        result = []
        for call in self._schedule.kernels():
            for arg in call.arguments.args:
                if arg.argument_type == 'field' and arg.name not in result:
                    result.append(arg.name)
        return result

    @property
    def unique_args_rscalars(self):
        '''
        :returns: the unique arguments that are scalars of type real \
                  (defined as those that are go_r_scalar 'space').
        :rtype: list of str.

        '''
        result = []
        for call in self._schedule.kernels():
            for arg in args_filter(call.arguments.args, arg_types=["scalar"],
                                   is_literal=False):
                if arg.space.lower() == "go_r_scalar" and \
                   arg.name not in result:
                    result.append(arg.name)
        return result

    @property
    def unique_args_iscalars(self):
        '''
        :returns: the unique arguments that are scalars of type integer \
                  (defined as those that are i_scalar 'space').
        :rtype: list of str.

        '''
        result = []
        for call in self._schedule.kernels():
            for arg in args_filter(call.arguments.args, arg_types=["scalar"],
                                   is_literal=False):
                if arg.space.lower() == "go_i_scalar" and \
                   arg.name not in result:
                    result.append(arg.name)
        return result

    def gen_code(self, parent):
        # pylint: disable=too-many-locals
        '''
        Generates GOcean specific invocation code (the subroutine called
        by the associated invoke call in the algorithm layer). This
        consists of the PSy invocation subroutine and the declaration of
        its arguments.

        :param parent: the node in the generated AST to which to add content.
        :type parent: :py:class:`psyclone.f2pygen.ModuleGen`
        '''

        def sort_by_interface(symbol_names):
            ''' Utility to help differentiate between arguments, local symbols
            and other symbols (globals, unresolved, ...).

            :param symbol_names: a list of symbols to categorise.
            :type symbol_names: list of str

            :returns: a tuple of 3 lists with the given symbol_names \
                      categorised as argument symbols, local symbols and \
                      other symbols.
            :rtype: 3-tuple of lists of str
            '''
            arg_symbols = []
            local_symbols = []
            other_symbols = []
            symtab = self.schedule.symbol_table
            for name in symbol_names:
                interface = symtab.lookup(name).interface
                if isinstance(interface, LocalInterface):
                    local_symbols.append(name)
                elif isinstance(interface, ArgumentInterface):
                    arg_symbols.append(name)
                else:
                    other_symbols.append(name)
            return arg_symbols, local_symbols, other_symbols

        # create the subroutine
        invoke_sub = SubroutineGen(parent, name=self.name,
                                   args=self.psy_unique_var_names)
        parent.add(invoke_sub)

        # add declarations for the variables holding the upper bounds
        # of loops in i and j
        if self.schedule.const_loop_bounds:
            invoke_sub.add(DeclGen(invoke_sub, datatype="INTEGER",
                                   entity_decls=[self.schedule.iloop_stop,
                                                 self.schedule.jloop_stop]))

        # Generate the code body of this subroutine
        self.schedule.gen_code(invoke_sub)

        # If we're generating an OpenCL routine then the arguments must
        # have the target attribute as we pass pointers to them in to
        # the OpenCL run-time.
        target = bool(self.schedule.opencl)

        # Add the subroutine argument declarations for fields
        if self.unique_args_arrays:
            my_decl_arrays = TypeDeclGen(invoke_sub, datatype="r2d_field",
                                         intent="inout", target=target,
                                         entity_decls=self.unique_args_arrays)
            invoke_sub.add(my_decl_arrays)

        # Add the subroutine argument declarations for real scalars
        r_args, _, _ = sort_by_interface(self.unique_args_rscalars)
        if r_args:
            my_decl_rscalars = DeclGen(invoke_sub, datatype="REAL",
                                       intent="inout", kind="go_wp",
                                       entity_decls=r_args)
            invoke_sub.add(my_decl_rscalars)

        # Add the subroutine declarations for integer scalars
        int_args, int_locals, _ = sort_by_interface(self.unique_args_iscalars)
        if int_args:
            my_decl_iscalars = DeclGen(invoke_sub, datatype="INTEGER",
                                       intent="inout",
                                       entity_decls=int_args)
            invoke_sub.add(my_decl_iscalars)
        if int_locals:
            my_decl_iscalars = DeclGen(invoke_sub, datatype="INTEGER",
                                       entity_decls=int_locals)
            invoke_sub.add(my_decl_iscalars)

        if self._schedule.const_loop_bounds and self.unique_args_arrays:

            # Look-up the loop bounds using the first field object in the
            # list
            api_config = Config.get().api_conf("gocean1.0")
            xstop = api_config.grid_properties["go_grid_xstop"].fortran \
                .format(self.unique_args_arrays[0])
            ystop = api_config.grid_properties["go_grid_ystop"].fortran \
                .format(self.unique_args_arrays[0])
            position = invoke_sub.last_declaration()
            invoke_sub.add(CommentGen(invoke_sub, ""),
                           position=["after", position])
            invoke_sub.add(AssignGen(invoke_sub, lhs=self.schedule.jloop_stop,
                                     rhs=ystop),
                           position=["after", position])
            invoke_sub.add(AssignGen(invoke_sub, lhs=self.schedule.iloop_stop,
                                     rhs=xstop),
                           position=["after", position])
            invoke_sub.add(CommentGen(invoke_sub, " Look-up loop bounds"),
                           position=["after", position])
            invoke_sub.add(CommentGen(invoke_sub, ""),
                           position=["after", position])


class GOInvokeSchedule(InvokeSchedule):
    ''' The GOcean specific InvokeSchedule sub-class. We call the base class
    constructor and pass it factories to create GO-specific calls to both
    user-supplied kernels and built-ins.

    :param str name: name of the Invoke.
    :param alg_calls: list of KernelCalls parsed from the algorithm layer.
    :type alg_calls: list of :py:class:`psyclone.parse.algorithm.KernelCall`
    :param reserved_names: optional list of names that are not allowed in the \
                           new InvokeSchedule SymbolTable.
    :type reserved_names: list of str
    '''
    # Textual description of the node.
    _text_name = "GOInvokeSchedule"

    def __init__(self, name, alg_calls, reserved_names=None):
        InvokeSchedule.__init__(self, name, GOKernCallFactory,
                                GOBuiltInCallFactory,
                                alg_calls, reserved_names)

        # The GOcean Constants Loops Bounds Optimization is implemented using
        # a flag parameter. It defaults to False and can be turned on applying
        # the GOConstLoopBoundsTrans transformation to this InvokeSchedule.
        self._const_loop_bounds = False

    def node_str(self, colour=True):
        ''' Creates a text description of this node with (optional) control
        codes to generate coloured output in a terminal that supports it.

        :param bool colour: whether or not to include colour control codes.

        :returns: description of this node, possibly coloured.
        :rtype: str
        '''
        return "{0}[invoke='{1}', Constant loop bounds={2}]".format(
            self.coloured_name(colour), self.invoke.name,
            self._const_loop_bounds)

    def __str__(self):
        ''' Returns the string representation of this GOInvokeSchedule '''
        result = self.node_str(False) + ":\n"
        for entity in self._children:
            result += str(entity)+"\n"
        result += "End Schedule"
        return result

    @property
    def iloop_stop(self):
        '''Returns the variable name to use for the upper bound of inner
        loops if we're generating loops with constant bounds. Raises
        an error if constant bounds are not being used.

        '''
        if self._const_loop_bounds:
            return "istop"
        raise GenerationError(
            "Refusing to supply name of inner loop upper bound "
            "because constant loop bounds are not being used.")

    @property
    def jloop_stop(self):
        '''Returns the variable name to use for the upper bound of outer
        loops if we're generating loops with constant bounds. Raises
        an error if constant bounds are not being used.

        '''
        if self._const_loop_bounds:
            return "jstop"
        raise GenerationError(
            "Refusing to supply name of outer loop upper bound "
            "because constant loop bounds are not being used.")

    @property
    def const_loop_bounds(self):
        ''' Returns True if constant loop bounds are enabled for this
        schedule. Returns False otherwise. '''
        return self._const_loop_bounds

    @const_loop_bounds.setter
    def const_loop_bounds(self, obj):
        ''' Set whether the InvokeSchedule will use constant loop bounds or
        will look them up from the field object for every loop '''
        self._const_loop_bounds = obj


# pylint: disable=too-many-instance-attributes
class GOLoop(Loop):
    ''' The GOcean specific Loop class. This passes the GOcean specific
        single loop information to the base class so it creates the one we
        require. Adds a GOcean specific setBounds method which tells the loop
        what to iterate over. Need to harmonise with the topology_name method
        in the Dynamo api. '''

    _bounds_lookup = {}

    def __init__(self, parent=None,
                 topology_name="", loop_type=""):
        '''Constructs a GOLoop instance.
        :param parent: Optional parent node (default None).
        :type parent: :py:class:`psyclone.psyGen.node`
        :param str topology_name: Optional opology of the loop (unused atm).
        :param str loop_type: Loop type - must be 'inner' or 'outer'.'''
        # pylint: disable=unused-argument
        Loop.__init__(self, parent=parent,
                      valid_loop_types=VALID_LOOP_TYPES)
        self.loop_type = loop_type

        # We set the loop variable name in the constructor so that it is
        # available when we're determining which vars should be OpenMP
        # PRIVATE (which is done *before* code generation is performed)
        if self.loop_type == "inner":
            tag = "contiguous_kidx"
            suggested_name = "i"
        elif self.loop_type == "outer":
            tag = "noncontiguous_kidx"
            suggested_name = "j"
        else:
            raise GenerationError(
                "Invalid loop type of '{0}'. Expected one of {1}".
                format(self._loop_type, VALID_LOOP_TYPES))

        symtab = self.scope.symbol_table
        try:
            self.variable = symtab.lookup_with_tag(tag)
        except KeyError:
            self.variable = symtab.new_symbol(
                suggested_name, tag, symbol_type=DataSymbol,
                datatype=INTEGER_TYPE)

        # Pre-initialise the Loop children  # TODO: See issue #440
        self.addchild(Literal("NOT_INITIALISED", INTEGER_TYPE,
                              parent=self))  # start
        self.addchild(Literal("NOT_INITIALISED", INTEGER_TYPE,
                              parent=self))  # stop
        self.addchild(Literal("1", INTEGER_TYPE, parent=self))  # step
        self.addchild(Schedule(parent=self))  # loop body

        if not GOLoop._bounds_lookup:
            GOLoop.setup_bounds()

    # -------------------------------------------------------------------------
    def _halo_read_access(self, arg):
        '''Determines whether the supplied argument has (or might have) its
        halo data read within this loop. Returns True if it does, or if
        it might and False if it definitely does not.

        :param arg: an argument contained within this loop.
        :type arg: :py:class:`psyclone.gocean1p0.GOKernelArgument`

        :return: True if the argument reads, or might read from the \
                 halo and False otherwise.
        :rtype: bool

        '''
        return arg.argument_type == 'field' and arg.stencil.has_stencil and \
            arg.access in [AccessType.READ, AccessType.READWRITE,
                           AccessType.INC]

    def create_halo_exchanges(self):
        '''Add halo exchanges before this loop as required by fields within
        this loop. The PSyIR insertion logic is coded in the _add_halo_exchange
        helper method. '''

        for halo_field in self.unique_fields_with_halo_reads():
            # for each unique field in this loop that has its halo
            # read, find the previous update of this field.
            prev_arg_list = halo_field.backward_write_dependencies()
            if not prev_arg_list:
                # field has no previous dependence so create new halo
                # exchange(s) as we don't know the state of the fields
                # halo on entry to the invoke
                # TODO 856: If dl_es_inf supported an is_dirty flag, we could
                # be more selective on which HaloEx are needed. This
                # function then will be the same as in LFRic and therefore
                # the code can maybe be generalised.
                self._add_halo_exchange(halo_field)
            else:
                prev_node = prev_arg_list[0].call
                if not isinstance(prev_node, HaloExchange):
                    # Previous dependence is not a halo exchange so one needs
                    # to be added to satisfy the dependency in distributed
                    # memory.
                    self._add_halo_exchange(halo_field)

    def _add_halo_exchange(self, halo_field):
        '''An internal helper method to add the halo exchange call immediately
        before this loop using the halo_field argument for the associated
        field information.

        :param halo_field: the argument requiring a halo exchange
        :type halo_field: :py:class:`psyclone.gocean1p0.GOKernelArgument`

        '''
        exchange = GOHaloExchange(halo_field, parent=self.parent)
        self.parent.children.insert(self.position, exchange)

    # -------------------------------------------------------------------------
    @staticmethod
    def setup_bounds():
        '''Populates the GOLoop._bounds_lookup dictionary. This is
        used by PSyclone to look up the loop boundaries for each loop
        it creates.'''

        for grid_offset in SUPPORTED_OFFSETS:
            GOLoop._bounds_lookup[grid_offset] = {}
            for gridpt_type in VALID_FIELD_GRID_TYPES:
                GOLoop._bounds_lookup[grid_offset][gridpt_type] = {}
                for itspace in VALID_ITERATES_OVER:
                    GOLoop._bounds_lookup[grid_offset][gridpt_type][
                        itspace] = {}

        # Loop bounds for a mesh with NE offset
        GOLoop._bounds_lookup['go_offset_ne']['go_ct']['go_all_pts'] = \
            {'inner': {'start': "{start}-1", 'stop': "{stop}+1"},
             'outer': {'start': "{start}-1", 'stop': "{stop}+1"}}
        GOLoop._bounds_lookup['go_offset_ne']['go_ct']['go_internal_pts'] = \
            {'inner': {'start': "{start}", 'stop': "{stop}"},
             'outer': {'start': "{start}", 'stop': "{stop}"}}
        GOLoop._bounds_lookup['go_offset_ne']['go_cu']['go_all_pts'] = \
            {'inner': {'start': "{start}-1", 'stop': "{stop}"},
             'outer': {'start': "{start}-1", 'stop': "{stop}+1"}}
        GOLoop._bounds_lookup['go_offset_ne']['go_cu']['go_internal_pts'] = \
            {'inner': {'start': "{start}", 'stop': "{stop}-1"},
             'outer': {'start': "{start}", 'stop': "{stop}"}}
        GOLoop._bounds_lookup['go_offset_ne']['go_cv']['go_all_pts'] = \
            {'inner': {'start': "{start}-1", 'stop': "{stop}+1"},
             'outer': {'start': "{start}-1", 'stop': "{stop}"}}
        GOLoop._bounds_lookup['go_offset_ne']['go_cv']['go_internal_pts'] = \
            {'inner': {'start': "{start}", 'stop': "{stop}"},
             'outer': {'start': "{start}", 'stop': "{stop}-1"}}
        GOLoop._bounds_lookup['go_offset_ne']['go_cf']['go_all_pts'] = \
            {'inner': {'start': "{start}-1", 'stop': "{stop}"},
             'outer': {'start': "{start}-1", 'stop': "{stop}"}}
        GOLoop._bounds_lookup['go_offset_ne']['go_cf']['go_internal_pts'] = \
            {'inner': {'start': "{start}-1", 'stop': "{stop}-1"},
             'outer': {'start': "{start}-1", 'stop': "{stop}-1"}}
        # Loop bounds for a mesh with SE offset
        GOLoop._bounds_lookup['go_offset_sw']['go_ct']['go_all_pts'] = \
            {'inner': {'start': "{start}-1", 'stop': "{stop}+1"},
             'outer': {'start': "{start}-1", 'stop': "{stop}+1"}}
        GOLoop._bounds_lookup['go_offset_sw']['go_ct']['go_internal_pts'] = \
            {'inner': {'start': "{start}", 'stop': "{stop}"},
             'outer': {'start': "{start}", 'stop': "{stop}"}}
        GOLoop._bounds_lookup['go_offset_sw']['go_cu']['go_all_pts'] = \
            {'inner': {'start': "{start}-1", 'stop': "{stop}+1"},
             'outer': {'start': "{start}-1", 'stop': "{stop}+1"}}
        GOLoop._bounds_lookup['go_offset_sw']['go_cu']['go_internal_pts'] = \
            {'inner': {'start': "{start}", 'stop': "{stop}+1"},
             'outer': {'start': "{start}", 'stop': "{stop}"}}
        GOLoop._bounds_lookup['go_offset_sw']['go_cv']['go_all_pts'] = \
            {'inner': {'start': "{start}-1", 'stop': "{stop}+1"},
             'outer': {'start': "{start}-1", 'stop': "{stop}+1"}}
        GOLoop._bounds_lookup['go_offset_sw']['go_cv']['go_internal_pts'] = \
            {'inner': {'start': "{start}", 'stop': "{stop}"},
             'outer': {'start': "{start}", 'stop': "{stop}+1"}}
        GOLoop._bounds_lookup['go_offset_sw']['go_cf']['go_all_pts'] = \
            {'inner': {'start': "{start}-1", 'stop': "{stop}+1"},
             'outer': {'start': "{start}-1", 'stop': "{stop}+1"}}
        GOLoop._bounds_lookup['go_offset_sw']['go_cf']['go_internal_pts'] = \
            {'inner': {'start': "{start}", 'stop': "{stop}+1"},
             'outer': {'start': "{start}", 'stop': "{stop}+1"}}
        # For offset 'any'
        for gridpt_type in VALID_FIELD_GRID_TYPES:
            for itspace in VALID_ITERATES_OVER:
                GOLoop._bounds_lookup['go_offset_any'][gridpt_type][itspace] =\
                    {'inner': {'start': "{start}-1", 'stop': "{stop}"},
                     'outer': {'start': "{start}-1", 'stop': "{stop}"}}
        # For 'every' grid-point type
        for offset in SUPPORTED_OFFSETS:
            for itspace in VALID_ITERATES_OVER:
                GOLoop._bounds_lookup[offset]['go_every'][itspace] = \
                    {'inner': {'start': "{start}-1", 'stop': "{stop}+1"},
                     'outer': {'start': "{start}-1", 'stop': "{stop}+1"}}

    # -------------------------------------------------------------------------
    @staticmethod
    def add_bounds(bound_info):
        # pylint: disable=too-many-locals
        '''
        Adds a new iteration space to PSyclone. An iteration space in the
        gocean1.0 API is for a certain offset type and field type. It defines
        the loop boundaries for the outer and inner loop. The format is a
        ":" separated tuple:

        >>> bound_info = offset-type:field-type:iteration-space:outer-start:
                         outer-stop:inner-start:inner-stop

        Example:

        >>> bound_info = go_offset_ne:go_ct:go_all_pts:
                         {start}-1:{stop}+1:{start}:{stop}

        The expressions {start} and {stop} will be replaced with the loop
        indices that correspond to the inner points (i.e. non-halo or
        boundary points) of the field. So the index {start}-1 is actually
        on the halo / boundary.

        :param str bound_info: A string that contains a ":" separated \
                               tuple with the iteration space definition.

        :raises ValueError: if bound_info is not a string.
        :raises ConfigurationError: if bound_info is not formatted correctly.

        '''
        if not isinstance(bound_info, str):
            raise InternalError("The parameter 'bound_info' must be a string, "
                                "got '{0}' (type {1})"
                                .format(bound_info, type(bound_info)))

        data = bound_info.split(":")
        if len(data) != 7:
            raise ConfigurationError("An iteration space must be in the form "
                                     "\"offset-type:field-type:"
                                     "iteration-space:outer-start:"
                                     "outer-stop:inner-start:inner-stop\"\n"
                                     "But got \"{0}\"".format(bound_info))

        if not GOLoop._bounds_lookup:
            GOLoop.setup_bounds()

        # Check that all bound specifications (min and max index) are valid.
        # ------------------------------------------------------------------
        # Regular expression that finds stings surrounded by {}
        bracket_regex = re.compile("{[^}]+}")
        for bound in data[3:7]:
            all_expr = bracket_regex.findall(bound)
            for bracket_expr in all_expr:
                if bracket_expr not in ["{start}", "{stop}"]:
                    raise ConfigurationError("Only '{{start}}' and '{{stop}}' "
                                             "are allowed as bracketed "
                                             "expression in an iteration "
                                             "space. But got "
                                             "{0}".format(bracket_expr))

        # Test if a loop with the given boundaries can actually be parsed.
        # Necessary to setup the parser
        ParserFactory().create(std="f2003")

        # Test both the outer loop indices (index 3 and 4) and inner
        # indices (index 5 and 6):
        for bound in data[3:7]:
            do_string = "do i=1, {0}".format(bound)
            # Now replace any {start}/{stop} expression in the loop
            # with a valid integer value:
            do_string = do_string.format(start='15', stop='25')
            # Check if the do loop can be parsed as a nonlabel do loop
            try:
                _ = Nonlabel_Do_Stmt(do_string)
            except NoMatchError as err:
                raise ConfigurationError("Expression '{0}' is not a "
                                         "valid do loop boundary. Error "
                                         "message: '{1}'."
                                         .format(bound, str(err)))

        # All tests successful, so add the new bounds:
        # --------------------------------------------
        current_bounds = GOLoop._bounds_lookup   # Shortcut
        # Check offset-type exists
        if not data[0] in current_bounds:
            current_bounds[data[0]] = {}

        # Check field-type exists
        if not data[1] in current_bounds[data[0]]:
            current_bounds[data[0]][data[1]] = {}

        # Check iteration space exists:
        if not data[2] in current_bounds[data[0]][data[1]]:
            current_bounds[data[0]][data[1]][data[2]] = {}
            VALID_ITERATES_OVER.append(data[2])

        current_bounds[data[0]][data[1]][data[2]] = \
            {'outer': {'start': data[3], 'stop': data[4]},
             'inner': {'start': data[5], 'stop': data[6]}}

    # -------------------------------------------------------------------------
    def _grid_property_psyir_expression(self, grid_property):
        '''
        Create a PSyIR reference expression using the supplied grid-property
        information (which will have been read from the config file).

        :param str grid_property: the property of the grid for which to \
            create a reference. This is the format string read from the \
            config file or just a simple name.

        :returns: the PSyIR expression for the grid-property access.
        :rtype: :py:class:`psyclone.psyir.nodes.Reference` or sub-class

        '''
        members = grid_property.split("%")
        if len(members) == 1:
            # We don't have a derived-type reference so create a Reference to
            # a data symbol.
            try:
                sym = self.scope.symbol_table.lookup(members[0])
            except KeyError:
                sym = self.scope.symbol_table.new_symbol(
                    members[0], symbol_type=DataSymbol, datatype=INTEGER_TYPE)
            return Reference(sym, parent=self)

        if members[0] != "{0}":
            raise NotImplementedError(
                "Supplied grid property is a derived-type reference but does "
                "not begin with '{{0}}': '{0}'".format(grid_property))

        fld_sym = self.scope.symbol_table.lookup(self.field_name)
        return StructureReference.create(fld_sym, members[1:])

    # -------------------------------------------------------------------------
    # pylint: disable=too-many-branches
    def upper_bound(self):
        ''' Creates the PSyIR of the upper bound of this loop.
        This takes the field type and usage of const_loop_bounds
        into account. In the case of const_loop_bounds it will be
        using the data in GOLoop._bounds_lookup to find the appropriate
        indices depending on offset, field type, and iteration space.
        All occurences of {start} and {stop} in _bounds_lookup will
        be replaced with the constant loop boundary variable, e.g.
        "{stop}+1" will become "istop+1" (or "jstop+1 depending on
        loop type).

        :returns: the PSyIR for the upper bound of this loop.
        :rtype: :py:class:`psyclone.psyir.nodes.Node`

        '''
        schedule = self.ancestor(GOInvokeSchedule)
        if schedule.const_loop_bounds:
            # Look for a child kernel in order to get the index offset.
            # Since we have no guarantee of what state we expect our object
            # to be in we allow for the case where we don't have any child
            # kernels.
            index_offset = ""
            go_kernels = self.walk(GOKern)
            if go_kernels:
                index_offset = go_kernels[0].index_offset

            if not index_offset:
                return Literal("not_yet_set", INTEGER_TYPE, self)

            if self._loop_type == "inner":
                stop = schedule.iloop_stop
            else:
                stop = schedule.jloop_stop

            # This strange line splitting was the only way I could find
            # to avoid pep8 warnings: using [..._space]\ keeps on
            # complaining about a white space
            bounds = GOLoop._bounds_lookup[index_offset][self.field_space][
                self._iteration_space][self._loop_type]
            stop = bounds["stop"].format(start='2', stop=stop)
            # Remove all white spaces
            stop = "".join(stop.split())
            # This common case is a bit of compile-time computation
            # but it helps to fix all of the test cases.
            if stop == "2-1":
                stop = "1"
            return Literal(stop, INTEGER_TYPE, self)

        if self.field_space == "go_every":
            # Bounds are independent of the grid-offset convention in use

            # We look-up the upper bounds by enquiring about the SIZE of
            # the array itself
            stop = BinaryOperation(BinaryOperation.Operator.SIZE,
                                   self)
            api_config = Config.get().api_conf("gocean1.0")
            # Use the data property to access the member of the field that
            # contains the actual grid points.
            sref = self._grid_property_psyir_expression(
                api_config.grid_properties["go_grid_data"].fortran)
            stop.addchild(sref)
            if self._loop_type == "inner":
                stop.addchild(Literal("1", INTEGER_TYPE, parent=stop))
            elif self._loop_type == "outer":
                stop.addchild(Literal("2", INTEGER_TYPE, parent=stop))
            return stop

        # Loop bounds are pulled from the field object which
        # is more straightforward for us but provides the
        # Fortran compiler with less information.

        if self._iteration_space.lower() == "go_internal_pts":
            key = "internal"
        elif self._iteration_space.lower() == "go_all_pts":
            key = "whole"
        else:
            raise GenerationError("Unrecognised iteration space, '{0}'. "
                                  "Cannot generate loop bounds.".
                                  format(self._iteration_space))

        api_config = Config.get().api_conf("gocean1.0")
        props = api_config.grid_properties
        # key is 'internal' or 'whole', and _loop_type is either
        # 'inner' or 'outer'. The four possible combinations are
        # defined in the config file:
        return self._grid_property_psyir_expression(
            props["go_grid_{0}_{1}_stop".format(key, self._loop_type)].fortran)

    # -------------------------------------------------------------------------
    # pylint: disable=too-many-branches
    def lower_bound(self):
        ''' Returns the lower bound of this loop as a string.
        This takes the field type and usage of const_loop_bounds
        into account. In case of const_loop_bounds it will be
        using the data in GOLoop._bounds_lookup to find the appropriate
        indices depending on offset, field type, and iteration space.
        All occurences of {start} and {stop} in _bounds_loopup will
        be replaced with the constant loop boundary variable, e.g.
        "{stop}+1" will become "istop+1" (or "jstop+1" depending on
        loop type).

        :returns: root of PSyIR sub-tree describing this lower bound.
        :rtype: :py:class:`psyclone.psyir.nodes.Node`

        '''
        schedule = self.ancestor(GOInvokeSchedule)
        if schedule.const_loop_bounds:
            index_offset = ""
            # Look for a child kernel in order to get the index offset.
            # Since this is the __str__ method we have no guarantee
            # what state we expect our object to be in so we allow
            # for the case where we don't have any child kernels.
            go_kernels = self.walk(GOKern)
            if go_kernels:
                index_offset = go_kernels[0].index_offset

            if not index_offset:
                return Literal("not_yet_set", INTEGER_TYPE, self)

            if self._loop_type == "inner":
                stop = schedule.iloop_stop
            else:
                stop = schedule.jloop_stop
            # This strange line splitting was the only way I could find
            # to avoid pep8 warnings: using [..._space]\ keeps on
            # complaining about a white space
            bounds = GOLoop._bounds_lookup[index_offset][self.field_space][
                self._iteration_space][self._loop_type]
            start = bounds["start"].format(start='2', stop=stop)
            # Remove all white spaces
            start = "".join(start.split())
            # This common case is a bit of compile-time computation
            # but it helps with fixing all of the test cases.
            if start == "2-1":
                start = "1"
            return Literal(start, INTEGER_TYPE, self)

        if self.field_space == "go_every":
            # Bounds are independent of the grid-offset convention in use
            return Literal("1", INTEGER_TYPE, self)

        # Loop bounds are pulled from the field object which is more
        # straightforward for us but provides the Fortran compiler
        # with less information.
        if self._iteration_space.lower() == "go_internal_pts":
            key = "internal"
        elif self._iteration_space.lower() == "go_all_pts":
            key = "whole"
        else:
            raise GenerationError("Unrecognised iteration space, '{0}'. "
                                  "Cannot generate loop bounds.".
                                  format(self._iteration_space))
        api_config = Config.get().api_conf("gocean1.0")
        props = api_config.grid_properties
        # key is 'internal' or 'whole', and _loop_type is either
        # 'inner' or 'outer'. The four possible combinations are
        # defined in the config file:
        return self._grid_property_psyir_expression(
            props["go_grid_{0}_{1}_start".format(key,
                                                 self._loop_type)].fortran)

    def lower_to_language_level(self):
        '''
        In-place replacement of DSL or high-level concepts into generic
        PSyIR constructs. A GOLoop needs to make sure the start and stop
        expressions of the Loop contain the boundaries defined by the API.

        '''
        # Generate the upper and lower loop bounds
        self.start_expr = self.lower_bound()
        self.stop_expr = self.upper_bound()

        return super(GOLoop, self).lower_to_language_level()

    def node_str(self, colour=True):
        ''' Creates a text description of this node with (optional) control
        codes to generate coloured output in a terminal that supports it.

        :param bool colour: whether or not to include colour control codes.

        :returns: description of this node, possibly coloured.
        :rtype: str
        '''
        # Generate the upper and lower loop bounds
        self.start_expr = self.lower_bound()
        self.stop_expr = self.upper_bound()

        return super(GOLoop, self).node_str(colour)

    def __str__(self):
        ''' Returns a string describing this Loop object '''

        # Generate the upper and lower loop bounds
        self.start_expr = self.lower_bound()
        self.stop_expr = self.upper_bound()

        return super(GOLoop, self).__str__()

    def gen_code(self, parent):
        ''' Create the f2pygen AST for this loop (and update the PSyIR
        representing the loop bounds if necessary).

        :param parent: the node in the f2pygen AST to which to add content.
        :type parent: :py:class:`psyclone.f2pygen.SubroutineGen`

        :raises GenerationError: if we can't find an enclosing Schedule.
        :raises GenerationError: if this loop does not enclose a Kernel.
        :raises GenerationError: if constant loop bounds are enabled but are \
                                 not supported for the current grid offset.
        :raises GenerationError: if the kernels within this loop expect \
                                 different different grid offsets.

        '''
        # Our schedule holds the names to use for the loop bounds.
        # Climb up the tree looking for our enclosing GOInvokeSchedule
        schedule = self.ancestor(GOInvokeSchedule)
        if schedule is None or not isinstance(schedule, GOInvokeSchedule):
            raise GenerationError("Internal error: cannot find parent"
                                  " GOInvokeSchedule for this Do loop")

        # Walk down the tree looking for a kernel so that we can
        # look-up what index-offset convention we are to use
        go_kernels = self.walk(GOKern)
        if not go_kernels:
            raise GenerationError("Internal error: cannot find the "
                                  "GOcean Kernel enclosed by this loop")
        index_offset = go_kernels[0].index_offset
        if schedule.const_loop_bounds and \
           index_offset not in SUPPORTED_OFFSETS:
            raise GenerationError("Constant bounds generation"
                                  " not implemented for a grid offset "
                                  "of {0}. Supported offsets are {1}".
                                  format(index_offset,
                                         SUPPORTED_OFFSETS))
        # Check that all kernels enclosed by this loop expect the same
        # grid offset
        for kernel in go_kernels:
            if kernel.index_offset != index_offset:
                raise GenerationError("All Kernels must expect the same "
                                      "grid offset but kernel {0} has offset "
                                      "{1} which does not match {2}".
                                      format(kernel.name,
                                             kernel.index_offset,
                                             index_offset))

        # Generate the upper and lower loop bounds
        self.start_expr = self.lower_bound()
        self.stop_expr = self.upper_bound()

        Loop.gen_code(self, parent)


# pylint: disable=too-few-public-methods
class GOBuiltInCallFactory():
    ''' A GOcean-specific built-in call factory. No built-ins
        are supported in GOcean at the moment. '''

    @staticmethod
    def create():
        ''' Placeholder to create a GOocean-specific built-in call.
        This will require us to create a doubly-nested loop and then create
        the body of the particular built-in operation. '''
        raise GenerationError(
            "Built-ins are not supported for the GOcean 1.0 API")


# pylint: disable=too-few-public-methods
class GOKernCallFactory():
    ''' A GOcean-specific kernel-call factory. A standard kernel call in
    GOcean consists of a doubly-nested loop (over i and j) and a call to
    the user-supplied kernel routine. '''
    @staticmethod
    def create(call, parent=None):
        ''' Create a new instance of a call to a GO kernel. Includes the
        looping structure as well as the call to the kernel itself. '''
        outer_loop = GOLoop(parent=parent, loop_type="outer")
        inner_loop = GOLoop(parent=outer_loop.loop_body, loop_type="inner")
        outer_loop.loop_body.addchild(inner_loop)
        gocall = GOKern()
        gocall.load(call, parent=inner_loop.loop_body)
        inner_loop.loop_body.addchild(gocall)
        # determine inner and outer loops space information from the
        # child kernel call. This is only picked up automatically (by
        # the inner loop) if the kernel call is passed into the inner
        # loop.
        inner_loop.iteration_space = gocall.iterates_over
        outer_loop.iteration_space = inner_loop.iteration_space
        inner_loop.field_space = gocall.\
            arguments.iteration_space_arg().function_space
        outer_loop.field_space = inner_loop.field_space
        inner_loop.field_name = gocall.\
            arguments.iteration_space_arg().name
        outer_loop.field_name = inner_loop.field_name
        return outer_loop


class GOKern(CodedKern):
    '''
    Stores information about GOcean Kernels as specified by the Kernel
    metadata. Uses this information to generate appropriate PSy layer
    code for the Kernel instance. Specialises the gen_code method to
    create the appropriate GOcean specific kernel call.

    '''
    def __init__(self):
        ''' Create an empty GOKern object. The object is given state via
        the load method '''
        # pylint: disable=super-init-not-called, non-parent-init-called
        # Can't use super() as the parent class has mandatory arguments that
        # in GOKern are initialized with the load() method.
        Node.__init__(self)
        if False:  # pylint: disable=using-constant-test
            self._arguments = GOKernelArguments(None, None)  # for pyreverse
        # Create those member variables required for testing and to keep
        # pylint happy
        self._name = ""
        self._index_offset = ""

    @staticmethod
    def _format_access(var_name, var_value, depth):
        '''This function creates an index-expression: if the value is
        negative, it returns 'varname-depth', if the value is positive,
        it returns 'varname+depth', otherwise it just returns 'varname'.
        This is used to create artificial stencil accesses for GOKernels.
        TODO #845: Return a proper PSyIR expression instead of a string.

        :param str var_name: name of the variable.
        :param int var_value: value of the variable, which determines the \
            direction (adding or subtracting depth).
        :param int depth: the depth of the access (>0).

        :returns: the index expression for an access in the given direction.
        :rtype: str

        '''
        if var_value < 0:
            return var_name + str(-depth)
        if var_value > 0:
            return var_name + "+" + str(depth)
        return var_name

    def _record_stencil_accesses(self, var_name, arg, var_accesses):
        '''This function adds accesses to a field depending on the
        meta-data declaration for this argument (i.e. accounting for
        any stencil accesses).

        :param str var_name: name of the variable.
        :param arg:  the meta-data information for this argument.
        :type arg: :py:class:`psyclone.gocean1p0.GOKernelArgument`
        :param var_accesses: VariablesAccessInfo instance that stores the\
            information about the field accesses.
        :type var_accesses: \
            :py:class:`psyclone.core.access_info.VariablesAccessInfo`

        '''
        # Query each possible stencil direction and add a corresponding
        # variable accesses. Note that if (i,j) is accessed, the depth
        # returned will be 1, so one access to (i,j) is added.
        for j in [-1, 0, 1]:
            for i in [-1, 0, 1]:
                depth = arg.stencil.depth(i, j)
                for current_depth in range(1, depth+1):
                    i_expr = GOKern._format_access("i", i, current_depth)
                    j_expr = GOKern._format_access("j", j, current_depth)
                    var_accesses.add_access(var_name, arg.access, self,
                                            [i_expr, j_expr])

    def reference_accesses(self, var_accesses):
        '''Get all variable access information. All accesses are marked
        according to the kernel metadata.

        :param var_accesses: VariablesAccessInfo instance that stores the\
            information about variable accesses.
        :type var_accesses: \
            :py:class:`psyclone.core.access_info.VariablesAccessInfo`

        '''
        # Grid properties are accessed using one of the fields. This stores
        # the field used to avoid repeatedly determining the best field:
        field_for_grid_property = None
        for arg in self.arguments.args:
            if arg.argument_type == "grid_property":
                if not field_for_grid_property:
                    field_for_grid_property = \
                        self._arguments.find_grid_access()
                var_name = arg.dereference(field_for_grid_property.name)
            else:
                var_name = arg.name

            if arg.is_scalar:
                # The argument is only a variable if it is not a constant:
                if not arg.is_literal:
                    var_accesses.add_access(var_name, arg.access, self)
            else:
                if arg.argument_type == "field":
                    # Now add 'artificial' accesses to this field depending
                    # on meta-data (access-mode and stencil information):
                    self._record_stencil_accesses(var_name, arg, var_accesses)
                else:
                    # In case of an array for now add an arbitrary array
                    # reference to (i,j) so it is properly recognised as
                    # an array access.
                    var_accesses.add_access(var_name, arg.access, self,
                                            ["i", "j"])
        super(GOKern, self).reference_accesses(var_accesses)
        var_accesses.next_location()

    def load(self, call, parent=None):
        '''
        Populate the state of this GOKern object.

        :param call: information on the way in which this kernel is called \
                     from the Algorithm layer.
        :type call: :py:class:`psyclone.parse.algorithm.KernelCall`
        :param parent: the parent of this Kernel node in the PSyIR.
        :type parent: :py:class:`psyclone.gocean1p0.GOLoop`

        '''
        super(GOKern, self).__init__(GOKernelArguments, call, parent,
                                     check=False)

        # Pull out the grid index-offset that this kernel expects and
        # store it here. This is used to check that all of the kernels
        # invoked by an application are using compatible index offsets.
        self._index_offset = call.ktype.index_offset

    def local_vars(self):
        '''Return a list of the variable (names) that are local to this loop
        (and must therefore be e.g. threadprivate if doing OpenMP)

        '''
        return []

    def gen_code(self, parent):
        '''
        Generates GOcean v1.0 specific psy code for a call to the
        kernel instance. Also ensures that the kernel is written to file
        if it has been transformed.

        :param parent: parent node in the f2pygen AST being created.
        :type parent: :py:class:`psyclone.f2pygen.LoopGen`

        '''

        if self.ancestor(InvokeSchedule).opencl:
            # OpenCL is completely different so has its own gen method and
            # has to call the rename_and_write to generate to OpenCL files.
            self.rename_and_write()
            self.gen_ocl(parent)
        else:
            super(GOKern, self).gen_code(parent)

    def gen_ocl(self, parent):
        # pylint: disable=too-many-locals, too-many-statements
        '''
        Generates code for the OpenCL invocation of this kernel.

        :param parent: Parent node in the f2pygen AST to which to add content.
        :type parent: :py:class:`psyclone.f2pygen.SubroutineGen`

        '''
        # Include the check_status subroutine if we are in debug_mode
        api_config = Config.get().api_conf("gocean1.0")
        if api_config.debug_mode:
            parent.add(UseGen(parent, name="ocl_utils_mod", only=True,
                              funcnames=["check_status"]))

        # Generate code inside the first_time block to ensure the device
        # buffers are initialised and the data is on the device. A set_args
        # call is also inserted because in some platforms (e.g. Xiling FPGA)
        # knowing which arguments each kernel is going to use allows the write
        # operation to place the data into the appropriate memory bank.
        # This will create duplicate write operation for fields that are
        # repeated in multiple kernels, but the performance penalty is small
        # because it just happens during the first iteration.
        # TODO #1134: Explore removing duplicated write operations.
        ft_block = self.ancestor(InvokeSchedule)._first_time_block
        self.gen_ocl_buffers_initialisation(ft_block)
        self.gen_ocl_set_args_call(ft_block)
        self.gen_ocl_buffers_initial_write(ft_block)

        # Call the set_args again outside the first_time block in case some
        # value has changed between iterations. This doesn't seem to have any
        # performance penalty, but some of these could be removed for nicer
        # code generation.
        # TODO #1134: Explore removing unnecessary set_args calls.
        self.gen_ocl_set_args_call(parent)

        # Create array for the global work size argument of the kernel
        symtab = self.root.symbol_table
        garg = self._arguments.find_grid_access()
        glob_size = symtab.new_symbol(
            "globalsize", symbol_type=DataSymbol,
            datatype=ArrayType(INTEGER_TYPE, [2])).name
        parent.add(DeclGen(parent, datatype="integer", target=True,
                           kind="c_size_t", entity_decls=[glob_size + "(2)"]))
        num_x = api_config.grid_properties["go_grid_nx"].fortran\
            .format(garg.name)
        num_y = api_config.grid_properties["go_grid_ny"].fortran\
            .format(garg.name)
        parent.add(AssignGen(parent, lhs=glob_size,
                             rhs="(/{0}, {1}/)".format(num_x, num_y)))

        # Create array for the local work size argument of the kernel
        local_size = symtab.new_symbol(
            "localsize", symbol_type=DataSymbol,
            datatype=ArrayType(INTEGER_TYPE, [2])).name
        parent.add(DeclGen(parent, datatype="integer", target=True,
                           kind="c_size_t", entity_decls=[local_size + "(2)"]))

        local_size_value = self._opencl_options['local_size']
        parent.add(AssignGen(parent, lhs=local_size,
                             rhs="(/{0}, 1/)".format(local_size_value)))

        # Check that the global_size is multiple of the local_size
        if api_config.debug_mode:
            condition = "mod({0}, {1}) .ne. 0".format(num_x, local_size_value)
            ifthen = IfThenGen(parent, condition)
            parent.add(ifthen)
            message = ('"Global size is not a multiple of local size ('
                       'mandatory in OpenCL < 2.0)."')
            # Since there is no print and break functionality in f2pygen, we
            # use the check_status function here, this could be improved when
            # translating to PSyIR.
            ifthen.add(CallGen(ifthen, "check_status", [message, '-1']))

        # Retrieve kernel name
        kernel = symtab.lookup_with_tag("kernel_" + self.name).name

        # Get the name of the list of command queues (set in
        # psyGen.InvokeSchedule)
        qlist = symtab.lookup_with_tag("opencl_cmd_queues").name
        flag = symtab.lookup_with_tag("opencl_error").name

        # Then we call clEnqueueNDRangeKernel
        parent.add(CommentGen(parent, " Launch the kernel"))
        cnull = "C_NULL_PTR"
        queue_number = self._opencl_options['queue_number']
        cmd_queue = qlist + "({0})".format(queue_number)

        if api_config.debug_mode:
            # Check that everything has succeeded before the kernel launch,
            # since kernel executions are asynchronous, we insert a clFinish
            # command as a barrier to make sure everything until here has been
            # executed.
            parent.add(AssignGen(parent, lhs=flag,
                                 rhs="clFinish(" + cmd_queue + ")"))
            parent.add(CallGen(
                parent, "check_status",
                ["'Errors before {0} launch'".format(self.name), flag]))

        args = ", ".join([
            # OpenCL Command Queue
            cmd_queue,
            # OpenCL Kernel object
            kernel,
            # Number of work dimensions
            "2",
            # Global offset (if NULL the global IDs start at offset (0,0,0))
            cnull,
            # Global work size
            "C_LOC({0})".format(glob_size),
            # Local work size
            "C_LOC({0})".format(local_size),
            # Number of events in wait list
            "0",
            # Event wait list that need to be completed before this kernel
            cnull,
            # Event that identifies this kernel completion
            cnull])
        parent.add(AssignGen(parent, lhs=flag,
                             rhs="clEnqueueNDRangeKernel({0})".format(args)))
        parent.add(CommentGen(parent, ""))

        # Add additional checks if we are in debug mode
        if api_config.debug_mode:
            parent.add(CallGen(
                parent, "check_status",
                ["'{0} clEnqueueNDRangeKernel'".format(self.name), flag]))

            # Add a barrier and check that the kernel executed successfully
            parent.add(AssignGen(parent, lhs=flag,
                                 rhs="clFinish(" + cmd_queue + ")"))
            parent.add(CallGen(
                parent, "check_status",
                ["'Errors during {0}'".format(self.name), flag]))

    @property
    def index_offset(self):
        ''' The grid index-offset convention that this kernel expects '''
        return self._index_offset

    def gen_arg_setter_code(self, parent):
        '''
        Creates a Fortran routine to set the arguments of the OpenCL
        version of this kernel.

        :param parent: Parent node of the set-kernel-arguments routine
        :type parent: :py:class:`psyclone.f2pygen.moduleGen`
        '''
        # The arg_setter code is in a subroutine, so we create a new scope
        argsetter_st = SymbolTable()

        # Add an argument symbol for the kernel object
        kobj = argsetter_st.new_symbol("kernel_obj").name

        # Keep track of the argument names
        argument_names = [arg.name for arg in self.arguments.args]

        # Declare the subroutine in the Invoke SymbolTable and the argsetter
        # subroutine SymbolTable. Subroutine names should be an exact match.
        sub_name = self.name + "_set_args"
        try:
            self.root.symbol_table.lookup(sub_name)
        except KeyError:
            self.root.symbol_table.add(RoutineSymbol(sub_name), tag=sub_name)
        argsetter_st.add(RoutineSymbol(sub_name), tag=sub_name)

        # Create the f2pygen Subroutine node, the subroutine arguments are not
        # provided yet as they have to be processed to avoid name clashes
        sub = SubroutineGen(parent, name=sub_name)
        parent.add(sub)

        def resolve_argument_names(args):
            ''' Utility to declare the given arguments in the argsetter_st and
            if any name is already used, update the argument_names list with
            a new name to avoid the clash.

            :params args: A subset of arguments from self.arguments.args
            :type args: list of :py:class:`psyclone.psyGen.Arguments`

            :returns: Updated name list for the arguments
            :rtype: list of str
            '''
            names = []
            for arg in args:
                name = argsetter_st.new_symbol(arg.name).name
                argument_names[self.arguments.args.index(arg)] = name
                names.append(name)
            return names

        # Add module imports
        sub.add(UseGen(sub, name="ocl_utils_mod", only=True,
                       funcnames=["check_status"]))
        sub.add(UseGen(sub, name="iso_c_binding", only=True,
                       funcnames=["c_sizeof", "c_loc", "c_intptr_t"]))
        sub.add(UseGen(sub, name="clfortran", only=True,
                       funcnames=["clSetKernelArg"]))

        # Declare arguments
        sub.add(DeclGen(sub, datatype="integer", kind="c_intptr_t",
                        target=True, entity_decls=[kobj]))

        # Get all Grid property arguments
        grid_prop_args = args_filter(self._arguments.args,
                                     arg_types=["field", "grid_property"])

        # Array grid properties are c_intptr_t
        args = [x for x in grid_prop_args if not x.is_scalar]
        if args:
            names = resolve_argument_names(args)
            sub.add(DeclGen(sub, datatype="integer", kind="c_intptr_t",
                            intent="in", target=True, entity_decls=names))

        # Scalar integer grid properties
        args = [x for x in grid_prop_args
                if x.is_scalar and x.intrinsic_type == "integer"]

        if args:
            names = resolve_argument_names(args)
            sub.add(DeclGen(sub, datatype="integer", intent="in",
                            target=True, entity_decls=names))

        # Scalar real grid properties
        args = [x for x in grid_prop_args
                if x.is_scalar and x.intrinsic_type == "real"]
        if args:
            names = resolve_argument_names(args)
            sub.add(DeclGen(sub, datatype="real", intent="in", kind="go_wp",
                            target=True, entity_decls=names))

        # Scalar arguments
        scalar_args = args_filter(self._arguments.args, arg_types=["scalar"],
                                  is_literal=False)
        go_r_scalars = []
        other_scalars = []
        for arg in scalar_args:
            # Use symbol table to avoid name clashes
            name = argsetter_st.new_symbol(arg.name).name
            argument_names[self.arguments.args.index(arg)] = name
            if arg.space.lower() == "go_r_scalar":
                go_r_scalars.append(name)
            else:
                other_scalars.append(name)
        if go_r_scalars:
            sub.add(DeclGen(
                sub, datatype="REAL", intent="in", kind="go_wp",
                target=True, entity_decls=go_r_scalars))
        if other_scalars:
            sub.add(DeclGen(sub, datatype="INTEGER", intent="in",
                            target=True, entity_decls=other_scalars))

        # Declare local variables
        err_name = argsetter_st.new_symbol(
            "ierr", symbol_type=DataSymbol, datatype=INTEGER_TYPE).name
        sub.add(DeclGen(sub, datatype="integer", entity_decls=[err_name]))

        # Set kernel arguments
        sub.add(CommentGen(
            sub,
            " Set the arguments for the {0} OpenCL Kernel".format(self.name)))
        index = 0
        # Add a SetKenrelArg for each Argument and check the OpenCL status
        for variable in argument_names:
            sub.add(AssignGen(
                sub, lhs=err_name,
                rhs="clSetKernelArg({0}, {1}, C_SIZEOF({2}), C_LOC({2}))".
                format(kobj, index, variable)))
            sub.add(CallGen(
                sub, "check_status",
                ["'clSetKernelArg: arg {0} of {1}'".format(index, self.name),
                 err_name]))
            index = index + 1

        # Finally we can provide the updated argument list without name clashes
        sub.args = [kobj] + argument_names

    def gen_ocl_buffers_initialisation(self, parent):
        # pylint: disable=too-many-locals
        '''
        Generate code to create data buffers on OpenCL device.

        :param parent: Parent subroutine in f2pygen AST of generated code.
        :type parent: :py:class:`psyclone.f2pygen.SubroutineGen`
        '''
        # Get the root symbol table and the root f2pygen node
        symtab = self.root.symbol_table
        module = parent
        while module.parent:
            module = module.parent

        # Traverse all arguments and make sure the buffers are initialised
        for arg in self._arguments.args:
            if arg.argument_type == "field":
                # Get the init_buffer routine and insert a call for this field
                init_buf = self.gen_ocl_initialise_buffer(module)
                field = symtab.lookup(arg.name)
                call = Call.create(init_buf, [Reference(field)])

                # TODO #1134: Currently we convert back the PSyIR to f2pygen
                # but when using the PSyIR backend this will be removed.
                parent.add(PSyIRGen(parent, call))

            elif arg.argument_type == "grid_property" and not arg.is_scalar:
                # Get the grid init_buffer routine and insert a call
                init_buf = self.gen_ocl_initialise_grid_buffers(module)
                field = symtab.lookup(self._arguments.find_grid_access().name)
                call = Call.create(init_buf, [Reference(field)])

                # TODO #1134: Currently we convert back the PSyIR to f2pygen
                # but when using the PSyIR backend this will be removed.
                parent.add(PSyIRGen(parent, call))

            if not arg.is_scalar:
                # All buffers will be assigned to a local OpenCL memory object
                # to easily reference them, make sure this local variable is
                # declared in the Invoke.
                name = arg.name + "_cl_mem"
                try:
                    symtab.lookup_with_tag(name)
                except KeyError:
                    symtab.new_symbol(
                        name, tag=name, symbol_type=DataSymbol,
                        # TODO #1134: We could import the kind symbols from a
                        # iso_c_binding global container.
                        datatype=UnknownFortranType("INTEGER(KIND=c_intptr_t)"
                                                    " :: " + name))
                    parent.add(DeclGen(parent, datatype="integer",
                                       kind="c_intptr_t", entity_decls=[name]))

    def gen_ocl_buffers_initial_write(self, parent):
        # pylint: disable=too-many-locals
        '''
        Generate the f2pygen AST for the code to write the initial data into
        the device.

        :param parent: parent subroutine in f2pygen AST of generated code.
        :type parent: :py:class:`psyclone.f2pygen.SubroutineGen`
        '''
        symtab = self.root.symbol_table
        there_is_a_grid_buffer = False
        for arg in self._arguments.args:
            if arg.argument_type == "field":
                # Insert call to write_to_device method
                call = Call.create(
                    RoutineSymbol(arg.name+"%write_to_device()"), [])
                parent.add(PSyIRGen(parent, call))
            elif arg.argument_type == "grid_property" and not arg.is_scalar:
                there_is_a_grid_buffer = True

        if there_is_a_grid_buffer:
            module = parent
            while module.parent:
                module = module.parent
            grid_write_routine = self.gen_ocl_write_grid_buffers(module)

            # Insert grid writing call
            field = symtab.lookup(self._arguments.find_grid_access().name)
            call = Call.create(grid_write_routine, [Reference(field)])
            parent.add(PSyIRGen(parent, call))

    def gen_ocl_set_args_call(self, parent):
        '''
        Generate the f2pygen AST for the code to call the set_args subroutine
        for this kernel.

        :param parent: parent subroutine in f2pygen AST of generated code.
        :type parent: :py:class:`psyclone.f2pygen.SubroutineGen`

        '''
        # Retrieve symbol table and kernel name
        symtab = self.root.symbol_table
        kernel = symtab.lookup_with_tag("kernel_" + self.name).name

        # Find the symbol that defines each boundary for this kernel.
        # In OpenCL the iteration boundaries are passed as arguments to the
        # kernel because the global work size may exceed the dimensions and
        # therefore the updates outside the boundaries should be masked.
        # If any of the boundaries is not found, it can not proceed.
        boundaries = []
        try:
            for boundary in ["xstart", "xstop", "ystart", "ystop"]:
                tag = boundary + "_" + self.name
                symbol = symtab.lookup_with_tag(tag)
                boundaries.append(symbol.name)
        except KeyError as err:
            six.raise_from(GenerationError(
                "Boundary symbol tag '{0}' not found while generating the "
                "OpenCL code for kernel '{1}'. Make sure to apply the "
                "GOMoveIterationBoundariesInsideKernelTrans before attempting"
                " the OpenCL code generation.".format(tag, self.name)), err)

        # If this is an IfBlock, make a copy of boundary assignments statements
        # to make sure they are initialised before calling the set_args routine
        # that have them as a parameter.
        # TODO #1134: If everything was PSyIR we could probably move this
        # assignment before the IfBlock instead of duplicating it inside.
        if isinstance(parent, IfThenGen):
            for node in self.ancestor(InvokeSchedule).walk(Assignment):
                if node.lhs.symbol.name in boundaries:
                    parent.add(PSyIRGen(parent, node.copy()))

        # Prepare the argument list for the set_args routine
        arguments = [kernel]
        for arg in self._arguments.args:
            if arg.argument_type == "scalar":
                if arg.name in boundaries:
                    # Boundary values are 0-indexed in OpenCL
                    arguments.append(arg.name + " - 1")
                else:
                    arguments.append(arg.name)
            elif arg.argument_type == "field":
                # Cast buffer to cl_mem type expected by OpenCL
                field = symtab.lookup(arg.name)
                symbol = symtab.lookup_with_tag(arg.name + "_cl_mem")
                source = StructureReference.create(field, ['device_ptr'])
                dest = Reference(symbol)
                bop = BinaryOperation.create(BinaryOperation.Operator.CAST,
                                             source, dest)
                assig = Assignment.create(dest.copy(), bop)
                parent.add(PSyIRGen(parent, assig))
                arguments.append(symbol.name)
            elif arg.argument_type == "grid_property":
                garg = self._arguments.find_grid_access()
                if arg.is_scalar:
                    arguments.append(arg.dereference(garg.name))
                else:
                    # Cast grid buffer to cl_mem type expected by OpenCL
                    device_grid_property = arg.name + "_device"
                    field = symtab.lookup(garg.name)
                    source = StructureReference.create(
                                field, ['grid', device_grid_property])
                    symbol = symtab.lookup_with_tag(arg.name + "_cl_mem")
                    dest = Reference(symbol)
                    bop = BinaryOperation.create(BinaryOperation.Operator.CAST,
                                                 source, dest)
                    assig = Assignment.create(dest.copy(), bop)
                    parent.add(PSyIRGen(parent, assig))
                    arguments.append(symbol.name)

        sub_name = symtab.lookup_with_tag(self.name + "_set_args").name
        parent.add(CallGen(parent, sub_name, arguments))

    def gen_ocl_write_grid_buffers(self, f2pygen_module):
        '''
        Returns the symbol of a subroutine that writes the values of the grid
        properties into the OpenCL device buffers using FortCL. If the
        subroutine doesn't already exist it is generated in the supplied
        f2pygen module.

        :param f2pygen_module: the module where the new function will be \
                               inserted.
        :param type: :py:class:`psyclone.f2pygen.ModuleGen`

        :returns: the symbol representing the grid buffers writing subroutine.
        :rtype: :py:class:`psyclone.psyir.symbols.RoutineSymbol`

        '''
        symtab = self.root.symbol_table
        try:
            return symtab.lookup_with_tag("ocl_write_grid_buffers")
        except KeyError:
            # If the Symbol does not exist, the rest of this method
            # will generate it.
            pass

        # Create the symbol for the routine and add it to the symbol table.
        subroutine_name = symtab.new_symbol(
            "write_grid_buffers", symbol_type=RoutineSymbol,
            tag="ocl_write_grid_buffers").name

        # Get the GOcean API property names used in this routine
        api_config = Config.get().api_conf("gocean1.0")
        props = api_config.grid_properties
        num_x = props["go_grid_nx"].fortran.format("field")
        num_y = props["go_grid_ny"].fortran.format("field")

        # Code of the subroutine in Fortran
        code = '''
        subroutine write_device_grid(field)
            USE fortcl, ONLY: get_cmd_queues
            use iso_c_binding, only: c_intptr_t, c_size_t, c_sizeof
            USE clfortran
            USE ocl_utils_mod, ONLY: check_status
            type(r2d_field), intent(inout), target :: field
            integer(kind=c_size_t) size_in_bytes
            INTEGER(c_intptr_t), pointer :: cmd_queues(:)
            integer(c_intptr_t) :: cl_mem
            integer :: ierr
            cmd_queues => get_cmd_queues()
            ! Integer grid buffers
            size_in_bytes = int({0} * {1}, 8) * &
                            c_sizeof(field%grid%tmask(1,1))
            cl_mem = transfer(field%grid%tmask_device, cl_mem)
            ierr = clEnqueueWriteBuffer(cmd_queues(1), &
                        cl_mem, CL_TRUE, 0_8, size_in_bytes, &
                        C_LOC(field%grid%tmask), 0, C_NULL_PTR, C_NULL_PTR)
            CALL check_status("clEnqueueWriteBuffer tmask", ierr)
            ! Real grid buffers
            size_in_bytes = int({0} * {1}, 8) * &
                            c_sizeof(field%grid%area_t(1,1))
        '''.format(num_x, num_y)
        write_str = '''
            cl_mem = transfer(field%grid%{0}_device, cl_mem)
            ierr = clEnqueueWriteBuffer(cmd_queues(1), &
                       cl_mem, CL_TRUE, 0_8, size_in_bytes, &
                       C_LOC(field%grid%{0}), 0, C_NULL_PTR, C_NULL_PTR)
            CALL check_status("clEnqueueWriteBuffer {0}_device", ierr)
        '''
        for grid_prop in ['area_t', 'area_u', 'area_v', 'dx_u', 'dx_v',
                          'dx_t', 'dy_u', 'dy_v', 'dy_t', 'gphiu', 'gphiv']:
            code += write_str.format(grid_prop)
        code += "end subroutine write_device_grid"

        # Obtain the PSyIR representation of the code above
        # TODO #1188: Reduce verbosity and improve performance by caching an
        # already created fparser2 parser
        processor = Fparser2Reader()
        reader = FortranStringReader(code)
        parser = ParserFactory().create(std="f2003")
        parse_tree = parser(reader)
        subroutine = processor.generate_psyir(parse_tree)
        # Rename subroutine
        subroutine.name = subroutine_name

        # Insert the code in the invoke module
        f2pygen_module.add(PSyIRGen(f2pygen_module, subroutine))

        return symtab.lookup_with_tag("ocl_write_grid_buffers")

    def gen_ocl_initialise_buffer(self, f2pygen_module):
        '''
        Returns the symbol of a subroutine that initialises a OpenCL buffer in
        the OpenCL device using FortCL. If the subroutine doesn't already exist
        it is generated in the supplied f2pygen module.

        :param f2pygen_module: the module where the new function will be \
                               inserted.
        :param type: :py:class:`psyclone.f2pygen.ModuleGen`

        :returns: the symbol of the buffer initialisation subroutine.
        :rtype: :py:class:`psyclone.psyir.symbols.RoutineSymbol`

        '''
        symtab = self.root.symbol_table
        try:
            return symtab.lookup_with_tag("ocl_init_buffer_func")
        except KeyError:
            # If the Symbol does not exist, the rest of this method
            # will generate it.
            pass

        # Create the symbol for the routine and add it to the symbol table.
        subroutine_name = symtab.new_symbol(
            "initialise_device_buffer", symbol_type=RoutineSymbol,
            tag="ocl_init_buffer_func").name

        # Get the GOcean API property names used in this routine
        api_config = Config.get().api_conf("gocean1.0")
        host_buff = \
            api_config.grid_properties["go_grid_data"].fortran.format("field")
        props = api_config.grid_properties
        num_x = props["go_grid_nx"].fortran.format("field")
        num_y = props["go_grid_ny"].fortran.format("field")

        # Fields need to provide a function pointer to how the
        # device data is going to be read and written, if it doesn't
        # exist, create the appropriate subroutine first.
        read_fp = self.gen_ocl_read_from_device_function(f2pygen_module).name
        write_fp = self.gen_ocl_write_to_device_function(f2pygen_module).name

        # Code of the subroutine in Fortran
        code = '''
        subroutine initialise_device_buffer(field)
            USE fortcl, ONLY: create_rw_buffer
            use field_mod
            type(r2d_field), intent(inout), target :: field
            integer(kind=c_size_t) size_in_bytes
            IF (.NOT. field%data_on_device) THEN
                size_in_bytes = int({0}*{1}, 8) * &
                                    c_sizeof({2}(1,1))
                ! Create buffer on device, we store it without type information
                ! on the dl_esm_inf pointer (transfer/static_cast to void*)
                field%device_ptr = transfer( &
                    create_rw_buffer(size_in_bytes), &
                    field%device_ptr)
                field%data_on_device = .true.
                field%read_from_device_f => {3}
                field%write_to_device_f => {4}
            END IF
        end subroutine initialise_device_buffer
        '''.format(num_x, num_y, host_buff, read_fp, write_fp)

        # Obtain the PSyIR representation of the code above
        # TODO #1188: Reduce verbosity and improve performance by caching an
        # already created fparser2 parser
        processor = Fparser2Reader()
        reader = FortranStringReader(code)
        parser = ParserFactory().create(std="f2003")
        parse_tree = parser(reader)
        subroutine = processor.generate_psyir(parse_tree)
        # Rename subroutine
        subroutine.name = subroutine_name

        # Insert the code in the invoke module
        f2pygen_module.add(PSyIRGen(f2pygen_module, subroutine))

        return symtab.lookup_with_tag("ocl_init_buffer_func")

    def gen_ocl_initialise_grid_buffers(self, f2pygen_module):
        '''
        Returns the symbol of a subroutine that initialises all OpenCL grid
        buffers in the OpenCL device using FortCL. If the subroutine doesn't
        already exist it is generated in the supplied f2pygen module.

        :param f2pygen_module: the module where the new function will be \
                               inserted.
        :param type: :py:class:`psyclone.f2pygen.ModuleGen`

        :returns: the symbol of the grid buffer initialisation subroutine.
        :rtype: :py:class:`psyclone.psyir.symbols.RoutineSymbol`

        '''
        symtab = self.root.symbol_table
        try:
            return symtab.lookup_with_tag("ocl_init_grid_buffers")
        except KeyError:
            # If the Symbol does not exist, the rest of this method
            # will generate it.
            pass

        # Create the symbol for the routine and add it to the symbol table.
        subroutine_name = symtab.new_symbol(
            "initialise_grid_device_buffers", symbol_type=RoutineSymbol,
            tag="ocl_init_grid_buffers").name

        # Get the GOcean API property names used in this routine
        api_config = Config.get().api_conf("gocean1.0")
        props = api_config.grid_properties
        num_x = props["go_grid_nx"].fortran.format("field")
        num_y = props["go_grid_ny"].fortran.format("field")

        int_arrays = []
        real_arrays = []
        for key, prop in props.items():
            if key == "go_grid_data":
                # TODO #676: Ignore because go_grid_data is actually a field
                # property
                continue
            if prop.type == "array" and prop.intrinsic_type == "integer":
                int_arrays.append(prop.fortran.format("field"))
            elif prop.type == "array" and prop.intrinsic_type == "real":
                real_arrays.append(prop.fortran.format("field"))

        # Code of the subroutine in Fortran
        code = '''
        subroutine initialise_device_grid(field)
            USE fortcl, ONLY: create_ronly_buffer
            use field_mod
            type(r2d_field), intent(inout), target :: field
            integer(kind=c_size_t) size_in_bytes
            IF (.not. c_associated({2}_device)) THEN
                ! Create integer grid fields
                size_in_bytes = int({0}*{1}, 8) * c_sizeof({2}(1,1))
        '''.format(num_x, num_y, int_arrays[0])

        for int_array in int_arrays:
            code += '''
                {0}_device = transfer(create_ronly_buffer(size_in_bytes), &
                                      {0}_device)
            '''.format(int_array)

        code += '''
                ! Create real grid buffers
                size_in_bytes = int({0} * {1}, 8) * c_sizeof({2}(1,1))
        '''.format(num_x, num_y, real_arrays[0])

        for real_array in real_arrays:
            code += '''
                {0}_device = transfer(create_ronly_buffer(size_in_bytes), &
                                      {0}_device)
            '''.format(real_array)

        code += '''
            END IF
        end subroutine initialise_device_grid
        '''

        # Obtain the PSyIR representation of the code above
        # TODO #1188: Reduce verbosity and improve performance by caching an
        # already created fparser2 parser
        processor = Fparser2Reader()
        reader = FortranStringReader(code)
        parser = ParserFactory().create(std="f2003")
        parse_tree = parser(reader)
        subroutine = processor.generate_psyir(parse_tree)
        # Rename subroutine
        subroutine.name = subroutine_name

        # Insert the code in the invoke module
        f2pygen_module.add(PSyIRGen(f2pygen_module, subroutine))

        return symtab.lookup_with_tag("ocl_init_grid_buffers")

    def gen_ocl_read_from_device_function(self, f2pygen_module):
        '''
        Returns the symbol of a subroutine that retrieves the data back from
        an OpenCL device using FortCL. If the subroutine doesn't already exist
        it is generated in the supplied f2pygen module.

        :param f2pygen_module: the module where the new function will be \
                               inserted.
        :param type: :py:class:`psyclone.f2pygen.ModuleGen`

        :returns: the symbol of the buffer data retrieving subroutine.
        :rtype: :py:class:`psyclone.psyir.symbols.RoutineSymbol`

        '''
        symtab = self.root.symbol_table
        try:
            return symtab.lookup_with_tag("ocl_read_func")
        except KeyError:
            # If the subroutines does not exist, it needs to be
            # generated first.
            pass

        # Create the symbol for the routine and add it to the symbol table.
        subroutine_name = symtab.new_symbol(
            "read_from_device", symbol_type=RoutineSymbol,
            tag="ocl_read_func").name

        # Code of the subroutine in Fortran
        code = '''
        subroutine read_sub(from, to, startx, starty, nx, ny, blocking)
            USE iso_c_binding, only: c_ptr, c_intptr_t, c_size_t, c_sizeof
            USE ocl_utils_mod, ONLY: check_status
            use kind_params_mod, only: go_wp
            USE clfortran
            USE fortcl, ONLY: get_cmd_queues
            type(c_ptr), intent(in) :: from
            real(go_wp), intent(inout), dimension(:,:), target :: to
            integer, intent(in) :: startx, starty, nx, ny
            logical, intent(in) :: blocking
            INTEGER(c_size_t) :: size_in_bytes, offset_in_bytes
            integer(c_intptr_t) :: cl_mem
            INTEGER(c_intptr_t), pointer :: cmd_queues(:)
            integer :: ierr, i

            ! Give the from pointer the appropriate OpenCL memory object type
            cl_mem = transfer(from, cl_mem)
            cmd_queues => get_cmd_queues()

            ! Two copy strategies depending on how much of the total length
            ! nx covers.
            if (nx < size(to, 1) / 2) then
                ! Dispatch asynchronous copies of just the contiguous data.
                do i = starty, starty+ny
                    size_in_bytes = int(nx, 8) * c_sizeof(to(1,1))
                    offset_in_bytes = int(size(to, 1) * (i-1) + (startx-1)) &
                                      * c_sizeof(to(1,1))
                    ierr = clEnqueueReadBuffer(cmd_queues(1), cl_mem, &
                        CL_FALSE, offset_in_bytes, size_in_bytes, &
                        C_LOC(to(startx, i)), 0, C_NULL_PTR, C_NULL_PTR)
                    CALL check_status("clEnqueueReadBuffer", ierr)
                enddo
                if (blocking) then
                    CALL check_status("clFinish on read", &
                        clFinish(cmd_queues(1)))
                endif
            else
                ! Copy across the whole starty:starty+ny rows in a single
                ! copy operation.
                size_in_bytes = int(size(to, 1) * ny, 8) * c_sizeof(to(1,1))
                offset_in_bytes = int(size(to,1)*(starty-1), 8) &
                                  * c_sizeof(to(1,1))
                ierr = clEnqueueReadBuffer(cmd_queues(1), cl_mem, &
                    CL_TRUE, offset_in_bytes, size_in_bytes, &
                    C_LOC(to(1,starty)), 0, C_NULL_PTR, C_NULL_PTR)
                CALL check_status("clEnqueueReadBuffer", ierr)
            endif
        end subroutine read_sub
        '''

        # Obtain the PSyIR representation of the code above
        # TODO #1188: Reduce verbosity and improve performance by caching an
        # already created fparser2 parser
        processor = Fparser2Reader()
        reader = FortranStringReader(code)
        parser = ParserFactory().create(std="f2003")
        parse_tree = parser(reader)
        subroutine = processor.generate_psyir(parse_tree)
        # Rename subroutine
        subroutine.name = subroutine_name

        # Insert the code in the invoke module
        f2pygen_module.add(PSyIRGen(f2pygen_module, subroutine))

        return symtab.lookup_with_tag("ocl_read_func")

    def gen_ocl_write_to_device_function(self, f2pygen_module):
        '''
        Returns the symbol of a subroutine that writes the buffer data into
        an OpenCL device using FortCL. If the subroutine doesn't already exist
        it is generated in the supplied f2pygen module.

        :param f2pygen_module: the module where the new function will be \
                               inserted.
        :param type: :py:class:`psyclone.f2pygen.ModuleGen`

        :returns: the symbol of the buffer writing subroutine.
        :rtype: :py:class:`psyclone.psyir.symbols.RoutineSymbol`

        '''
        symtab = self.root.symbol_table
        try:
            return symtab.lookup_with_tag("ocl_write_func")
        except KeyError:
            # If the subroutines does not exist, it needs to be
            # generated first.
            pass

        # Create the symbol for the routine and add it to the symbol table.
        subroutine_name = symtab.new_symbol(
            "write_to_device", symbol_type=RoutineSymbol,
            tag="ocl_write_func").name

        # Code of the subroutine in Fortran
        code = '''
        subroutine write_sub(from, to, startx, starty, nx, ny, blocking)
            USE iso_c_binding, only: c_ptr, c_intptr_t, c_size_t, c_sizeof
            USE ocl_utils_mod, ONLY: check_status
            use kind_params_mod, only: go_wp
            USE clfortran
            USE fortcl, ONLY: get_cmd_queues
            real(go_wp), intent(in), dimension(:,:), target :: from
            type(c_ptr), intent(in) :: to
            integer, intent(in) :: startx, starty, nx, ny
            logical, intent(in) :: blocking
            integer(c_intptr_t) :: cl_mem
            INTEGER(c_size_t) :: size_in_bytes, offset_in_bytes
            INTEGER(c_intptr_t), pointer :: cmd_queues(:)
            integer :: ierr, i

            ! Give the to pointer the appropriate OpenCL memory object type
            cl_mem = transfer(to, cl_mem)
            cmd_queues => get_cmd_queues()

            ! Two copy strategies depending on how much of the total length
            ! nx covers.
            if (nx < size(from,1) / 2) then
                ! Dispatch asynchronous copies of just the contiguous data.
                do i=starty, starty+ny
                    size_in_bytes = int(nx, 8) * c_sizeof(from(1,1))
                    offset_in_bytes = int(size(from, 1) * (i-1) + (startx-1)) &
                                      * c_sizeof(from(1,1))
                    ierr = clEnqueueWriteBuffer(cmd_queues(1), cl_mem, &
                        CL_FALSE, offset_in_bytes, size_in_bytes, &
                        C_LOC(from(startx, i)), 0, C_NULL_PTR, C_NULL_PTR)
                    CALL check_status("clEnqueueWriteBuffer", ierr)
                enddo
                if (blocking) then
                    CALL check_status("clFinish on write", &
                        clFinish(cmd_queues(1)))
                endif
            else
                ! Copy across the whole starty:starty+ny rows in a single
                ! copy operation.
                size_in_bytes = int(size(from,1) * ny, 8) * c_sizeof(from(1,1))
                offset_in_bytes = int(size(from,1) * (starty-1)) &
                                  * c_sizeof(from(1,1))
                ierr = clEnqueueWriteBuffer(cmd_queues(1), cl_mem, &
                    CL_TRUE, offset_in_bytes, size_in_bytes, &
                    C_LOC(from(1, starty)), 0, C_NULL_PTR, C_NULL_PTR)
                CALL check_status("clEnqueueWriteBuffer", ierr)
            endif
        end subroutine write_sub
        '''

        # Obtain the PSyIR representation of the code above
        # TODO #1188: Reduce verbosity and improve performance by caching an
        # already created fparser2 parser
        processor = Fparser2Reader()
        reader = FortranStringReader(code)
        parser = ParserFactory().create(std="f2003")
        parse_tree = parser(reader)
        subroutine = processor.generate_psyir(parse_tree)
        # Rename subroutine
        subroutine.name = subroutine_name

        # Insert the code in the invoke module
        f2pygen_module.add(PSyIRGen(f2pygen_module, subroutine))

        return symtab.lookup_with_tag("ocl_write_func")

    def get_kernel_schedule(self):
        '''
        Returns a PSyIR Schedule representing the GOcean kernel code.

        :return: Schedule representing the kernel code.
        :rtype: :py:class:`psyclone.gocean1p0.GOKernelSchedule`
        '''
        if self._kern_schedule is None:
            astp = GOFparser2Reader()
            self._kern_schedule = astp.generate_schedule(self.name, self.ast)
            # TODO: Validate kernel with metadata (issue #288).
        return self._kern_schedule


class GOFparser2Reader(Fparser2Reader):
    '''
    Sub-classes the Fparser2Reader with GOcean 1.0 specific
    functionality.
    '''
    @staticmethod
    def _create_schedule(name):
        '''
        Create an empty KernelSchedule.

        :param str name: Name of the subroutine represented by the kernel.
        :returns: New GOKernelSchedule empty object.
        :rtype: py:class:`psyclone.gocean1p0.GOKernelSchedule`
        '''
        return GOKernelSchedule(name)


class GOKernelArguments(Arguments):
    '''Provides information about GOcean kernel-call arguments
        collectively, as specified by the kernel argument
        metadata. This class ensures that initialisation is performed
        correctly. It also overrides the iteration_space_arg method to
        supply a GOcean-specific dictionary for the mapping of
        argument-access types.

    '''
    def __init__(self, call, parent_call):
        if False:  # pylint: disable=using-constant-test
            self._0_to_n = GOKernelArgument(None, None, None)  # for pyreverse
        Arguments.__init__(self, parent_call)

        self._args = []
        # Loop over the kernel arguments obtained from the meta data
        for (idx, arg) in enumerate(call.ktype.arg_descriptors):
            # arg is a GO1p0Descriptor object
            if arg.argument_type == "grid_property":
                # This is an argument supplied by the psy layer
                self._args.append(GOKernelGridArgument(arg, parent_call))
            elif arg.argument_type == "scalar" or arg.argument_type == "field":
                # This is a kernel argument supplied by the Algorithm layer
                self._args.append(GOKernelArgument(arg, call.args[idx],
                                                   parent_call))
            else:
                raise ParseError("Invalid kernel argument type. Found '{0}' "
                                 "but must be one of {1}".
                                 format(arg.argument_type,
                                        ["grid_property", "scalar", "field"]))
        self._dofs = []

    def raw_arg_list(self):
        '''
        :returns: a list of all of the actual arguments to the \
                  kernel call.
        :rtype: list of str

        :raises GenerationError: if the kernel requires a grid property \
                                 but has no field arguments.
        :raises InternalError: if we encounter a kernel argument with an \
                               unrecognised type.
        '''
        if self._raw_arg_list:
            return self._raw_arg_list

        # Before we do anything else, go through the arguments and
        # determine the best one from which to obtain the grid properties.
        grid_arg = self.find_grid_access()

        # A GOcean 1.0 kernel always requires the [i,j] indices of the
        # grid-point that is to be updated
        arguments = ["i", "j"]
        for arg in self._args:

            if arg.argument_type == "scalar":
                # Scalar arguments require no de-referencing
                arguments.append(arg.name)
            elif arg.argument_type == "field":
                # Field objects are Fortran derived-types
                api_config = Config.get().api_conf("gocean1.0")
                # TODO: #676 go_grid_data is actually a field property
                data = api_config.grid_properties["go_grid_data"].fortran\
                    .format(arg.name)
                arguments.append(data)
            elif arg.argument_type == "grid_property":
                # Argument is a property of the grid which we can access via
                # the grid member of any field object.
                # We use the most suitable field as chosen above.
                if grid_arg is None:
                    raise GenerationError(
                        "Error: kernel {0} requires grid property {1} but "
                        "does not have any arguments that are fields".
                        format(self._parent_call.name, arg.name))
                arguments.append(arg.dereference(grid_arg.name))
            else:
                raise InternalError("Kernel {0}, argument {1} has "
                                    "unrecognised type: '{2}'".
                                    format(self._parent_call.name, arg.name,
                                           arg.argument_type))
        self._raw_arg_list = arguments
        return self._raw_arg_list

    def psyir_expressions(self):
        '''
        :returns: the PSyIR expressions representing this Argument list.
        :rtype: list of :py:class:`psyclone.psyir.nodes.Node`

        '''
        symtab = self._parent_call.scope.symbol_table
        symbol1 = symtab.lookup_with_tag("contiguous_kidx")
        symbol2 = symtab.lookup_with_tag("noncontiguous_kidx")
        return ([Reference(symbol1), Reference(symbol2)] +
                [arg.psyir_expression() for arg in self.args])

    def find_grid_access(self):
        '''
        Determine the best kernel argument from which to get properties of
        the grid. For this, an argument must be a field (i.e. not
        a scalar) and must be supplied by the algorithm layer
        (i.e. not a grid property). If possible it should also be
        a field that is read-only as otherwise compilers can get
        confused about data dependencies and refuse to SIMD
        vectorise.
        :returns: the argument object from which to get grid properties.
        :rtype: :py:class:`psyclone.gocean1p0.GOKernelArgument` or None
        '''
        for access in [AccessType.READ, AccessType.READWRITE,
                       AccessType.WRITE]:
            for arg in self._args:
                if arg.argument_type == "field" and arg.access == access:
                    return arg
        # We failed to find any kernel argument which could be used
        # to access the grid properties. This will only be a problem
        # if the kernel requires a grid-property argument.
        return None

    @property
    def dofs(self):
        ''' Currently required for invoke base class although this makes no
            sense for GOcean. Need to refactor the Invoke base class and
            remove the need for this property (#279). '''
        return self._dofs

    @property
    def acc_args(self):
        '''
        Provide the list of references (both objects and arrays) that must
        be present on an OpenACC device before the kernel associated with
        this Arguments object may be launched.

        :returns: list of (Fortran) quantities
        :rtype: list of str
        '''
        arg_list = []

        # First off, specify the field object which we will de-reference in
        # order to get any grid properties (if this kernel requires them).
        # We do this as some compilers do less optimisation if we get (read-
        # -only) grid properties from a field object that has read-write
        # access.
        grid_fld = self.find_grid_access()
        grid_ptr = grid_fld.name + "%grid"
        api_config = Config.get().api_conf("gocean1.0")
        # TODO: #676 go_grid_data is actually a field property
        data_fmt = api_config.grid_properties["go_grid_data"].fortran
        arg_list.extend([grid_fld.name, data_fmt.format(grid_fld.name)])
        for arg in self._args:
            if arg.argument_type == "scalar":
                arg_list.append(arg.name)
            elif arg.argument_type == "field" and arg != grid_fld:
                # The remote device will need the reference to the field
                # object *and* the reference to the array within that object.
                arg_list.extend([arg.name, data_fmt.format(arg.name)])
            elif arg.argument_type == "grid_property":
                if grid_ptr not in arg_list:
                    # This kernel needs a grid property and therefore the
                    # pointer to the grid object must be copied to the device.
                    arg_list.append(grid_ptr)
                arg_list.append(grid_ptr+"%"+arg.name)
        return arg_list

    @property
    def fields(self):
        '''
        Provides the list of names of field objects that are required by
        the kernel associated with this Arguments object.

        :returns: List of names of (Fortran) field objects.
        :rtype: list of str
        '''
        args = args_filter(self._args, arg_types=["field"])
        return [arg.name for arg in args]

    @property
    def scalars(self):
        '''
        Provides the list of names of scalar arguments required by the
        kernel associated with this Arguments object. If there are none
        then the returned list is empty.

        :returns: A list of the names of scalar arguments in this object.
        :rtype: list of str
        '''
        args = args_filter(self._args, arg_types=["scalar"])
        return [arg.name for arg in args]

    def append(self, name, argument_type):
        ''' Create and append a GOKernelArgument to the Argument list.

        :param str name: name of the appended argument.
        :param str argument_type: type of the appended argument.

        :raises TypeError: if the given name is not a string.
        '''
        if not isinstance(name, str):
            raise TypeError(
                "The name parameter given to GOKernelArguments.append method "
                "should be a string, but found '{0}' instead.".
                format(type(name).__name__))

        # Create a descriptor with the given type
        descriptor = Descriptor(None, argument_type)

        # Create the argument and append it to the argument list
        arg = Arg("variable", name)
        argument = GOKernelArgument(descriptor, arg, self._parent_call)
        self.args.append(argument)
        # self.raw_arg_list().append(name)


class GOKernelArgument(KernelArgument):
    ''' Provides information about individual GOcean kernel call arguments
        as specified by the kernel argument metadata. '''
    def __init__(self, arg, arg_info, call):

        self._arg = arg
        KernelArgument.__init__(self, arg, arg_info, call)

    def psyir_expression(self):
        '''
        :returns: the PSyIR expression represented by this Argument.
        :rtype: :py:class:`psyclone.psyir.nodes.Node`

        :raises InternalError: if this Argument type is not "field" or \
                               "scalar".

        '''
        # If the argument name is just a number (e.g. '0') if returns a
        # constant Literal expression
        if self.name.isnumeric():
            return Literal(self.name, INTEGER_TYPE)

        # Otherwise its some form of Reference
        symbol = self._call.scope.symbol_table.lookup(self.name)

        # Gocean field arguments are StructureReferences to the %data attribute
        if self.argument_type == "field":
            return StructureReference.create(symbol, ["data"])

        # Gocean scalar arguments are References to the variable
        if self.argument_type == "scalar":
            return Reference(symbol)

        raise InternalError("GOcean expects the Argument.argument_type() to be"
                            " 'field' or 'scalar' but found '{0}'."
                            "".format(self.argument_type))

    def infer_datatype(self):
        ''' Infer the datatype of this argument using the API rules.

        :returns: the datatype of this argument.
        :rtype: :py:class::`psyclone.psyir.symbols.datatype`

        :raises InternalError: if this Argument type is not "field" or \
                               "scalar".
        :raises InternalError: if this argument is scalar but its space \
                               property is not 'go_r_scalar' or 'go_i_scalar'.

        '''
        # All GOcean fields are r2d_field
        if self.argument_type == "field":
            # r2d_field can have DeferredType and UnresolvedInterface because
            # it is an unnamed import from a module.
            type_symbol = self._call.root.symbol_table.symbol_from_tag(
                "r2d_field", symbol_type=TypeSymbol, datatype=DeferredType(),
                interface=UnresolvedInterface())
            return type_symbol

        # Gocean scalars can be REAL or INTEGER
        if self.argument_type == "scalar":
            if self.space.lower() == "go_r_scalar":
                go_wp = self._call.root.symbol_table.symbol_from_tag(
                    "go_wp", symbol_type=DataSymbol, datatype=DeferredType(),
                    interface=UnresolvedInterface())
                return ScalarType(ScalarType.Intrinsic.REAL, go_wp)
            if self.space.lower() == "go_i_scalar":
                return INTEGER_TYPE
            raise InternalError("GOcean expects scalar arguments to be of"
                                " 'go_r_scalar' or 'go_i_scalar' type but "
                                "found '{0}'.".format(self.space.lower()))

        raise InternalError("GOcean expects the Argument.argument_type() to be"
                            " 'field' or 'scalar' but found '{0}'."
                            "".format(self.argument_type))

    @property
    def argument_type(self):
        '''
        Return the type of this kernel argument - whether it is a field,
        a scalar or a grid_property (to be supplied by the PSy layer).
        If it has no type it defaults to scalar.

        :returns: the type of the argument.
        :rtype: str

        '''
        if self._arg.argument_type:
            return self._arg.argument_type
        return "scalar"

    @property
    def function_space(self):
        ''' Returns the expected finite difference space for this
            argument as specified by the kernel argument metadata.'''
        return self._arg.function_space

    @property
    def is_scalar(self):
        ''':return: whether this variable is a scalar variable or not.
        :rtype: bool'''
        return self.argument_type == "scalar"


class GOKernelGridArgument(Argument):
    '''
    Describes arguments that supply grid properties to a kernel.
    These arguments are provided by the PSy layer rather than in
    the Algorithm layer.

    :param arg: the meta-data entry describing the required grid property.
    :type arg: :py:class:`psyclone.gocean1p0.GO1p0Descriptor`
    :param kernel_call: the kernel call node that this Argument belongs to.
    :type kernel_call: :py:class:`psyclone.gocean1p0.GOKern`

    :raises GenerationError: if the grid property is not recognised.

    '''
    def __init__(self, arg, kernel_call):
        super(GOKernelGridArgument, self).__init__(None, None, arg.access)

        api_config = Config.get().api_conf("gocean1.0")
        try:
            deref_name = api_config.grid_properties[arg.grid_prop].fortran
        except KeyError:
            all_keys = str(api_config.grid_properties.keys())
            raise GenerationError("Unrecognised grid property specified. "
                                  "Expected one of {0} but found '{1}'".
                                  format(all_keys, arg.grid_prop))

        # Each entry is a pair (name, type). Name can be subdomain%internal...
        # so only take the last part after the last % as name.
        self._name = deref_name.split("%")[-1]
        # Store the original property name for easy lookup in is_scalar
        self._property_name = arg.grid_prop

        # This object always represents an argument that is a grid_property
        self._argument_type = "grid_property"

        # Reference to the Call this argument belongs to
        self._call = kernel_call

    @property
    def name(self):
        ''' Returns the Fortran name of the grid property, which is used
        in error messages etc.'''
        return self._name

    def psyir_expression(self):
        '''
        :returns: the PSyIR expression represented by this Argument.
        :rtype: :py:class:`psyclone.psyir.nodes.Node`

        '''
        # Find field from which to access grid properties
        base_field = self._call.arguments.find_grid_access().name
        tag = "AlgArgs_" + base_field
        symbol = self._call.scope.symbol_table.lookup_with_tag(tag)

        # Get aggregate grid type accessors without the base name
        access = self.dereference(base_field).split('%')[1:]

        # Construct the PSyIR reference
        return StructureReference.create(symbol, access)

    def dereference(self, fld_name):
        '''Returns a Fortran string to dereference a grid property of the
        specified field. It queries the current config file settings for
        getting the proper dereference string, which is a format string
        where {0} represents the field name.

        :param str fld_name: The name of the field which is used to \
            dereference a grid property.

        :returns: the dereference string required to access a grid property
            in a dl_esm field (e.g. "subdomain%internal%xstart"). The name
            must contains a "{0}" which is replaced by the field name.
        :rtype: str'''
        api_config = Config.get().api_conf("gocean1.0")
        deref_name = api_config.grid_properties[self._property_name].fortran
        return deref_name.format(fld_name)

    @property
    def argument_type(self):
        ''' The type of this argument. We have this for compatibility with
            GOKernelArgument objects since, for this class, it will always be
            "grid_property". '''
        return self._argument_type

    @property
    def intrinsic_type(self):
        '''
        :returns: the intrinsic_type of this argument.
        :rtype: str

        '''
        api_config = Config.get().api_conf("gocean1.0")
        return api_config.grid_properties[self._property_name].intrinsic_type

    @property
    def is_scalar(self):
        '''
        :returns: if this variable is a scalar variable or not.
        :rtype: bool
        '''
        # The constructor guarantees that _property_name is a valid key!
        api_config = Config.get().api_conf("gocean1.0")
        return api_config.grid_properties[self._property_name].type \
            == "scalar"

    @property
    def text(self):
        ''' The raw text used to pass data from the algorithm layer
            for this argument. Grid properties are not passed from the
            algorithm layer so None is returned.'''
        return None

    def forward_dependence(self):
        '''
        A grid-property argument is read-only and supplied by the
        PSy layer so has no dependencies

        :returns: None to indicate no dependencies
        :rtype: NoneType
        '''
        return None

    def backward_dependence(self):
        '''
        A grid-property argument is read-only and supplied by the
        PSy layer so has no dependencies

        :returns: None to indicate no dependencies
        :rtype: NoneType
        '''
        return None


class GOStencil():
    '''GOcean 1.0 stencil information for a kernel argument as obtained by
    parsing the kernel meta-data. The expected structure of the
    metadata and its meaning is provided in the description of the
    load method

    '''
    def __init__(self):
        ''' Set up any internal variables. '''
        self._has_stencil = None
        self._stencil = [[0 for _ in range(3)] for _ in range(3)]
        self._name = None
        self._initialised = False

    # pylint: disable=too-many-branches
    def load(self, stencil_info, kernel_name):
        '''Take parsed stencil metadata information, check it is valid and
        store it in a convenient form. The kernel_name argument is
        only used to provide the location if there is an error.

        The stencil information should either be a name which
        indicates a particular type of stencil or in the form
        stencil(xxx,yyy,zzz) which explicitly specifies a stencil
        shape where xxx, yyy and zzz are triplets of integers
        indicating whether there is a stencil access in a particular
        direction and the depth of that access. For example:

        go_stencil(010,  !   N
                   212,  !  W E
                   010)  !   S

        indicates that there is a stencil access of depth 1 in the
        "North" and "South" directions and stencil access of depth 2
        in the "East" and "West" directions. The value at the centre
        of the stencil will not be used by PSyclone but can be 0 or 1
        and indicates whether the local field value is accessed.

        The convention is for the associated arrays to be
        2-dimensional. If we denote the first dimension as "i" and the
        second dimension as "j" then the following directions are
        assumed:


        > j
        > ^
        > |
        > |
        > ---->i

        For example a stencil access like:

        a(i,j) + a(i+1,j) + a(i,j-1)

        would be stored as:

        go_stencil(000,
                   011,
                   010)

        :param stencil_info: contains the appropriate part of the parser AST
        :type stencil_info: :py:class:`psyclone.expression.FunctionVar`
        :param string kernel_name: the name of the kernel from where this \
                                   stencil information came from.

        :raises ParseError: if the supplied stencil information is invalid.

        '''
        self._initialised = True

        if not isinstance(stencil_info, expr.FunctionVar):
            # the stencil information is not in the expected format
            raise ParseError(
                "Meta-data error in kernel '{0}': 3rd descriptor (stencil) of "
                "field argument is '{1}' but expected either a name or the "
                "format 'go_stencil(...)'".format(kernel_name,
                                                  str(stencil_info)))

        # Get the name
        name = stencil_info.name.lower()

        if stencil_info.args:
            # The stencil info is of the form 'name(a,b,...), so the
            # name should be 'stencil' and there should be 3
            # arguments'
            self._has_stencil = True
            args = stencil_info.args
            if name != "go_stencil":
                raise ParseError(
                    "Meta-data error in kernel '{0}': 3rd descriptor "
                    "(stencil) of field argument is '{1}' but must be "
                    "'go_stencil(...)".format(kernel_name, name))
            if len(args) != 3:
                raise ParseError(
                    "Meta-data error in kernel '{0}': 3rd descriptor "
                    "(stencil) of field argument with format "
                    "'go_stencil(...)', has {1} arguments but should have "
                    "3".format(kernel_name, len(args)))
            # Each of the 3 args should be of length 3 and each
            # character should be a digit from 0-9. Whilst we are
            # expecting numbers, the parser represents these numbers
            # as strings so we have to perform string manipulation to
            # check and that extract them
            for arg_idx in range(3):
                arg = args[arg_idx]
                if not isinstance(arg, six.string_types):
                    raise ParseError(
                        "Meta-data error in kernel '{0}': 3rd descriptor "
                        "(stencil) of field argument with format "
                        "'go_stencil(...)'. Argument index {1} should be a "
                        "number but found "
                        "'{2}'.".format(kernel_name, arg_idx, str(arg)))
                if len(arg) != 3:
                    raise ParseError(
                        "Meta-data error in kernel '{0}': 3rd descriptor "
                        "(stencil) of field argument with format "
                        "'go_stencil(...)'. Argument index {1} should "
                        "consist of 3 digits but found "
                        "{2}.".format(kernel_name, arg_idx, len(arg)))
            # The central value is constrained to be 0 or 1
            if args[1][1] not in ["0", "1"]:
                raise ParseError(
                    "Meta-data error in kernel '{0}': 3rd descriptor "
                    "(stencil) of field argument with format "
                    "'go_stencil(...)'. Argument index 1 position 1 "
                    "should be a number from 0-1 "
                    "but found {1}.".format(kernel_name, args[1][1]))
            # It is not valid to specify a zero stencil. This is
            # indicated by the 'pointwise' name
            if args[0] == "000" and \
               (args[1] == "000" or args[1] == "010") and \
               args[2] == "000":
                raise ParseError(
                    "Meta-data error in kernel '{0}': 3rd descriptor "
                    "(stencil) of field argument with format "
                    "'go_stencil(...)'. A zero sized stencil has been "
                    "specified. This should be specified with the "
                    "'go_pointwise' keyword.".format(kernel_name))
            # store the values in an internal array as integers in i,j
            # order
            for idx0 in range(3):
                for idx1 in range(3):
                    # The j coordincate needs to be 'reversed': the first
                    # row (index 0 in args) is 'top', which should be
                    # accessed using '+1', and the last row (index 2 in args)
                    # needs to be accessed using '-1' (see depth()). Using
                    # 2-idx1 mirrors the rows appropriately.
                    self._stencil[idx0][2-idx1] = int(args[idx1][idx0])
        else:
            # stencil info is of the form 'name' so should be one of
            # our valid names
            if name not in VALID_STENCIL_NAMES:
                raise ParseError(
                    "Meta-data error in kernel '{0}': 3rd descriptor "
                    "(stencil) of field argument is '{1}' but must be one "
                    "of {2} or go_stencil(...)".format(kernel_name, name,
                                                       VALID_STENCIL_NAMES))
            self._name = name
            # We currently only support one valid name ('pointwise')
            # which indicates that there is no stencil
            self._has_stencil = False
            # Define a 'stencil' for pointwise so that depth() can be used for
            # pointwise kernels without handling pointwise as special case
            self._stencil = [[0, 0, 0], [0, 1, 0], [0, 0, 0]]

    def _check_init(self):
        '''Internal method which checks that the stencil information has been
        loaded.

        :raises GenerationError: if the GOStencil object has not been
        initialised i.e. the load() method has not been called

        '''
        if not self._initialised:
            raise GenerationError(
                "Error in class GOStencil: the object has not yet been "
                "initialised. Please ensure the load() method is called.")

    @property
    def has_stencil(self):
        '''Specifies whether this argument has stencil information or not. The
        only case when this is False is when the stencil information
        specifies 'pointwise' as this indicates that there is no
        stencil access.

        :returns: True if this argument has stencil information and False \
                  if not.
        :rtype: bool

        '''
        self._check_init()
        return self._has_stencil

    @property
    def name(self):
        '''Provides the stencil name if one is provided

        :returns: the name of the type of stencil if this is provided \
                  and 'None' if not.
        :rtype: str

        '''
        self._check_init()
        return self._name

    def depth(self, index0, index1):
        '''Provides the depth of the stencil in the 8 possible stencil
        directions in a 2d regular grid (see the description in the
        load class for more information). Values must be between -1
        and 1 as they are considered to be relative to the centre of
        the stencil For example:

        stencil(234,
                915,
                876)

        returns

        depth(-1,0) = 9
        depth(1,1) = 4

        :param int index0: the relative stencil offset for the first \
                           index of the associated array. This value \
                           must be between -1 and 1.
        :param int index1: the relative stencil offset for the second \
                           index of the associated array. This value \
                           must be between -1 and 1

        :returns: the depth of the stencil in the specified direction.
        :rtype: int

        :raises GenerationError: if the indices are out-of-bounds.

        '''
        self._check_init()
        if index0 < -1 or index0 > 1 or index1 < -1 or index1 > 1:
            raise GenerationError(
                "The indices arguments to the depth method in the GOStencil "
                "object must be between -1 and 1 but found "
                "({0},{1})".format(index0, index1))
        return self._stencil[index0+1][index1+1]


class GO1p0Descriptor(Descriptor):
    ''' Description of a GOcean 1.0 kernel argument, as obtained by
    parsing the kernel meta-data.

    :param str kernel_name: the name of the kernel metadata type \
                            that contains this metadata.
    :param kernel_arg: the relevant part of the parser's AST.
    :type kernel_arg: :py:class:`psyclone.expression.FunctionVar`

    :raises ParseError: if a kernel argument has an invalid grid-point type.
    :raises ParseError: for an unrecognised grid property.
    :raises ParseError: for an invalid number of arguments.
    :raises ParseError: for an invalid access argument.

    '''
    def __init__(self, kernel_name, kernel_arg):
        nargs = len(kernel_arg.args)
        stencil_info = None

        if nargs == 3:
            # This kernel argument is supplied by the Algorithm layer
            # and is either a field or a scalar

            access = kernel_arg.args[0].name
            funcspace = kernel_arg.args[1].name
            stencil_info = GOStencil()
            stencil_info.load(kernel_arg.args[2],
                              kernel_name)

            # Valid values for the grid-point type that a kernel argument
            # may have. (We use the funcspace argument for this as it is
            # similar to the space in Finite-Element world.)
            valid_func_spaces = VALID_FIELD_GRID_TYPES + VALID_SCALAR_TYPES

            self._grid_prop = ""
            if funcspace.lower() in VALID_FIELD_GRID_TYPES:
                self._argument_type = "field"
            elif funcspace.lower() in VALID_SCALAR_TYPES:
                self._argument_type = "scalar"
            else:
                raise ParseError("Meta-data error in kernel {0}: argument "
                                 "grid-point type is '{1}' but must be one "
                                 "of {2} ".format(kernel_name, funcspace,
                                                  valid_func_spaces))

        elif nargs == 2:
            # This kernel argument is a property of the grid. The grid
            # properties are special because they must be supplied by
            # the PSy layer.
            access = kernel_arg.args[0].name
            grid_var = kernel_arg.args[1].name
            funcspace = ""

            self._grid_prop = grid_var
            self._argument_type = "grid_property"
            api_config = Config.get().api_conf("gocean1.0")

            if grid_var.lower() not in api_config.grid_properties:
                valid_keys = str(api_config.grid_properties.keys())
                raise ParseError(
                    "Meta-data error in kernel {0}: un-recognised grid "
                    "property '{1}' requested. Must be one of {2}".
                    format(kernel_name, grid_var, valid_keys))
        else:
            raise ParseError(
                "Meta-data error in kernel {0}: 'arg' type expects 2 or 3 "
                "arguments but found '{1}' in '{2}'".
                format(kernel_name,
                       str(len(kernel_arg.args)),
                       kernel_arg.args))

        api_config = Config.get().api_conf("gocean1.0")
        access_mapping = api_config.get_access_mapping()
        try:
            access_type = access_mapping[access]
        except KeyError:
            valid_names = api_config.get_valid_accesses_api()
            raise ParseError("Meta-data error in kernel {0}: argument "
                             "access  is given as '{1}' but must be "
                             "one of {2}".
                             format(kernel_name, access, valid_names))

        # Finally we can call the __init__ method of our base class
        super(GO1p0Descriptor,
              self).__init__(access_type, funcspace, stencil=stencil_info,
                             argument_type=self._argument_type)

    def __str__(self):
        return repr(self)

    @property
    def grid_prop(self):
        '''
        :returns: the name of the grid-property that this argument is to \
                  supply to the kernel.
        :rtype: str

        '''
        return self._grid_prop


class GOKernelType1p0(KernelType):
    ''' Description of a kernel including the grid index-offset it
        expects and the region of the grid that it expects to
        operate upon '''

    def __str__(self):
        return ('GOcean 1.0 kernel ' + self._name + ', index-offset = ' +
                self._index_offset + ', iterates-over = ' +
                self._iterates_over)

    def __init__(self, ast, name=None):
        # Initialise the base class
        KernelType.__init__(self, ast, name=name)

        # What grid offset scheme this kernel expects
        self._index_offset = self._ktype.get_variable('index_offset').init

        if self._index_offset is None:
            raise ParseError("Meta-data error in kernel {0}: an INDEX_OFFSET "
                             "must be specified and must be one of {1}".
                             format(name, VALID_OFFSET_NAMES))

        if self._index_offset.lower() not in VALID_OFFSET_NAMES:
            raise ParseError("Meta-data error in kernel {0}: INDEX_OFFSET "
                             "has value '{1}' but must be one of {2}".
                             format(name,
                                    self._index_offset,
                                    VALID_OFFSET_NAMES))

        # Check that the meta-data for this kernel is valid
        if self._iterates_over is None:
            raise ParseError("Meta-data error in kernel {0}: ITERATES_OVER "
                             "is missing. (Valid values are: {1})".
                             format(name, VALID_ITERATES_OVER))

        if self._iterates_over.lower() not in VALID_ITERATES_OVER:
            raise ParseError("Meta-data error in kernel {0}: ITERATES_OVER "
                             "has value '{1}' but must be one of {2}".
                             format(name,
                                    self._iterates_over.lower(),
                                    VALID_ITERATES_OVER))

        # The list of kernel arguments
        self._arg_descriptors = []
        have_grid_prop = False
        for init in self._inits:
            if init.name != 'go_arg':
                raise ParseError("Each meta_arg value must be of type " +
                                 "'go_arg' for the gocean1.0 api, but " +
                                 "found '{0}'".format(init.name))
            # Pass in the name of this kernel for the purposes
            # of error reporting
            new_arg = GO1p0Descriptor(name, init)
            # Keep track of whether this kernel requires any
            # grid properties
            have_grid_prop = (have_grid_prop or
                              (new_arg.argument_type == "grid_property"))
            self._arg_descriptors.append(new_arg)

        # If this kernel expects a grid property then check that it
        # has at least one field object as an argument (which we
        # can use to access the grid)
        if have_grid_prop:
            have_fld = False
            for arg in self.arg_descriptors:
                if arg.argument_type == "field":
                    have_fld = True
                    break
            if not have_fld:
                raise ParseError(
                    "Kernel {0} requires a property of the grid but does "
                    "not have any field objects as arguments.".format(name))

    # Override nargs from the base class so that it returns the no.
    # of args specified in the algorithm layer (and thus excludes those
    # that must be added in the PSy layer). This is done to simplify the
    # check on the no. of arguments supplied in any invoke of the kernel.
    @property
    def nargs(self):
        ''' Count and return the number of arguments that this kernel
            expects the Algorithm layer to provide '''
        count = 0
        for arg in self.arg_descriptors:
            if arg.argument_type != "grid_property":
                count += 1
        return count

    @property
    def index_offset(self):
        ''' Return the grid index-offset that this kernel expects '''
        return self._index_offset


class GOACCEnterDataDirective(ACCEnterDataDirective):
    '''
    Sub-classes ACCEnterDataDirective to provide an API-specific implementation
    of data_on_device().

    '''
    def data_on_device(self, parent):
        '''
        Adds nodes into the f2pygen AST to flag that each of the
        objects required by the kernels in the data region is now on the
        device. We do this by setting the data_on_device attribute to .true.

        :param parent: The node in the f2pygen AST to which to add the \
                       assignment nodes.
        :type parent: :py:class:`psyclone.f2pygen.BaseGen`
        '''
        obj_list = []
        for pdir in self._acc_dirs:
            for var in pdir.fields:
                if var not in obj_list:
                    parent.add(AssignGen(parent,
                                         lhs=var+"%data_on_device",
                                         rhs=".true."))
                    obj_list.append(var)


class GOSymbolTable(SymbolTable):
    '''
    Sub-classes SymbolTable to provide a GOcean-specific implementation.
    '''

    def _check_gocean_conformity(self):
        '''
        Checks that the Symbol Table has at least 2 arguments which represent
        the iteration indices (are scalar integers).

        :raises GenerationError: if the Symbol Table does not conform to the \
                rules for a GOcean 1.0 kernel.
        '''
        # Get the kernel name if available for better error messages
        kname_str = ""
        if self._node and isinstance(self._node, KernelSchedule):
            kname_str = " for kernel '{0}'".format(self._node.name)

        # Check that there are at least 2 arguments
        if len(self.argument_list) < 2:
            raise GenerationError(
                "GOcean 1.0 API kernels should always have at least two "
                "arguments representing the iteration indices but the "
                "Symbol Table{0} has only {1} argument(s)."
                "".format(kname_str,
                          str(len(self.argument_list)))
                )

        # Check that first 2 arguments are scalar integers
        for pos, posstr in [(0, "first"), (1, "second")]:
            dtype = self.argument_list[pos].datatype
            if not (isinstance(dtype, ScalarType) and
                    dtype.intrinsic == ScalarType.Intrinsic.INTEGER):
                raise GenerationError(
                    "GOcean 1.0 API kernels {0} argument should be a scalar "
                    "integer but got '{1}'{2}."
                    "".format(posstr, dtype, kname_str))

    @property
    def iteration_indices(self):
        '''In the GOcean API the two first kernel arguments are the iteration
        indices.

        :return: List of symbols representing the iteration indices.
        :rtype: list of :py:class:`psyclone.psyir.symbols.DataSymbol`
        '''
        self._check_gocean_conformity()
        return self.argument_list[:2]

    @property
    def data_arguments(self):
        '''In the GOcean API the data arguments start from the third item in
        the argument list.

        :return: List of symbols representing the data arguments.
        :rtype: list of :py:class:`psyclone.psyir.symbols.DataSymbol`
        '''
        self._check_gocean_conformity()
        return self.argument_list[2:]


class GOKernelSchedule(KernelSchedule):
    '''
    Sub-classes KernelSchedule to provide a GOcean-specific implementation.

    :param str name: Kernel subroutine name
    '''
    # Polymorphic parameter to initialize the Symbol Table of the Schedule
    _symbol_table_class = GOSymbolTable


class GOHaloExchange(HaloExchange):
    '''GOcean specific halo exchange class which can be added to and
    manipulated in a schedule.

    :param field: the field that this halo exchange will act on.
    :type field: :py:class:`psyclone.gocean1p0.GOKernelArgument`
    :param bool check_dirty: optional argument default False (contrary to \
        its generic class - revisit in #856) indicating whether this halo \
        exchange should be subject to a run-time check for clean/dirty halos.
    :param parent: optional PSyIR parent node (default None) of this object.
    :type parent: :py:class:`psyclone.psyir.nodes.Node`
    '''
    def __init__(self, field, check_dirty=False, parent=None):
        super(GOHaloExchange, self).__init__(field, check_dirty=check_dirty,
                                             parent=parent)

        # Name of the HaloExchange method in the GOcean infrastructure.
        self._halo_exchange_name = "halo_exchange"

    def lower_to_language_level(self):
        '''
        In-place replacement of DSL or high-level concepts into generic
        PSyIR constructs. A GOHaloExchange is replaced by a call to the
        dl_esm_inf method

        '''
        rsymbol = RoutineSymbol(self.field.name + "%" +
                                self._halo_exchange_name)
        call_node = Call(rsymbol)

        self.replace_with(call_node)

        # Set depth argument to 1
        call_node.addchild(Literal("1", INTEGER_TYPE, parent=call_node))

    def gen_code(self, parent):
        '''GOcean specific code generation for this class.

        :param parent: an f2pygen object that will be the parent of \
            f2pygen objects created in this method.
        :type parent: :py:class:`psyclone.f2pygen.BaseGen`

        '''
        # TODO 856: Wrap Halo call with an is_dirty flag when necessary.

        # TODO 886: Currently only stencils of depth 1 are accepted by this
        # API, so the HaloExchange is hardcoded to depth 1.
        parent.add(
            CallGen(
                parent, name=self._field.name +
                "%" + self._halo_exchange_name +
                "(depth=1)"))
        parent.add(CommentGen(parent, ""))


# For Sphinx AutoAPI documentation generation
__all__ = ['GOPSy', 'GOInvokes', 'GOInvoke', 'GOInvokeSchedule', 'GOLoop',
           'GOBuiltInCallFactory', 'GOKernCallFactory', 'GOKern',
           'GOFparser2Reader', 'GOKernelArguments', 'GOKernelArgument',
           'GOKernelGridArgument', 'GOStencil', 'GO1p0Descriptor',
           'GOKernelType1p0', 'GOACCEnterDataDirective', 'GOSymbolTable',
           'GOKernelSchedule', 'GOHaloExchange']<|MERGE_RESOLUTION|>--- conflicted
+++ resolved
@@ -57,15 +57,9 @@
 from psyclone.parse.kernel import Descriptor, KernelType
 from psyclone.parse.utils import ParseError
 from psyclone.parse.algorithm import Arg
-<<<<<<< HEAD
-from psyclone.psyir.nodes import Loop, Literal, Schedule, Node, Call, \
-    KernelSchedule, StructureReference, BinaryOperation, Reference, \
-    CodeBlock, Assignment
-=======
 from psyclone.psyir.nodes import Loop, Literal, Schedule, Node, \
     KernelSchedule, StructureReference, BinaryOperation, Reference, \
-    Call, Assignment
->>>>>>> 67286308
+    Call, Assignment, CodeBlock
 from psyclone.psyGen import PSy, Invokes, Invoke, InvokeSchedule, \
     CodedKern, Arguments, Argument, KernelArgument, args_filter, \
     AccessType, ACCEnterDataDirective, HaloExchange
@@ -73,7 +67,7 @@
 from psyclone.psyir.symbols import SymbolTable, ScalarType, ArrayType, \
     INTEGER_TYPE, DataSymbol, ArgumentInterface, RoutineSymbol, \
     ContainerSymbol, DeferredType, TypeSymbol, UnresolvedInterface, \
-    REAL_TYPE, UnknownFortranType, LocalInterface
+    UnknownFortranType, LocalInterface
 from psyclone.psyir.frontend.fparser2 import Fparser2Reader
 import psyclone.expression as expr
 from psyclone.f2pygen import CallGen, DeclGen, AssignGen, CommentGen, \
