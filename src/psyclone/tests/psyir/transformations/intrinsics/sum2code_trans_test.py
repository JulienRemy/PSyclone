# -----------------------------------------------------------------------------
# BSD 3-Clause License
#
# Copyright (c) 2022-2023, Science and Technology Facilities Council.
# All rights reserved.
#
# Redistribution and use in source and binary forms, with or without
# modification, are permitted provided that the following conditions are met:
#
# * Redistributions of source code must retain the above copyright notice, this
#   list of conditions and the following disclaimer.
#
# * Redistributions in binary form must reproduce the above copyright notice,
#   this list of conditions and the following disclaimer in the documentation
#   and/or other materials provided with the distribution.
#
# * Neither the name of the copyright holder nor the names of its
#   contributors may be used to endorse or promote products derived from
#   this software without specific prior written permission.
#
# THIS SOFTWARE IS PROVIDED BY THE COPYRIGHT HOLDERS AND CONTRIBUTORS
# "AS IS" AND ANY EXPRESS OR IMPLIED WARRANTIES, INCLUDING, BUT NOT
# LIMITED TO, THE IMPLIED WARRANTIES OF MERCHANTABILITY AND FITNESS
# FOR A PARTICULAR PURPOSE ARE DISCLAIMED. IN NO EVENT SHALL THE
# COPYRIGHT HOLDER OR CONTRIBUTORS BE LIABLE FOR ANY DIRECT, INDIRECT,
# INCIDENTAL, SPECIAL, EXEMPLARY, OR CONSEQUENTIAL DAMAGES (INCLUDING,
# BUT NOT LIMITED TO, PROCUREMENT OF SUBSTITUTE GOODS OR SERVICES;
# LOSS OF USE, DATA, OR PROFITS; OR BUSINESS INTERRUPTION) HOWEVER
# CAUSED AND ON ANY THEORY OF LIABILITY, WHETHER IN CONTRACT, STRICT
# LIABILITY, OR TORT (INCLUDING NEGLIGENCE OR OTHERWISE) ARISING IN
# ANY WAY OUT OF THE USE OF THIS SOFTWARE, EVEN IF ADVISED OF THE
# POSSIBILITY OF SUCH DAMAGE.
# -----------------------------------------------------------------------------
# Author: R. W. Ford, STFC Daresbury Laboratory

'''Module containing tests for the sum2code transformation.'''

import pytest

from psyclone.psyir.nodes import Reference, ArrayReference
from psyclone.psyir.symbols import (
    REAL_TYPE, DataSymbol, INTEGER_TYPE, ArrayType, ScalarType)
from psyclone.psyir.transformations import Sum2CodeTrans, TransformationError
from psyclone.tests.utilities import Compile


def test_initialise():
    '''Test that we can create an instance of the transformation and that
    _INTRINSIC_NAME is set up as expected.

    '''
    trans = Sum2CodeTrans()
    assert isinstance(trans, Sum2CodeTrans)
    assert trans._INTRINSIC_NAME == "SUM"


def test_loop_body():
    '''Test that the _loop_body method works as expected, without an array
    reduction.

    '''
    trans = Sum2CodeTrans()
    i_iterator = DataSymbol("i", INTEGER_TYPE)
    j_iterator = DataSymbol("j", INTEGER_TYPE)
    array_iterators = [j_iterator, i_iterator]
    var_symbol = DataSymbol("var", REAL_TYPE)
    array_symbol = DataSymbol("array", ArrayType(REAL_TYPE, [10, 10]))
    array_ref = ArrayReference.create(
        array_symbol, [Reference(i_iterator), Reference(j_iterator)])
    result = trans._loop_body(False, array_iterators, var_symbol, array_ref)
    assert result.debug_string() == "var = var + array(i,j)\n"


def test_loop_body_reduction():
    '''Test that the _loop_body method works as expected, with an array
    reduction.

    '''
    trans = Sum2CodeTrans()
    i_iterator = DataSymbol("i", INTEGER_TYPE)
    j_iterator = DataSymbol("j", INTEGER_TYPE)
    k_iterator = DataSymbol("k", INTEGER_TYPE)
    array_iterators = [i_iterator, k_iterator]
    var_symbol = DataSymbol("var", ArrayType(REAL_TYPE, [10, 10]))
    array_symbol = DataSymbol("array", ArrayType(REAL_TYPE, [10, 10, 10]))
    array_ref = ArrayReference.create(
        array_symbol, [Reference(i_iterator), Reference(j_iterator),
                       Reference(k_iterator)])
    result = trans._loop_body(True, array_iterators, var_symbol, array_ref)
    assert result.debug_string() == "var(i,k) = var(i,k) + array(i,j,k)\n"


@pytest.mark.parametrize("name,precision,zero", [
    (ScalarType.Intrinsic.REAL, ScalarType.Precision.UNDEFINED, "0.0"),
    (ScalarType.Intrinsic.INTEGER, ScalarType.Precision.UNDEFINED, "0"),
    (ScalarType.Intrinsic.REAL, DataSymbol("r_def", INTEGER_TYPE),
     "0.0_r_def")])
def test_init_var(name, precision, zero):
    '''Test that the _init_var method works as expected. Test with real,
    integer and with a specified precision.

    '''
    trans = Sum2CodeTrans()
    datatype = ScalarType(name, precision)
    var_symbol = DataSymbol("var", datatype)
    result = trans._init_var(var_symbol)
    assert result.debug_string() == zero


def test_str():
    '''Test that the str method, implemented in the parent class, works
    as expected.

    '''
    trans = Sum2CodeTrans()
    assert str(trans) == ("Convert the PSyIR SUM intrinsic to equivalent "
                          "PSyIR code.")


def test_name():
    '''Test that the name method, implemented in the parent class, works
    as expected.

    '''
    trans = Sum2CodeTrans()
    assert trans.name == "Sum2CodeTrans"


def test_validate():
    '''Test that the validate method, implemented in the parent class,
    works as expected.

    '''
    trans = Sum2CodeTrans()
    with pytest.raises(TransformationError) as info:
        trans.validate(None)
    assert ("Error in Sum2CodeTrans transformation. The supplied node "
            "argument is not an intrinsic, found 'NoneType'."
            in str(info.value))


def test_apply(fortran_reader, fortran_writer, tmpdir):
    '''Test that the apply method, implemented in the parent class, works
    as expected.

    '''
    code = (
        "subroutine sum_test(array,n,m)\n"
        "  integer :: n, m\n"
        "  real :: array(10,20)\n"
        "  real :: result\n"
        "  result = sum(array)\n"
        "end subroutine\n")
<<<<<<< HEAD
    psyir = fortran_reader.psyir_from_source(code)
    # FileContainer/Routine/Assignment/UnaryOperation
    sum_node = psyir.children[0].children[0].children[1]
    trans = Sum2CodeTrans()
    with pytest.raises(TransformationError) as info:
        trans.validate(sum_node)
    assert ("Only real and integer types supported for array 'array', "
            "but found 'BOOLEAN'." in str(info.value))


# apply tests

@pytest.mark.parametrize("idim1,idim2,rdim11,rdim12,rdim21,rdim22",
                         [("10", "20", "1", "10", "1", "20"),
                          ("n", "m", "1", "n", "1", "m"),
                          ("0:n", "2:m", "0", "n", "2", "m"),
                          (":", ":", "LBOUND(array, dim=1)",
                           "UBOUND(array, dim=1)", "LBOUND(array, dim=2)",
                           "UBOUND(array, dim=2)")])
def test_apply_sum(idim1, idim2, rdim11, rdim12, rdim21, rdim22,
                   fortran_reader, fortran_writer):
    '''Test that a sum intrinsic as the only term on the rhs of an
    assignment with a single array argument gets transformed as
    expected. Test with known and unknown array sizes.

    '''
    code = (
        f"subroutine sum_test(array,n,m)\n"
        f"  integer :: n, m\n"
        f"  real :: array({idim1},{idim2})\n"
        f"  real :: result\n"
        f"  result = sum(array)\n"
        f"end subroutine\n")
=======
>>>>>>> b4ceb72b
    expected = (
        "subroutine sum_test(array, n, m)\n"
        "  integer :: n\n  integer :: m\n"
        "  real, dimension(10,20) :: array\n"
        "  real :: result\n  real :: sum_var\n"
<<<<<<< HEAD
        "  integer :: i_0\n\n"
        "  sum_var = 0.0\n"
        "  do i_0 = LBOUND(array, dim=1), UBOUND(array, dim=1), 1\n"
        "    sum_var = sum_var + array(i_0)\n"
        "  enddo\n"
        "  result = value1 + sum_var * value2\n\n"
        "end subroutine sum_test\n")
    psyir = fortran_reader.psyir_from_source(code)
    # FileContainer/Routine/Assignment/BinaryOperation(ADD)/
    # BinaryOperation(MUL)/UnaryOperation
    sum_node = psyir.children[0].children[0].children[1].children[1]. \
        children[0]
    trans = Sum2CodeTrans()
    trans.apply(sum_node)
    result = fortran_writer(psyir)
    assert result == expected


def test_apply_dimension_multid(fortran_reader, fortran_writer):
    '''Test that the apply method works as expected when a dimension
    argument is specified and the array is multi-dimensional. Only the
    specified dimension should be summed.

    '''
    code = (
        "subroutine sum_test(array,value1,value2,n,m,p)\n"
        "  integer :: n,m,p\n"
        "  real :: array(n,m,p)\n"
        "  real :: value1, value2\n"
        "  real :: result(n,p)\n"
        "  result(:,:) = value1 + sum(array,dim=2) * value2\n"
        "end subroutine\n")
    expected = (
        "subroutine sum_test(array, value1, value2, n, m, p)\n"
        "  integer :: n\n  integer :: m\n  integer :: p\n"
        "  real, dimension(n,m,p) :: array\n"
        "  real :: value1\n  real :: value2\n"
        "  real, dimension(n,p) :: result\n"
        "  real, dimension(n,p) :: sum_var\n"
        "  integer :: i_0\n  integer :: i_1\n  integer :: i_2\n\n"
        "  sum_var = 0.0\n"
        "  do i_2 = 1, p, 1\n"
        "    do i_1 = 1, m, 1\n"
        "      do i_0 = 1, n, 1\n"
        "        sum_var(i_0,i_2) = sum_var(i_0,i_2) + array(i_0,i_1,i_2)\n"
        "      enddo\n"
        "    enddo\n"
        "  enddo\n"
        "  result(:,:) = value1 + sum_var * value2\n\n"
        "end subroutine sum_test\n")
    psyir = fortran_reader.psyir_from_source(code)
    # FileContainer/Routine/Assignment/BinaryOperation(ADD)/
    # BinaryOperation(MUL)/UnaryOperation
    sum_node = psyir.children[0].children[0].children[1].children[1]. \
        children[0]
    trans = Sum2CodeTrans()
    trans.apply(sum_node)
    result = fortran_writer(psyir)
    assert result == expected


def test_apply_dimension_multid_unknown(fortran_reader, fortran_writer):
    '''Test that lbound and ubound are used if the bounds of the array are
    not known.

    '''
    code = (
        "subroutine sum_test(array,value1,value2,result)\n"
        "  real :: array(:,:,:)\n"
        "  real :: value1, value2\n"
        "  real :: result(:,:)\n"
        "  result(:,:) = value1 + sum(array,dim=2) * value2\n"
        "end subroutine\n")
    expected = (
        "subroutine sum_test(array, value1, value2, result)\n"
        "  real, dimension(:,:,:) :: array\n"
        "  real :: value1\n"
        "  real :: value2\n"
        "  real, dimension(:,:) :: result\n"
        "  real, dimension(LBOUND(array, dim=1):UBOUND(array, dim=1),"
        "LBOUND(array, dim=3):UBOUND(array, dim=3)) :: sum_var\n"
        "  integer :: i_0\n"
        "  integer :: i_1\n"
        "  integer :: i_2\n\n"
        "  sum_var = 0.0\n"
        "  do i_2 = LBOUND(array, dim=3), UBOUND(array, dim=3), 1\n"
        "    do i_1 = LBOUND(array, dim=2), UBOUND(array, dim=2), 1\n"
        "      do i_0 = LBOUND(array, dim=1), UBOUND(array, dim=1), 1\n"
        "        sum_var(i_0,i_2) = sum_var(i_0,i_2) + array(i_0,i_1,i_2)\n"
        "      enddo\n"
        "    enddo\n"
        "  enddo\n"
        "  result(:,:) = value1 + sum_var * value2\n\n"
        "end subroutine sum_test\n")
    psyir = fortran_reader.psyir_from_source(code)
    # FileContainer/Routine/Assignment/BinaryOperation(ADD)/
    # BinaryOperation(MUL)/UnaryOperation
    sum_node = psyir.children[0].children[0].children[1].children[1]. \
        children[0]
    trans = Sum2CodeTrans()
    trans.apply(sum_node)
    result = fortran_writer(psyir)
    assert result == expected


# specified array range
def test_apply_dimension_multid_range(fortran_reader, fortran_writer):
    '''Test that the apply method works as expected when an array range is
    specified and the array is multi-dimensional. Only the specified
    dimension should be summed.

    '''
    code = (
        "subroutine sum_test(array,value1,value2,n,m,p)\n"
        "  integer :: n,m,p\n"
        "  real :: array(:,:,:)\n"
        "  real :: value1, value2\n"
        "  real :: result(n,p)\n"
        "  result(:,:) = value1 + sum(array(1:n,m-1:m,1:p),dim=2) * "
        "value2\n"
        "end subroutine\n")
    expected = (
        "subroutine sum_test(array, value1, value2, n, m, p)\n"
        "  integer :: n\n  integer :: m\n  integer :: p\n"
        "  real, dimension(:,:,:) :: array\n"
        "  real :: value1\n  real :: value2\n"
        "  real, dimension(n,p) :: result\n"
        "  real, dimension(n,p) :: sum_var\n"
        "  integer :: i_0\n  integer :: i_1\n  integer :: i_2\n\n"
        "  sum_var = 0.0\n"
        "  do i_2 = 1, p, 1\n"
        "    do i_1 = m - 1, m, 1\n"
        "      do i_0 = 1, n, 1\n"
        "        sum_var(i_0,i_2) = sum_var(i_0,i_2) + array(i_0,i_1,i_2)\n"
        "      enddo\n"
=======
        "  integer :: i_0\n  integer :: i_1\n\n"
        "  sum_var = 0.0\n"
        "  do i_1 = 1, 20, 1\n"
        "    do i_0 = 1, 10, 1\n"
        "      sum_var = sum_var + array(i_0,i_1)\n"
>>>>>>> b4ceb72b
        "    enddo\n"
        "  enddo\n"
        "  result = sum_var\n\n"
        "end subroutine sum_test\n")
    psyir = fortran_reader.psyir_from_source(code)
    # FileContainer/Routine/Assignment/UnaryOperation
    intrinsic_node = psyir.children[0].children[0].children[1]
    trans = Sum2CodeTrans()
    trans.apply(intrinsic_node)
    result = fortran_writer(psyir)
    assert result == expected
    assert Compile(tmpdir).string_compiles(result)<|MERGE_RESOLUTION|>--- conflicted
+++ resolved
@@ -151,196 +151,22 @@
         "  real :: result\n"
         "  result = sum(array)\n"
         "end subroutine\n")
-<<<<<<< HEAD
-    psyir = fortran_reader.psyir_from_source(code)
-    # FileContainer/Routine/Assignment/UnaryOperation
-    sum_node = psyir.children[0].children[0].children[1]
-    trans = Sum2CodeTrans()
-    with pytest.raises(TransformationError) as info:
-        trans.validate(sum_node)
-    assert ("Only real and integer types supported for array 'array', "
-            "but found 'BOOLEAN'." in str(info.value))
-
-
-# apply tests
-
-@pytest.mark.parametrize("idim1,idim2,rdim11,rdim12,rdim21,rdim22",
-                         [("10", "20", "1", "10", "1", "20"),
-                          ("n", "m", "1", "n", "1", "m"),
-                          ("0:n", "2:m", "0", "n", "2", "m"),
-                          (":", ":", "LBOUND(array, dim=1)",
-                           "UBOUND(array, dim=1)", "LBOUND(array, dim=2)",
-                           "UBOUND(array, dim=2)")])
-def test_apply_sum(idim1, idim2, rdim11, rdim12, rdim21, rdim22,
-                   fortran_reader, fortran_writer):
-    '''Test that a sum intrinsic as the only term on the rhs of an
-    assignment with a single array argument gets transformed as
-    expected. Test with known and unknown array sizes.
-
-    '''
-    code = (
-        f"subroutine sum_test(array,n,m)\n"
-        f"  integer :: n, m\n"
-        f"  real :: array({idim1},{idim2})\n"
-        f"  real :: result\n"
-        f"  result = sum(array)\n"
-        f"end subroutine\n")
-=======
->>>>>>> b4ceb72b
     expected = (
         "subroutine sum_test(array, n, m)\n"
         "  integer :: n\n  integer :: m\n"
         "  real, dimension(10,20) :: array\n"
         "  real :: result\n  real :: sum_var\n"
-<<<<<<< HEAD
-        "  integer :: i_0\n\n"
-        "  sum_var = 0.0\n"
-        "  do i_0 = LBOUND(array, dim=1), UBOUND(array, dim=1), 1\n"
-        "    sum_var = sum_var + array(i_0)\n"
-        "  enddo\n"
-        "  result = value1 + sum_var * value2\n\n"
-        "end subroutine sum_test\n")
-    psyir = fortran_reader.psyir_from_source(code)
-    # FileContainer/Routine/Assignment/BinaryOperation(ADD)/
-    # BinaryOperation(MUL)/UnaryOperation
-    sum_node = psyir.children[0].children[0].children[1].children[1]. \
-        children[0]
-    trans = Sum2CodeTrans()
-    trans.apply(sum_node)
-    result = fortran_writer(psyir)
-    assert result == expected
-
-
-def test_apply_dimension_multid(fortran_reader, fortran_writer):
-    '''Test that the apply method works as expected when a dimension
-    argument is specified and the array is multi-dimensional. Only the
-    specified dimension should be summed.
-
-    '''
-    code = (
-        "subroutine sum_test(array,value1,value2,n,m,p)\n"
-        "  integer :: n,m,p\n"
-        "  real :: array(n,m,p)\n"
-        "  real :: value1, value2\n"
-        "  real :: result(n,p)\n"
-        "  result(:,:) = value1 + sum(array,dim=2) * value2\n"
-        "end subroutine\n")
-    expected = (
-        "subroutine sum_test(array, value1, value2, n, m, p)\n"
-        "  integer :: n\n  integer :: m\n  integer :: p\n"
-        "  real, dimension(n,m,p) :: array\n"
-        "  real :: value1\n  real :: value2\n"
-        "  real, dimension(n,p) :: result\n"
-        "  real, dimension(n,p) :: sum_var\n"
-        "  integer :: i_0\n  integer :: i_1\n  integer :: i_2\n\n"
-        "  sum_var = 0.0\n"
-        "  do i_2 = 1, p, 1\n"
-        "    do i_1 = 1, m, 1\n"
-        "      do i_0 = 1, n, 1\n"
-        "        sum_var(i_0,i_2) = sum_var(i_0,i_2) + array(i_0,i_1,i_2)\n"
-        "      enddo\n"
-        "    enddo\n"
-        "  enddo\n"
-        "  result(:,:) = value1 + sum_var * value2\n\n"
-        "end subroutine sum_test\n")
-    psyir = fortran_reader.psyir_from_source(code)
-    # FileContainer/Routine/Assignment/BinaryOperation(ADD)/
-    # BinaryOperation(MUL)/UnaryOperation
-    sum_node = psyir.children[0].children[0].children[1].children[1]. \
-        children[0]
-    trans = Sum2CodeTrans()
-    trans.apply(sum_node)
-    result = fortran_writer(psyir)
-    assert result == expected
-
-
-def test_apply_dimension_multid_unknown(fortran_reader, fortran_writer):
-    '''Test that lbound and ubound are used if the bounds of the array are
-    not known.
-
-    '''
-    code = (
-        "subroutine sum_test(array,value1,value2,result)\n"
-        "  real :: array(:,:,:)\n"
-        "  real :: value1, value2\n"
-        "  real :: result(:,:)\n"
-        "  result(:,:) = value1 + sum(array,dim=2) * value2\n"
-        "end subroutine\n")
-    expected = (
-        "subroutine sum_test(array, value1, value2, result)\n"
-        "  real, dimension(:,:,:) :: array\n"
-        "  real :: value1\n"
-        "  real :: value2\n"
-        "  real, dimension(:,:) :: result\n"
-        "  real, dimension(LBOUND(array, dim=1):UBOUND(array, dim=1),"
-        "LBOUND(array, dim=3):UBOUND(array, dim=3)) :: sum_var\n"
-        "  integer :: i_0\n"
-        "  integer :: i_1\n"
-        "  integer :: i_2\n\n"
-        "  sum_var = 0.0\n"
-        "  do i_2 = LBOUND(array, dim=3), UBOUND(array, dim=3), 1\n"
-        "    do i_1 = LBOUND(array, dim=2), UBOUND(array, dim=2), 1\n"
-        "      do i_0 = LBOUND(array, dim=1), UBOUND(array, dim=1), 1\n"
-        "        sum_var(i_0,i_2) = sum_var(i_0,i_2) + array(i_0,i_1,i_2)\n"
-        "      enddo\n"
-        "    enddo\n"
-        "  enddo\n"
-        "  result(:,:) = value1 + sum_var * value2\n\n"
-        "end subroutine sum_test\n")
-    psyir = fortran_reader.psyir_from_source(code)
-    # FileContainer/Routine/Assignment/BinaryOperation(ADD)/
-    # BinaryOperation(MUL)/UnaryOperation
-    sum_node = psyir.children[0].children[0].children[1].children[1]. \
-        children[0]
-    trans = Sum2CodeTrans()
-    trans.apply(sum_node)
-    result = fortran_writer(psyir)
-    assert result == expected
-
-
-# specified array range
-def test_apply_dimension_multid_range(fortran_reader, fortran_writer):
-    '''Test that the apply method works as expected when an array range is
-    specified and the array is multi-dimensional. Only the specified
-    dimension should be summed.
-
-    '''
-    code = (
-        "subroutine sum_test(array,value1,value2,n,m,p)\n"
-        "  integer :: n,m,p\n"
-        "  real :: array(:,:,:)\n"
-        "  real :: value1, value2\n"
-        "  real :: result(n,p)\n"
-        "  result(:,:) = value1 + sum(array(1:n,m-1:m,1:p),dim=2) * "
-        "value2\n"
-        "end subroutine\n")
-    expected = (
-        "subroutine sum_test(array, value1, value2, n, m, p)\n"
-        "  integer :: n\n  integer :: m\n  integer :: p\n"
-        "  real, dimension(:,:,:) :: array\n"
-        "  real :: value1\n  real :: value2\n"
-        "  real, dimension(n,p) :: result\n"
-        "  real, dimension(n,p) :: sum_var\n"
-        "  integer :: i_0\n  integer :: i_1\n  integer :: i_2\n\n"
-        "  sum_var = 0.0\n"
-        "  do i_2 = 1, p, 1\n"
-        "    do i_1 = m - 1, m, 1\n"
-        "      do i_0 = 1, n, 1\n"
-        "        sum_var(i_0,i_2) = sum_var(i_0,i_2) + array(i_0,i_1,i_2)\n"
-        "      enddo\n"
-=======
         "  integer :: i_0\n  integer :: i_1\n\n"
         "  sum_var = 0.0\n"
         "  do i_1 = 1, 20, 1\n"
         "    do i_0 = 1, 10, 1\n"
         "      sum_var = sum_var + array(i_0,i_1)\n"
->>>>>>> b4ceb72b
         "    enddo\n"
         "  enddo\n"
         "  result = sum_var\n\n"
         "end subroutine sum_test\n")
     psyir = fortran_reader.psyir_from_source(code)
-    # FileContainer/Routine/Assignment/UnaryOperation
+    # FileContainer/Routine/Assignment/IntrinsicCall
     intrinsic_node = psyir.children[0].children[0].children[1]
     trans = Sum2CodeTrans()
     trans.apply(intrinsic_node)
