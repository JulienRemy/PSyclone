--- conflicted
+++ resolved
@@ -48,15 +48,9 @@
 Below is a list of things that will be implemented to improve
 performance but are not yet supported as transformations in PSyclone.
 
-<<<<<<< HEAD
-1) replace matmul with equivalent code
-   a) get PSyIR to recognise array slice notation
-   b) replace matmul with equivalent inline code
-=======
 1) replace Fortran MATMUL intrinsic with equivalent code
    a) get PSyIR to recognise array slice notation
    b) replace MATMUL with equivalent inline code
->>>>>>> f680badf
 2) loop fuse gather and matmul loop
 3) move indexing lookup before scatter loop
 4) loop fuse scatter loop and matmul loop
@@ -96,15 +90,12 @@
             if kernel.name.lower() == "matrix_vector_kernel_code":
                 kernel_schedule = kernel.get_kernel_schedule()
                 # optimisations will go here.
-<<<<<<< HEAD
                 for bin_op in kernel_schedule.walk(BinaryOperation):
                     if bin_op.operator is BinaryOperation.Operator.MATMUL:
                         matmul2code_trans.apply(bin_op)
-=======
                 kernel_schedule.view()
                 result = fortran_writer(kernel_schedule)
                 print(result)
->>>>>>> f680badf
                 # Abort after the first matrix vector kernel for the
                 # time being.
                 print("Aborting to view the modifications to the matrix "
