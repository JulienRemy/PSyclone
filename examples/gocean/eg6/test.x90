Program test
    USE field_mod
    USE grid_mod
    use decomposition_mod, only    : decomposition_type
    use parallel_mod, only         : parallel_init

    use init_field_mod,   only     : init_field
    use update_field_mod, only     : update_field
    use extract_psy_data_mod, only : extract_PSyDataType, &
                                     extract_PSyDataInit, &
                                     extract_PSyDataShutdown

    TYPE(r2d_field)               :: a_fld, b_fld, c_fld, d_fld
    double precision              :: x, y
    ! Just to show that different declarations work as expected
    ! (a single precision value would not work, since the generic
    ! interface does not provide a method for single precision).
<<<<<<< HEAD
    real(kind=kind(1.0d0))        :: z
    TYPE(grid_type), target       :: grid
=======
    real(kind=kind(1.0d0))   :: z
    TYPE(grid_type), target  :: grid
>>>>>>> 7d239f29

    call parallel_init()
    call extract_PSyDataInit()
    grid = grid_type(GO_ARAKAWA_C,                                 &
                     (/GO_BC_PERIODIC,GO_BC_PERIODIC,GO_BC_NONE/), &
                     GO_OFFSET_SW)
    call grid%decompose(3, 3, 1, 1, 1, halo_width=1)
    ! Grid init adds a halo region of 2 automatically
    call grid_init(grid, 1.0_8, 1.0_8)
    a_fld = r2d_field(grid, GO_T_POINTS)
    b_fld = r2d_field(grid, GO_T_POINTS)
    c_fld = r2d_field(grid, GO_T_POINTS)
    d_fld = r2d_field(grid, GO_T_POINTS)
  
    call invoke (init_field(a_fld, 1.0), &
                 init_field(b_Fld, 2.0), &
                 init_field(c_Fld, 3.0), &
                 init_field(d_Fld, 4.0)    )

    x = 0
    z = 1
    call invoke (update_field(a_fld, b_fld, c_fld, d_fld, x, y, z) )

    print *,a_fld%data(1:5, 1:5)
    call extract_PSyDataShutdown()
end program test<|MERGE_RESOLUTION|>--- conflicted
+++ resolved
@@ -15,13 +15,8 @@
     ! Just to show that different declarations work as expected
     ! (a single precision value would not work, since the generic
     ! interface does not provide a method for single precision).
-<<<<<<< HEAD
     real(kind=kind(1.0d0))        :: z
     TYPE(grid_type), target       :: grid
-=======
-    real(kind=kind(1.0d0))   :: z
-    TYPE(grid_type), target  :: grid
->>>>>>> 7d239f29
 
     call parallel_init()
     call extract_PSyDataInit()
