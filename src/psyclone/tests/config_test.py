--- conflicted
+++ resolved
@@ -298,12 +298,7 @@
     assert api == "dynamo0.3"
     # The list of supported APIs
     api_list = _config.supported_apis
-<<<<<<< HEAD
-    assert api_list == ['dynamo0.1', 'dynamo0.3',
-                        'gocean1.0', 'nemo']
-=======
-    assert api_list == ['dynamo0.3', 'gocean0.1', 'gocean1.0', 'nemo']
->>>>>>> 5f4177ad
+    assert api_list == ['dynamo0.3', 'gocean1.0', 'nemo']
     # The default API for kernel stub generation
     api = _config.default_stub_api
     assert isinstance(api, six.text_type)
