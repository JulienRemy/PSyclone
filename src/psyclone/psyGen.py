--- conflicted
+++ resolved
@@ -52,17 +52,11 @@
 from psyclone.parse.algorithm import BuiltInCall
 from psyclone.psyir.backend.fortran import FortranWriter
 from psyclone.psyir.backend.visitor import PSyIRVisitor
-<<<<<<< HEAD
-from psyclone.psyir.nodes import Node, Schedule, Loop, Statement, Container, \
-    Routine, Call, OMPDoDirective
+from psyclone.psyir.nodes import (Node, Schedule, Loop, Statement, Container,
+                                  Routine, Call, OMPDoDirective)
 from psyclone.psyir.symbols import (ArrayType, DataSymbol, RoutineSymbol,
                                     Symbol, ContainerSymbol, ImportInterface,
-=======
-from psyclone.psyir.nodes import (Node, Schedule, Loop, Statement, Container,
-                                  Routine, Call, OMPDoDirective)
-from psyclone.psyir.symbols import (DataSymbol, RoutineSymbol, Symbol,
                                     ContainerSymbol, ImportInterface,
->>>>>>> 29d6ccde
                                     ArgumentInterface, DeferredType)
 from psyclone.psyir.symbols.datatypes import UnknownFortranType
 
