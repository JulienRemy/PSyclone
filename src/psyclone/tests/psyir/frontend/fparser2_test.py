--- conflicted
+++ resolved
@@ -756,26 +756,15 @@
     reader = FortranStringReader("real, parameter :: i2 = 2.2, i3 = 3.3")
     fparser2spec = Specification_Part(reader).content[0]
     processor.process_declarations(fake_parent, [fparser2spec], [])
-<<<<<<< HEAD
-    assert fake_parent.symbol_table.lookup("i2").initial_value.value == "2.2"
-    assert fake_parent.symbol_table.lookup("i3").initial_value.value == "3.3"
-=======
-    assert symtab.lookup("i2").constant_value.value == "2.2"
-    assert symtab.lookup("i3").constant_value.value == "3.3"
->>>>>>> 2ceb0e78
+    assert symtab.lookup("i2").initial_value.value == "2.2"
+    assert symtab.lookup("i3").initial_value.value == "3.3"
 
     # Initialisation with constant expressions
     reader = FortranStringReader("real, parameter :: i4 = 1.1, i5 = i4 * 2")
     fparser2spec = Specification_Part(reader).content[0]
     processor.process_declarations(fake_parent, [fparser2spec], [])
-<<<<<<< HEAD
-    assert fake_parent.symbol_table.lookup("i4").initial_value.value == "1.1"
-    assert isinstance(fake_parent.symbol_table.lookup("i5").initial_value,
-                      BinaryOperation)
-=======
-    assert symtab.lookup("i4").constant_value.value == "1.1"
-    assert isinstance(symtab.lookup("i5").constant_value, BinaryOperation)
->>>>>>> 2ceb0e78
+    assert symtab.lookup("i4").initial_value.value == "1.1"
+    assert isinstance(symtab.lookup("i5").initial_value, BinaryOperation)
 
     # Initialisation with a constant expression (1) and with a symbol (val1)
     reader = FortranStringReader("integer, parameter :: val1 = 1, val2 = val1")
@@ -1031,22 +1020,16 @@
     processor.process_declarations(fake_parent, [fparser2spec], [])
     fbsym = fake_parent.symbol_table.lookup("fbsp")
     assert fbsym.datatype.intrinsic == ScalarType.Intrinsic.INTEGER
-    assert isinstance(fbsym.constant_value, CodeBlock)
+    assert isinstance(fbsym.initial_value, CodeBlock)
     # The first parameter should have been handled correctly
     hsym = fake_parent.symbol_table.lookup("happy")
     assert hsym.datatype.intrinsic == ScalarType.Intrinsic.INTEGER
-<<<<<<< HEAD
     assert hsym.initial_value.value == "1"
-    # The fparser2 parse tree should still be intact
-    assert ("INTEGER, PARAMETER :: happy = 1, fbsp = SELECTED_REAL_KIND(6, 37)"
-            in str(fparser2spec))
-=======
-    assert hsym.constant_value.value == "1"
     # As should the third
     ssym = fake_parent.symbol_table.lookup("sad")
     assert ssym.datatype.intrinsic == ScalarType.Intrinsic.INTEGER
-    assert isinstance(ssym.constant_value, Reference)
-    assert ssym.constant_value.symbol.name == "fbsp"
+    assert isinstance(ssym.initial_value, Reference)
+    assert ssym.initial_value.symbol.name == "fbsp"
 
 
 @pytest.mark.usefixtures("f2008_parser")
@@ -1063,16 +1046,16 @@
     # for anything other than a Literal.
 
     class BrokenDataSymbol(DataSymbol):
-        ''' Sub-class of DataSymbol with `constant_value` setter patched
+        ''' Sub-class of DataSymbol with `initial_value` setter patched
         so that it raises a ValueError for anything other than a Literal. '''
         @property
-        def constant_value(self):
-            return self._constant_value
-
-        @constant_value.setter
-        def constant_value(self, value):
+        def initial_value(self):
+            return self._initial_value
+
+        @initial_value.setter
+        def initial_value(self, value):
             if isinstance(value, Literal):
-                self._constant_value = value
+                self._initial_value = value
             else:
                 raise ValueError("")
 
@@ -1087,7 +1070,7 @@
     processor.process_declarations(fake_parent, [fparser2spec], [])
     hsym = fake_parent.symbol_table.lookup("happy")
     assert hsym.datatype.intrinsic == ScalarType.Intrinsic.INTEGER
-    assert hsym.constant_value.value == "1"
+    assert hsym.initial_value.value == "1"
     fbsym = fake_parent.symbol_table.lookup("fbsp")
     assert isinstance(fbsym.datatype, UnknownFortranType)
     assert (fbsym.datatype.declaration == "INTEGER, PRIVATE, PARAMETER :: "
@@ -1105,7 +1088,6 @@
     assert ("The fparser2 frontend does not support declarations where the "
             "routine name is of UnknownType, but found this case in 'fbsp'."
             in str(err.value))
->>>>>>> 2ceb0e78
 
 
 @pytest.mark.usefixtures("f2008_parser")
