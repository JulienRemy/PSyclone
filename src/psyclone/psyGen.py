# -----------------------------------------------------------------------------
# BSD 3-Clause License
#
# Copyright (c) 2017-2019, Science and Technology Facilities Council.
# All rights reserved.
#
# Redistribution and use in source and binary forms, with or without
# modification, are permitted provided that the following conditions are met:
#
# * Redistributions of source code must retain the above copyright notice, this
#   list of conditions and the following disclaimer.
#
# * Redistributions in binary form must reproduce the above copyright notice,
#   this list of conditions and the following disclaimer in the documentation
#   and/or other materials provided with the distribution.
#
# * Neither the name of the copyright holder nor the names of its
#   contributors may be used to endorse or promote products derived from
#   this software without specific prior written permission.
#
# THIS SOFTWARE IS PROVIDED BY THE COPYRIGHT HOLDERS AND CONTRIBUTORS
# "AS IS" AND ANY EXPRESS OR IMPLIED WARRANTIES, INCLUDING, BUT NOT
# LIMITED TO, THE IMPLIED WARRANTIES OF MERCHANTABILITY AND FITNESS
# FOR A PARTICULAR PURPOSE ARE DISCLAIMED. IN NO EVENT SHALL THE
# COPYRIGHT HOLDER OR CONTRIBUTORS BE LIABLE FOR ANY DIRECT, INDIRECT,
# INCIDENTAL, SPECIAL, EXEMPLARY, OR CONSEQUENTIAL DAMAGES (INCLUDING,
# BUT NOT LIMITED TO, PROCUREMENT OF SUBSTITUTE GOODS OR SERVICES;
# LOSS OF USE, DATA, OR PROFITS; OR BUSINESS INTERRUPTION) HOWEVER
# CAUSED AND ON ANY THEORY OF LIABILITY, WHETHER IN CONTRACT, STRICT
# LIABILITY, OR TORT (INCLUDING NEGLIGENCE OR OTHERWISE) ARISING IN
# ANY WAY OUT OF THE USE OF THIS SOFTWARE, EVEN IF ADVISED OF THE
# POSSIBILITY OF SUCH DAMAGE.
# -----------------------------------------------------------------------------
# Authors R. W. Ford, A. R. Porter and S. Siso, STFC Daresbury Lab
# Modified I. Kavcic, Met Office
# -----------------------------------------------------------------------------

''' This module provides generic support for PSyclone's PSy code optimisation
    and generation. The classes in this method need to be specialised for a
    particular API and implementation. '''

from __future__ import print_function, absolute_import
from enum import Enum
import abc
from collections import OrderedDict
import six
from fparser.two import Fortran2003
from psyclone.configuration import Config
from psyclone.core.access_type import AccessType

# We use the termcolor module (if available) to enable us to produce
# coloured, textual representations of Invoke schedules. If it's not
# available then we don't use colour.
try:
    from termcolor import colored
except ImportError:
    # We don't have the termcolor package available so provide
    # alternative routine
    def colored(text, _):
        '''
        Returns the supplied text argument unchanged. This is a swap-in
        replacement for when termcolor.colored is not available.

        :param text: Text to return
        :type text: string
        :param _: Fake argument, only required to match interface
                  provided by termcolor.colored
        :returns: The supplied text, unchanged
        :rtype: string
        '''
        return text


# The types of 'intent' that an argument to a Fortran subroutine
# may have
FORTRAN_INTENT_NAMES = ["inout", "out", "in"]

# The list of Fortran instrinsic functions that we know about (and can
# therefore distinguish from array accesses). These are taken from
# fparser.
FORTRAN_INTRINSICS = Fortran2003.Intrinsic_Name.function_names

# OMP_OPERATOR_MAPPING is used to determine the operator to use in the
# reduction clause of an OpenMP directive. All code for OpenMP
# directives exists in psyGen.py so this mapping should not be
# overidden.
OMP_OPERATOR_MAPPING = {AccessType.SUM: "+"}

# Names of types of scalar variable
MAPPING_SCALARS = {"iscalar": "iscalar", "rscalar": "rscalar"}


# Valid types of argument to a kernel call
VALID_ARG_TYPE_NAMES = []

# Mapping of access type to operator.
REDUCTION_OPERATOR_MAPPING = {AccessType.SUM: "+"}

# Colour map to use when writing Invoke schedule to terminal. (Requires
# that the termcolor package be installed. If it isn't then output is not
# coloured.) See https://pypi.python.org/pypi/termcolor for details.
SCHEDULE_COLOUR_MAP = {"Schedule": "white",
                       "Loop": "red",
                       "GlobalSum": "cyan",
                       "Directive": "green",
                       "HaloExchange": "blue",
                       "HaloExchangeStart": "yellow",
                       "HaloExchangeEnd": "yellow",
                       "BuiltIn": "magenta",
                       "CodedKern": "magenta",
                       "Profile": "green",
                       "Extract": "green",
                       "If": "red",
                       "Assignment": "blue",
                       "Reference": "yellow",
                       "Operation": "blue",
                       "Literal": "yellow",
                       "Return": "yellow",
                       "CodeBlock": "red"}

# Default indentation string
INDENTATION_STRING = "    "


def object_index(alist, item):
    '''
    A version of the `list.index()` method that checks object identity
    rather that the content of the object.

    TODO this is a workaround for the fact that fparser2 overrides the
    comparison operator for all nodes in the parse tree. See fparser
    issue 174.

    :param alist: single object or list of objects to search.
    :type alist: list or :py:class:`fparser.two.utils.Base`
    :param obj item: object to search for in the list.
    :returns: index of the item in the list.
    :rtype: int
    :raises ValueError: if object is not in the list.
    '''
    if item is None:
        raise InternalError("Cannot search for None item in list.")
    for idx, entry in enumerate(alist):
        if entry is item:
            return idx
    raise ValueError(
        "Item '{0}' not found in list: {1}".format(str(item), alist))


def get_api(api):
    ''' If no API is specified then return the default. Otherwise, check that
    the supplied API is valid.
    :param str api: The PSyclone API to check or an empty string.
    :returns: The API that is in use.
    :rtype: str
    :raises GenerationError: if the specified API is not supported.

    '''
    if api == "":
        api = Config.get().default_api
    else:
        if api not in Config.get().supported_apis:
            raise GenerationError("get_api: Unsupported API '{0}' "
                                  "specified. Supported types are "
                                  "{1}.".format(api,
                                                Config.get().supported_apis))
    return api


def zero_reduction_variables(red_call_list, parent):
    '''zero all reduction variables associated with the calls in the call
    list'''
    if red_call_list:
        from psyclone.f2pygen import CommentGen
        parent.add(CommentGen(parent, ""))
        parent.add(CommentGen(parent, " Zero summation variables"))
        parent.add(CommentGen(parent, ""))
        for call in red_call_list:
            call.zero_reduction_variable(parent)
        parent.add(CommentGen(parent, ""))


def args_filter(arg_list, arg_types=None, arg_accesses=None, arg_meshes=None,
                is_literal=True):
    '''
    Return all arguments in the supplied list that are of type
    arg_types and with access in arg_accesses. If these are not set
    then return all arguments.

    :param arg_list: List of kernel arguments to filter
    :type arg_list: list of :py:class:`psyclone.parse.algorithm.Descriptor`
    :param arg_types: List of argument types (e.g. "GH_FIELD")
    :type arg_types: list of str
    :param arg_accesses: List of access types that arguments must have
    :type arg_accesses: List of \
        :py:class:`psyclone.core.access_type.AccessType`.
    :param arg_meshes: List of meshes that arguments must be on
    :type arg_meshes: list of str
    :param bool is_literal: Whether or not to include literal arguments in \
                            the returned list.
    :returns: list of kernel arguments matching the requirements
    :rtype: list of :py:class:`psyclone.parse.algorithm.Descriptor`
    '''
    arguments = []
    for argument in arg_list:
        if arg_types:
            if argument.type.lower() not in arg_types:
                continue
        if arg_accesses:
            if argument.access not in arg_accesses:
                continue
        if arg_meshes:
            if argument.mesh not in arg_meshes:
                continue
        if not is_literal:
            # We're not including literal arguments so skip this argument
            # if it is literal.
            if argument.is_literal:
                continue
        arguments.append(argument)
    return arguments


class GenerationError(Exception):
    ''' Provides a PSyclone specific error class for errors found during PSy
        code generation. '''
    def __init__(self, value):
        Exception.__init__(self, value)
        self.value = "Generation Error: "+value

    def __str__(self):
        return str(self.value)


class FieldNotFoundError(Exception):
    ''' Provides a PSyclone-specific error class when a field with the
    requested property/ies is not found '''
    def __init__(self, value):
        Exception.__init__(self, value)
        self.value = "Field not found error: "+value

    def __str__(self):
        return str(self.value)


class InternalError(Exception):
    '''
    PSyclone-specific exception for use when an internal error occurs (i.e.
    something that 'should not happen').

    :param str value: the message associated with the error.
    '''
    def __init__(self, value):
        Exception.__init__(self, value)
        self.value = "PSyclone internal error: "+value

    def __str__(self):
        return str(self.value)


class PSyFactory(object):
    '''
    Creates a specific version of the PSy. If a particular api is not
    provided then the default api, as specified in the psyclone.cfg
    file, is chosen.
    '''
    def __init__(self, api="", distributed_memory=None):
        '''Initialises a factory which can create API specific PSY objects.
        :param str api: Name of the API to use.
        :param bool distributed_memory: True if distributed memory should be \
                                        supported.
        '''
        if distributed_memory is None:
            _distributed_memory = Config.get().distributed_memory
        else:
            _distributed_memory = distributed_memory

        if _distributed_memory not in [True, False]:
            raise GenerationError(
                "The distributed_memory flag in PSyFactory must be set to"
                " 'True' or 'False'")
        Config.get().distributed_memory = _distributed_memory
        self._type = get_api(api)

    def create(self, invoke_info):
        '''
        Create the API-specific PSy instance.

        :param invoke_info: information on the invoke()s found by parsing
                            the Algorithm layer.
        :type invoke_info: :py:class:`psyclone.parse.algorithm.FileInfo`

        :returns: an instance of the API-specifc sub-class of PSy.
        :rtype: subclass of :py:class:`psyclone.psyGen.PSy`
        '''
        if self._type == "dynamo0.1":
            from psyclone.dynamo0p1 import DynamoPSy as PSyClass
        elif self._type == "dynamo0.3":
            from psyclone.dynamo0p3 import DynamoPSy as PSyClass
        elif self._type == "gocean0.1":
            from psyclone.gocean0p1 import GOPSy as PSyClass
        elif self._type == "gocean1.0":
            from psyclone.gocean1p0 import GOPSy as PSyClass
        elif self._type == "nemo":
            from psyclone.nemo import NemoPSy as PSyClass
            # For this API, the 'invoke_info' is actually the fparser2 AST
            # of the Fortran file being processed
        else:
            raise GenerationError("PSyFactory: Internal Error: Unsupported "
                                  "api type '{0}' found. Should not be "
                                  "possible.".format(self._type))
        return PSyClass(invoke_info)


class PSy(object):
    '''
    Base class to help manage and generate PSy code for a single
    algorithm file. Takes the invocation information output from the
    function :func:`parse.algorithm.parse` as its input and stores this in a
    way suitable for optimisation and code generation.

    :param FileInfo invoke_info: An object containing the required \
                                 invocation information for code \
                                 optimisation and generation. Produced \
                                 by the function :func:`parse.algorithm.parse`.
    :type invoke_info: :py:class:`psyclone.parse.algorithm.FileInfo`

    For example:

    >>> from psyclone.parse.algorithm import parse
    >>> ast, info = parse("argspec.F90")
    >>> from psyclone.psyGen import PSyFactory
    >>> api = "..."
    >>> psy = PSyFactory(api).create(info)
    >>> print(psy.gen)

    '''
    def __init__(self, invoke_info):
        self._name = invoke_info.name
        self._invokes = None

    def __str__(self):
        return "PSy"

    @property
    def invokes(self):
        return self._invokes

    @property
    def name(self):
        return "psy_"+self._name

    @property
    @abc.abstractmethod
    def gen(self):
        '''Abstract base class for code generation function.
        :param parent: the parent of this Node in the PSyIR.
        :type parent: :py:class:`psyclone.psyGen.Node`.
        '''

    def inline(self, module):
        ''' inline all kernel subroutines into the module that are marked for
            inlining. Avoid inlining the same kernel more than once. '''
        inlined_kernel_names = []
        for invoke in self.invokes.invoke_list:
            schedule = invoke.schedule
            for kernel in schedule.walk(schedule.children, CodedKern):
                if kernel.module_inline:
                    if kernel.name.lower() not in inlined_kernel_names:
                        inlined_kernel_names.append(kernel.name.lower())
                        module.add_raw_subroutine(kernel._kernel_code)


class Invokes(object):
    '''Manage the invoke calls

    :param alg_calls: A list of invoke metadata extracted by the \
    parser.
    :type alg_calls: list of \
    :py:class:`psyclone.parse.algorithm.InvokeCall`
    :param Invoke: An api-specific Invoke class
    :type Invoke: Specialisation of :py:class:`psyclone.psyGen.Invoke`

    '''
    def __init__(self, alg_calls, Invoke):
        self.invoke_map = {}
        self.invoke_list = []
        from psyclone.profiler import Profiler
        for idx, alg_invocation in enumerate(alg_calls):
            my_invoke = Invoke(alg_invocation, idx)
            self.invoke_map[my_invoke.name] = my_invoke
            self.invoke_list.append(my_invoke)
            # Add profiling nodes to schedule if automatic profiling has been
            # requested.
            Profiler.add_profile_nodes(my_invoke.schedule, Loop)

    def __str__(self):
        return "Invokes object containing "+str(self.names)

    @property
    def names(self):
        return self.invoke_map.keys()

    def get(self, invoke_name):
        # add a try here for keyerror
        try:
            return self.invoke_map[invoke_name]
        except KeyError:
            raise RuntimeError("Cannot find an invoke named '{0}' in {1}".
                               format(invoke_name,
                                      str(self.names)))

    def gen_code(self, parent):
        '''
        Create the f2pygen AST for each Invoke in the PSy layer.

        :param parent: the parent node in the AST to which to add content.
        :type parent: `psyclone.f2pygen.ModuleGen`
        '''
        opencl_kernels = []
        for invoke in self.invoke_list:
            invoke.gen_code(parent)
            # If we are generating OpenCL for an Invoke then we need to
            # create routine(s) to set the arguments of the Kernel(s) it
            # calls. We do it here as this enables us to prevent
            # duplication.
            if invoke.schedule.opencl:
                for kern in invoke.schedule.coded_kernels():
                    if kern.name not in opencl_kernels:
                        opencl_kernels.append(kern.name)
                        kern.gen_arg_setter_code(parent)
                # We must also ensure that we have a kernel object for
                # each kernel called from the PSy layer
                self.gen_ocl_init(parent, opencl_kernels)

    @staticmethod
    def gen_ocl_init(parent, kernels):
        '''
        Generates a subroutine to initialise the OpenCL environment and
        construct the list of OpenCL kernel objects used by this PSy layer.

        :param parent: the node in the f2pygen AST representing the module \
                       that will contain the generated subroutine.
        :type parent: :py:class:`psyclone.f2pygen.ModuleGen`
        :param kernels: List of kernel names called by the PSy layer.
        :type kernels: list of str
        '''
        from psyclone.f2pygen import SubroutineGen, DeclGen, AssignGen, \
            CallGen, UseGen, CommentGen, CharDeclGen, IfThenGen

        sub = SubroutineGen(parent, "psy_init")
        parent.add(sub)
        sub.add(UseGen(sub, name="fortcl", only=True,
                       funcnames=["ocl_env_init", "add_kernels"]))
        # Add a logical variable used to ensure that this routine is only
        # executed once.
        sub.add(DeclGen(sub, datatype="logical", save=True,
                        entity_decls=["initialised"],
                        initial_values=[".False."]))
        # Check whether or not this is our first time in the routine
        sub.add(CommentGen(sub, " Check to make sure we only execute this "
                           "routine once"))
        ifthen = IfThenGen(sub, ".not. initialised")
        sub.add(ifthen)
        ifthen.add(AssignGen(ifthen, lhs="initialised", rhs=".True."))

        # Initialise the OpenCL environment
        ifthen.add(CommentGen(ifthen,
                              " Initialise the OpenCL environment/device"))
        ifthen.add(CallGen(ifthen, "ocl_env_init"))

        # Create a list of our kernels
        ifthen.add(CommentGen(ifthen,
                              " The kernels this PSy layer module requires"))
        nkernstr = str(len(kernels))

        # Declare array of character strings
        ifthen.add(CharDeclGen(
            ifthen, length="30",
            entity_decls=["kernel_names({0})".format(nkernstr)]))
        for idx, kern in enumerate(kernels):
            ifthen.add(AssignGen(ifthen, lhs="kernel_names({0})".format(idx+1),
                                 rhs='"{0}"'.format(kern)))
        ifthen.add(CommentGen(ifthen,
                              " Create the OpenCL kernel objects. Expects "
                              "to find all of the compiled"))
        ifthen.add(CommentGen(ifthen, " kernels in PSYCLONE_KERNELS_FILE."))
        ifthen.add(CallGen(ifthen, "add_kernels", [nkernstr, "kernel_names"]))


class NameSpaceFactory(object):
    # storage for the instance reference
    _instance = None

    def __init__(self, reset=False):
        """ Create singleton instance """
        # Check whether we already have an instance
        if NameSpaceFactory._instance is None or reset:
            # Create and remember instance
            NameSpaceFactory._instance = NameSpace()

    def create(self):
        return NameSpaceFactory._instance


class NameSpace(object):
    '''keeps a record of reserved names and used names for clashes and
        provides a new name if there is a clash. '''

    def __init__(self, case_sensitive=False):
        self._reserved_names = []
        self._added_names = []
        self._context = {}
        self._case_sensitive = case_sensitive

    def create_name(self, root_name=None, context=None, label=None):
        '''Returns a unique name. If root_name is supplied, the name returned
            is based on this name, otherwise one is made up.  If
            context and label are supplied and a previous create_name
            has been called with the same context and label then the
            name provided by the previous create_name is returned.
        '''
        # make up a base name if one has not been supplied
        if root_name is None:
            root_name = "anon"
        # if not case sensitive then make the name lower case
        if not self._case_sensitive:
            lname = root_name.lower()
        else:
            lname = root_name
        # check context and label validity
        if context is None and label is not None or \
                context is not None and label is None:
            raise RuntimeError(
                "NameSpace:create_name() requires both context and label to "
                "be set")

        # if the same context and label have already been supplied
        # then return the previous name
        if context is not None and label is not None:
            # labels may have spurious white space
            label = label.strip()
            if not self._case_sensitive:
                label = label.lower()
                context = context.lower()
            if context in self._context:
                if label in self._context[context]:
                    # context and label have already been supplied
                    return self._context[context][label]
            else:
                # initialise the context so we can add the label value later
                self._context[context] = {}

        # create our name
        if lname not in self._reserved_names and \
                lname not in self._added_names:
            proposed_name = lname
        else:
            count = 1
            proposed_name = lname + "_" + str(count)
            while proposed_name in self._reserved_names or \
                    proposed_name in self._added_names:
                count += 1
                proposed_name = lname+"_"+str(count)

        # store our name
        self._added_names.append(proposed_name)
        if context is not None and label is not None:
            self._context[context][label] = proposed_name

        return proposed_name

    def add_reserved_name(self, name):
        ''' adds a reserved name. create_name() will not return this name '''
        if not self._case_sensitive:
            lname = name.lower()
        else:
            lname = name
        # silently ignore if this is already a reserved name
        if lname not in self._reserved_names:
            if lname in self._added_names:
                raise RuntimeError(
                    "attempted to add a reserved name to a namespace that"
                    " has already used that name")
            self._reserved_names.append(lname)

    def add_reserved_names(self, names):
        ''' adds a list of reserved names '''
        for name in names:
            self.add_reserved_name(name)


class Invoke(object):
    ''' Manage an individual invoke call '''

    def __str__(self):
        return self._name+"("+", ".join([str(arg) for arg in
                                         self._alg_unique_args])+")"

    def __init__(self, alg_invocation, idx, schedule_class,
                 reserved_names=None):
        '''Constructs an invoke object. Parameters:

        :param alg_invocation:
        :type alg_invocation:
        :param idx: Position/index of this invoke call in the subroutine.
            If not None, this number is added to the name ("invoke_").
        :type idx: Integer.
        :param schedule_class: The schedule class to create for this invoke.
        :type schedule_class: :py:class:`psyclone.psyGen.InvokeSchedule`.
        :param reserved_names: Optional argument: list of reserved names,
               i.e. names that should not be used e.g. as psyclone created
               variable name.
        :type reserved_names: List of strings.
        '''

        self._name = "invoke"
        self._alg_unique_args = []

        if alg_invocation is None and idx is None:
            return

        # create a name for the call if one does not already exist
        if alg_invocation.name is not None:
            self._name = alg_invocation.name
        elif len(alg_invocation.kcalls) == 1 and \
                alg_invocation.kcalls[0].type == "kernelCall":
            # use the name of the kernel call with the position appended.
            # Appended position is needed in case we have two separate invokes
            # in the same algorithm code containing the same (single) kernel
            self._name = "invoke_" + str(idx) + "_" + \
                alg_invocation.kcalls[0].ktype.name
        else:
            # use the position of the invoke
            self._name = "invoke_"+str(idx)

        # create our namespace manager - must be done before creating the
        # schedule
        self._name_space_manager = NameSpaceFactory(reset=True).create()

        # Add the name for the call to the list of reserved names. This
        # ensures we don't get a name clash with any variables we subsequently
        # generate.
        if reserved_names:
            reserved_names.append(self._name)
        else:
            reserved_names = [self._name]
        self._name_space_manager.add_reserved_names(reserved_names)

        # create the schedule
        self._schedule = schedule_class(alg_invocation.kcalls)

        # let the schedule have access to me
        self._schedule.invoke = self

        # extract the argument list for the algorithm call and psy
        # layer subroutine.
        self._alg_unique_args = []
        self._psy_unique_vars = []
        tmp_arg_names = []
        for call in self.schedule.kernels():
            for arg in call.arguments.args:
                if arg.text is not None:
                    if arg.text not in self._alg_unique_args:
                        self._alg_unique_args.append(arg.text)
                    if arg.name not in tmp_arg_names:
                        tmp_arg_names.append(arg.name)
                        self._psy_unique_vars.append(arg)
                else:
                    # literals have no name
                    pass

        # work out the unique dofs required in this subroutine
        self._dofs = {}
        for kern_call in self._schedule.coded_kernels():
            dofs = kern_call.arguments.dofs
            for dof in dofs:
                if dof not in self._dofs:
                    # Only keep the first occurence for the moment. We will
                    # need to change this logic at some point as we need to
                    # cope with writes determining the dofs that are used.
                    self._dofs[dof] = [kern_call, dofs[dof][0]]

    @property
    def name(self):
        return self._name

    @property
    def alg_unique_args(self):
        return self._alg_unique_args

    @property
    def psy_unique_vars(self):
        return self._psy_unique_vars

    @property
    def psy_unique_var_names(self):
        names = []
        for var in self._psy_unique_vars:
            names.append(var.name)
        return names

    @property
    def schedule(self):
        return self._schedule

    @schedule.setter
    def schedule(self, obj):
        self._schedule = obj

    def unique_declarations(self, datatype, access=None):
        ''' Returns a list of all required declarations for the
        specified datatype. If access is supplied (e.g. "write") then
        only declarations with that access are returned.
        :param string datatype: The type of the kernel argument for the \
                                particular API for which the intent is \
                                required
        :param access: Optional AccessType that the declaration should have.
        :returns: List of all declared names.
        :rtype: A list of strings.
        :raises: GenerationError if an invalid datatype is given.
        :raises: InternalError if an invalid access is specified.
        '''
        if datatype not in VALID_ARG_TYPE_NAMES:
            raise GenerationError(
                "unique_declarations called with an invalid datatype. "
                "Expected one of '{0}' but found '{1}'".
                format(str(VALID_ARG_TYPE_NAMES), datatype))

        if access and not isinstance(access, AccessType):
            raise InternalError(
                "unique_declarations called with an invalid access type. "
                "Type is {0} instead of AccessType".
                format(type(access)))

        declarations = []
        for call in self.schedule.kernels():
            for arg in call.arguments.args:
                if not access or arg.access == access:
                    if arg.text is not None:
                        if arg.type == datatype:
                            test_name = arg.declaration_name
                            if test_name not in declarations:
                                declarations.append(test_name)
        return declarations

    def first_access(self, arg_name):
        ''' Returns the first argument with the specified name passed to
        a kernel in our schedule '''
        for call in self.schedule.kernels():
            for arg in call.arguments.args:
                if arg.text is not None:
                    if arg.declaration_name == arg_name:
                        return arg
        raise GenerationError("Failed to find any kernel argument with name "
                              "'{0}'".format(arg_name))

    def unique_declns_by_intent(self, datatype):
        '''
        Returns a dictionary listing all required declarations for each
        type of intent ('inout', 'out' and 'in').

        :param string datatype: the type of the kernel argument for the \
                                particular API for which the intent is \
                                required
        :returns: dictionary containing 'intent' keys holding the kernel \
                  argument intent and declarations of all kernel arguments \
                  for each type of intent
        :rtype: dict
        :raises GenerationError: if the kernel argument is not a valid \
                                 datatype for the particular API.

        '''
        if datatype not in VALID_ARG_TYPE_NAMES:
            raise GenerationError(
                "unique_declns_by_intent called with an invalid datatype. "
                "Expected one of '{0}' but found '{1}'".
                format(str(VALID_ARG_TYPE_NAMES), datatype))

        # Get the lists of all kernel arguments that are accessed as
        # inc (shared update), write, read and readwrite (independent
        # update). A single argument may be accessed in different ways
        # by different kernels.
        inc_args = self.unique_declarations(datatype, access=AccessType.INC)
        write_args = self.unique_declarations(datatype,
                                              access=AccessType.WRITE)
        read_args = self.unique_declarations(datatype, access=AccessType.READ)
        readwrite_args = self.unique_declarations(datatype,
                                                  AccessType.READWRITE)
        sum_args = self.unique_declarations(datatype, access=AccessType.SUM)
        # sum_args behave as if they are write_args from
        # the PSy-layer's perspective.
        write_args += sum_args
        # readwrite_args behave in the same way as inc_args
        # from the perspective of first access and intents
        inc_args += readwrite_args
        # Rationalise our lists so that any fields that are updated
        # (have inc or readwrite access) do not appear in the list
        # of those that are only written to
        for arg in write_args[:]:
            if arg in inc_args:
                write_args.remove(arg)
        # Fields that are only ever read by any kernel that
        # accesses them
        for arg in read_args[:]:
            if arg in write_args or arg in inc_args:
                read_args.remove(arg)

        # We will return a dictionary containing as many lists
        # as there are types of intent
        declns = {}
        for intent in FORTRAN_INTENT_NAMES:
            declns[intent] = []

        for name in inc_args:
            # For every arg that is updated ('inc'd' or readwritten)
            # by at least one kernel, identify the type of the first
            # access. If it is 'write' then the arg is only
            # intent(out), otherwise it is intent(inout)
            first_arg = self.first_access(name)
            if first_arg.access != AccessType.WRITE:
                if name not in declns["inout"]:
                    declns["inout"].append(name)
            else:
                if name not in declns["out"]:
                    declns["out"].append(name)

        for name in write_args:
            # For every argument that is written to by at least one kernel,
            # identify the type of the first access - if it is read
            # or inc'd before it is written then it must have intent(inout).
            # However, we deal with inc and readwrite args separately so we
            # do not consider those here.
            first_arg = self.first_access(name)
            if first_arg.access == AccessType.READ:
                if name not in declns["inout"]:
                    declns["inout"].append(name)
            else:
                if name not in declns["out"]:
                    declns["out"].append(name)

        for name in read_args:
            # Anything we have left must be declared as intent(in)
            if name not in declns["in"]:
                declns["in"].append(name)

        return declns

    def gen(self):
        from psyclone.f2pygen import ModuleGen
        module = ModuleGen("container")
        self.gen_code(module)
        return module.root

    def gen_code(self, parent):
        from psyclone.f2pygen import SubroutineGen, TypeDeclGen, DeclGen, \
            SelectionGen, AssignGen
        # create the subroutine
        invoke_sub = SubroutineGen(parent, name=self.name,
                                   args=self.psy_unique_vars)
        # add the subroutine argument declarations
        my_typedecl = TypeDeclGen(invoke_sub, datatype="field_type",
                                  entity_decls=self.psy_unique_vars,
                                  intent="inout")
        invoke_sub.add(my_typedecl)
        # declare field-type, column topology and function-space types
        column_topology_name = "topology"
        my_typedecl = TypeDeclGen(invoke_sub, datatype="ColumnTopology",
                                  entity_decls=[column_topology_name],
                                  pointer=True)
        invoke_sub.add(my_typedecl)
        # declare any basic types required
        my_decl = DeclGen(invoke_sub, datatype="integer",
                          entity_decls=["nlayers"])
        invoke_sub.add(my_decl)

        for (idx, dof) in enumerate(self._dofs):
            call = self._dofs[dof][0]
            arg = self._dofs[dof][1]
            # declare a type select clause which is used to map from a base
            # class to FunctionSpace_type
            type_select = SelectionGen(invoke_sub,
                                       expr=arg.name + "_space=>" + arg.name +
                                       "%function_space", typeselect=True)
            invoke_sub.add(type_select)

            my_typedecl = TypeDeclGen(invoke_sub,
                                      datatype="FunctionSpace_type",
                                      entity_decls=[arg.name+"_space"],
                                      pointer=True)
            invoke_sub.add(my_typedecl)

            content = []
            if idx == 0:
                # use the first model to provide nlayers
                # *** assumption that all fields operate over the same number
                # of layers
                assign_1 = AssignGen(type_select, lhs="topology",
                                     rhs=arg.name+"_space%topology",
                                     pointer=True)
                assign_2 = AssignGen(type_select, lhs="nlayers",
                                     rhs="topology%layer_count()")
                content.append(assign_1)
                content.append(assign_2)
            iterates_over = call.iterates_over
            stencil = arg.stencil
            assign_3 = AssignGen(type_select, lhs=dof+"dofmap",
                                 rhs=arg.name +
                                 "_space%dof_map(" + iterates_over + ", " +
                                 stencil + ")",
                                 pointer=True)
            content.append(assign_3)
            type_select.addcase(["FunctionSpace_type"], content=content)
            # declare our dofmap
            my_decl = DeclGen(invoke_sub, datatype="integer",
                              entity_decls=[dof+"dofmap(:,:)"], pointer=True)
            invoke_sub.add(my_decl)

        # create the subroutine kernel call content
        self.schedule.gen_code(invoke_sub)
        parent.add(invoke_sub)


class Node(object):
    '''
    Base class for a node in the PSyIR (schedule).

    :param ast: reference into the fparser2 AST corresponding to this node.
    :type ast: sub-class of :py:class:`fparser.two.Fortran2003.Base`
    :param children: the PSyIR nodes that are children of this node.
    :type children: list of :py:class:`psyclone.psyGen.Node`
    :param parent: that parent of this node in the PSyIR tree.
    :type parent: :py:class:`psyclone.psyGen.Node`

    '''
    # Define two class constants: START_DEPTH and START_POSITION
    # START_DEPTH is used to calculate depth of all Nodes in the tree
    # (1 for main Nodes and increasing for their descendants).
    START_DEPTH = 0
    # START_POSITION is used to to calculate position of all Nodes in
    # the tree (absolute or relative to a parent).
    START_POSITION = 0

    def __init__(self, ast=None, children=None, parent=None):
        if not children:
            self._children = []
        else:
            self._children = children
        self._parent = parent
        # Reference into fparser2 AST (if any)
        self._ast = ast
        # Ref. to last fparser2 parse tree node associated with this Node.
        # This is required when adding directives.
        self._ast_end = None
        # List of tags that provide additional information about this Node.
        self._annotations = []

    def __str__(self):
        raise NotImplementedError("Please implement me")

    @property
    def ast(self):
        '''
        :returns: a reference to that part of the fparser2 parse tree that \
                  this node represents or None.
        :rtype: sub-class of :py:class:`fparser.two.utils.Base`
        '''
        return self._ast

    @property
    def ast_end(self):
        '''
        :returns: a reference to the last node in the fparser2 parse tree \
                  that represents a child of this PSyIR node or None.
        :rtype: sub-class of :py:class:`fparser.two.utils.Base`
        '''
        return self._ast_end

    @ast.setter
    def ast(self, ast):
        '''
        Set a reference to the fparser2 node associated with this Node.

        :param ast: fparser2 node associated with this Node.
        :type ast: :py:class:`fparser.two.utils.Base`
        '''
        self._ast = ast

    @ast_end.setter
    def ast_end(self, ast_end):
        '''
        Set a reference to the last fparser2 node associated with this Node.

        :param ast: last fparser2 node associated with this Node.
        :type ast: :py:class:`fparser.two.utils.Base`
        '''
        self._ast_end = ast_end

    @property
    def annotations(self):
        ''' Return the list of annotations attached to this Node.

        :return: List of anotations
        :rtype: list of str
        '''
        return self._annotations

    def dag(self, file_name='dag', file_format='svg'):
        '''Create a dag of this node and its children.'''
        try:
            import graphviz as gv
        except ImportError:
            # todo: add a warning to a log file here
            # silently return if graphviz bindings are not installed
            return
        try:
            graph = gv.Digraph(format=file_format)
        except ValueError:
            raise GenerationError(
                "unsupported graphviz file format '{0}' provided".
                format(file_format))
        self.dag_gen(graph)
        graph.render(filename=file_name)

    def dag_gen(self, graph):
        '''Output my node's graph (dag) information and call any
        children. Nodes with children are represented as two vertices,
        a start and an end. Forward dependencies are represented as
        green edges, backward dependencies are represented as red
        edges (but their direction is reversed so the layout looks
        reasonable) and parent child dependencies are represented as
        blue edges.'''
        # names to append to my default name to create start and end vertices
        start_postfix = "_start"
        end_postfix = "_end"
        if self.children:
            # I am represented by two vertices, a start and an end
            graph.node(self.dag_name+start_postfix)
            graph.node(self.dag_name+end_postfix)
        else:
            # I am represented by a single vertex
            graph.node(self.dag_name)
        # first deal with forward dependencies
        remote_node = self.forward_dependence()
        local_name = self.dag_name
        if self.children:
            # edge will come from my end vertex as I am a forward dependence
            local_name += end_postfix
        if remote_node:
            # this node has a forward dependence
            remote_name = remote_node.dag_name
            if remote_node.children:
                # the remote node has children so I will connect to
                # its start vertex
                remote_name += start_postfix
            # Create the forward dependence edge in green
            graph.edge(local_name, remote_name, color="green")
        elif self.parent:
            # this node is a child of another node and has no forward
            # dependence. Therefore connect it to the the end vertex
            # of its parent. Use blue to indicate a parent child
            # relationship.
            remote_name = self.parent.dag_name + end_postfix
            graph.edge(local_name, remote_name, color="blue")
        # now deal with backward dependencies. When creating the edges
        # we reverse the direction of the dependence (place
        # remote_node before local_node) to help with the graph
        # layout
        remote_node = self.backward_dependence()
        local_name = self.dag_name
        if self.children:
            # the edge will come from my start vertex as I am a
            # backward dependence
            local_name += start_postfix
        if remote_node:
            # this node has a backward dependence.
            remote_name = remote_node.dag_name
            if remote_node.children:
                # the remote node has children so I will connect to
                # its end vertex
                remote_name += end_postfix
            # Create the backward dependence edge in red.
            graph.edge(remote_name, local_name, color="red")
        elif self.parent:
            # this node has a parent and has no backward
            # dependence. Therefore connect it to the the start vertex
            # of its parent. Use blue to indicate a parent child
            # relationship.
            remote_name = self.parent.dag_name + start_postfix
            graph.edge(remote_name, local_name, color="blue")
        # now call any children so they can add their information to
        # the graph
        for child in self.children:
            child.dag_gen(graph)

    @property
    def dag_name(self):
        '''Return the base dag name for this node.'''
        return "node_" + str(self.abs_position)

    @property
    def args(self):
        '''Return the list of arguments associated with this Node. The default
        implementation assumes the Node has no directly associated
        arguments (i.e. is not a Kern class or subclass). Arguments of
        any of this nodes descendants are considered to be
        associated. '''
        args = []
        for call in self.kernels():
            args.extend(call.args)
        return args

    def backward_dependence(self):
        '''Returns the closest preceding Node that this Node has a direct
        dependence with or None if there is not one. Only Nodes with
        the same parent as self are returned. Nodes inherit their
        descendants' dependencies. The reason for this is that for
        correctness a node must maintain its parent if it is
        moved. For example a halo exchange and a kernel call may have
        a dependence between them but it is the loop body containing
        the kernel call that the halo exchange must not move beyond
        i.e. the loop body inherits the dependencies of the routines
        within it.'''
        dependence = None
        # look through all the backward dependencies of my arguments
        for arg in self.args:
            dependent_arg = arg.backward_dependence()
            if dependent_arg:
                # this argument has a backward dependence
                node = dependent_arg.call
                # if the remote node is deeper in the tree than me
                # then find the ancestor that is at the same level of
                # the tree as me.
                while node.depth > self.depth:
                    node = node.parent
                if self.sameParent(node):
                    # The remote node (or one of its ancestors) shares
                    # the same parent as me
                    if not dependence:
                        # this is the first dependence found so keep it
                        dependence = node
                    else:
                        # we have already found a dependence
                        if dependence.position < node.position:
                            # the new dependence is closer to me than
                            # the previous dependence so keep it
                            dependence = node
        return dependence

    def forward_dependence(self):
        '''Returns the closest following Node that this Node has a direct
        dependence with or None if there is not one. Only Nodes with
        the same parent as self are returned. Nodes inherit their
        descendants' dependencies. The reason for this is that for
        correctness a node must maintain its parent if it is
        moved. For example a halo exchange and a kernel call may have
        a dependence between them but it is the loop body containing
        the kernel call that the halo exchange must not move beyond
        i.e. the loop body inherits the dependencies of the routines
        within it.'''
        dependence = None
        # look through all the forward dependencies of my arguments
        for arg in self.args:
            dependent_arg = arg.forward_dependence()
            if dependent_arg:
                # this argument has a forward dependence
                node = dependent_arg.call
                # if the remote node is deeper in the tree than me
                # then find the ancestor that is at the same level of
                # the tree as me.
                while node.depth > self.depth:
                    node = node.parent
                if self.sameParent(node):
                    # The remote node (or one of its ancestors) shares
                    # the same parent as me
                    if not dependence:
                        # this is the first dependence found so keep it
                        dependence = node
                    else:
                        if dependence.position > node.position:
                            # the new dependence is closer to me than
                            # the previous dependence so keep it
                            dependence = node
        return dependence

    def is_valid_location(self, new_node, position="before"):
        '''If this Node can be moved to the new_node
        (where position determines whether it is before of after the
        new_node) without breaking any data dependencies then return True,
        otherwise return False. '''
        # First perform correctness checks
        # 1: check new_node is a Node
        if not isinstance(new_node, Node):
            raise GenerationError(
                "In the psyGen.Node.is_valid_location() method the "
                "supplied argument is not a Node, it is a '{0}'.".
                format(type(new_node).__name__))

        # 2: check position has a valid value
        valid_positions = ["before", "after"]
        if position not in valid_positions:
            raise GenerationError(
                "The position argument in the psyGenNode.is_valid_location() "
                "method must be one of {0} but found '{1}'".format(
                    valid_positions, position))

        # 3: check self and new_node have the same parent
        if not self.sameParent(new_node):
            raise GenerationError(
                "In the psyGen.Node.is_valid_location() method "
                "the node and the location do not have the same parent")

        # 4: check proposed new position is not the same as current position
        new_position = new_node.position
        if new_position < self.position and position == "after":
            new_position += 1
        elif new_position > self.position and position == "before":
            new_position -= 1

        if self.position == new_position:
            raise GenerationError(
                "In the psyGen.Node.is_valid_location() method, the "
                "node and the location are the same so this transformation "
                "would have no effect.")

        # Now determine whether the new location is valid in terms of
        # data dependencies
        # Treat forward and backward dependencies separately
        if new_position < self.position:
            # the new_node is before this node in the schedule
            prev_dep_node = self.backward_dependence()
            if not prev_dep_node:
                # There are no backward dependencies so the move is valid
                return True
            else:
                # return (is the dependent node before the new_position?)
                return prev_dep_node.position < new_position
        else:  # new_node.position > self.position
            # the new_node is after this node in the schedule
            next_dep_node = self.forward_dependence()
            if not next_dep_node:
                # There are no forward dependencies so the move is valid
                return True
            else:
                # return (is the dependent node after the new_position?)
                return next_dep_node.position > new_position

    @property
    def depth(self):
        '''
        Returns this Node's depth in the tree: 1 for the Schedule
        and increasing for its descendants at each level.
        :returns: depth of the Node in the tree
        :rtype: int
        '''
        my_depth = self.START_DEPTH
        node = self
        while node is not None:
            node = node.parent
            my_depth += 1
        return my_depth

    @abc.abstractmethod
    def view(self, indent=0):
        '''Abstract function to prints a text representation of the node.
        :param int indent: depth of indent for output text.
        '''

    @staticmethod
    def indent(count, indent=INDENTATION_STRING):
        '''
        Helper function to produce indentation strings.

        :param int count: Number of indentation levels.
        :param str indent: String representing one indentation level.
        :returns: Complete indentation string.
        :rtype: str
        '''
        return count * indent

    def list(self, indent=0):
        result = ""
        for entity in self._children:
            result += str(entity)+"\n"
        return result

    def list_to_string(self, my_list):
        result = ""
        for idx, value in enumerate(my_list):
            result += str(value)
            if idx < (len(my_list) - 1):
                result += ","
        return result

    def addchild(self, child, index=None):
        if index is not None:
            self._children.insert(index, child)
        else:
            self._children.append(child)

    @property
    def children(self):
        return self._children

    @children.setter
    def children(self, my_children):
        self._children = my_children

    @property
    def parent(self):
        return self._parent

    @parent.setter
    def parent(self, my_parent):
        self._parent = my_parent

    @property
    def position(self):
        '''
        Find a Node's position relative to its parent Node (starting
        with 0 if it does not have a parent).
        :returns: relative position of a Node to its parent
        :rtype: int
        '''
        if self.parent is None:
            return self.START_POSITION
        return self.parent.children.index(self)

    @property
    def abs_position(self):
        '''
        Find a Node's absolute position in the tree (starting with 0 if
        it is the root). Needs to be computed dynamically from the
        starting position (0) as its position may change.
        :returns: absolute position of a Node in the tree
        :raises InternalError: if the absolute position cannot be found
        :rtype: int
        '''
        if self.root == self and isinstance(self.root, Schedule):
            return self.START_POSITION
        found, position = self._find_position(self.root.children,
                                              self.START_POSITION)
        if not found:
            raise InternalError("Error in search for Node position "
                                "in the tree")
        return position

    def _find_position(self, children, position):
        '''
        Recurse through the tree depth first returning position of
        a Node if found.
        :param children: list of Nodes which are children of this Node
        :type children: list of :py:class:`psyclone.psyGen.Node`
        :returns: position of the Node in the tree
        :rtype: int
        :raises InternalError: if the starting position is < 0
        '''
        if position < self.START_POSITION:
            raise InternalError(
                "Search for Node position started from {0} "
                "instead of {1}.".format(position, self.START_POSITION))
        for child in children:
            position += 1
            if child == self:
                return True, position
            if child.children:
                found, position = self._find_position(child.children, position)
                if found:
                    return True, position
        return False, position

    @property
    def root(self):
        node = self
        while node.parent is not None:
            node = node.parent
        return node

    def sameRoot(self, node_2):
        if self.root == node_2.root:
            return True
        return False

    def sameParent(self, node_2):
        if self.parent is None or node_2.parent is None:
            return False
        if self.parent == node_2.parent:
            return True
        return False

    def walk(self, children, my_type):
        ''' Recurse through tree and return objects of 'my_type'. '''
        local_list = []
        for child in children:
            if isinstance(child, my_type):
                local_list.append(child)
            local_list += self.walk(child.children, my_type)
        return local_list

    def ancestor(self, my_type, excluding=None):
        '''
        Search back up tree and check whether we have an ancestor that is
        an instance of the supplied type. If we do then we return
        it otherwise we return None. A list of (sub-) classes to ignore
        may be provided via the `excluding` argument.

        :param type my_type: Class to search for.
        :param list excluding: list of (sub-)classes to ignore or None.
        :returns: First ancestor Node that is an instance of the requested \
                  class or None if not found.
        '''
        myparent = self.parent
        while myparent is not None:
            if isinstance(myparent, my_type):
                matched = True
                if excluding:
                    # We have one or more sub-classes we must exclude
                    for etype in excluding:
                        if isinstance(myparent, etype):
                            matched = False
                            break
                if matched:
                    return myparent
            myparent = myparent.parent
        return None

    def kernels(self):
        '''
        :returns: all kernels that are descendants of this node in the PSyIR.
        :rtype: list of :py:class:`psyclone.psyGen.Kern` sub-classes.
        '''
        return self.walk(self.children, Kern)

    def following(self):
        '''Return all :py:class:`psyclone.psyGen.Node` nodes after me in the
        schedule. Ordering is depth first.

        :returns: a list of nodes
        :rtype: :func:`list` of :py:class:`psyclone.psyGen.Node`

        '''
        all_nodes = self.walk(self.root.children, Node)
        position = all_nodes.index(self)
        return all_nodes[position+1:]

    def preceding(self, reverse=None):
        '''Return all :py:class:`psyclone.psyGen.Node` nodes before me in the
        schedule. Ordering is depth first. If the `reverse` argument
        is set to `True` then the node ordering is reversed
        i.e. returning the nodes closest to me first

        :param: reverse: An optional, default `False`, boolean flag
        :type: reverse: bool
        :returns: A list of nodes
        :rtype: :func:`list` of :py:class:`psyclone.psyGen.Node`

        '''
        all_nodes = self.walk(self.root.children, Node)
        position = all_nodes.index(self)
        nodes = all_nodes[:position]
        if reverse:
            nodes.reverse()
        return nodes

    def coded_kernels(self):
        '''
        Returns a list of all of the user-supplied kernels that are beneath
        this node in the PSyIR.

        :returns: all user-supplied kernel calls below this node.
        :rtype: list of :py:class:`psyclone.psyGen.CodedKern`
        '''
        return self.walk(self._children, CodedKern)

    def loops(self):
        '''Return all loops currently in this schedule.'''
        return self.walk(self._children, Loop)

    def reductions(self, reprod=None):
        '''Return all calls that have reductions and are decendents of this
        node. If reprod is not provided, all reductions are
        returned. If reprod is False, all builtin reductions that are
        not set to reproducible are returned. If reprod is True, all
        builtins that are set to reproducible are returned.'''

        call_reduction_list = []
        for call in self.walk(self.children, Kern):
            if call.is_reduction:
                if reprod is None:
                    call_reduction_list.append(call)
                elif reprod:
                    if call.reprod_reduction:
                        call_reduction_list.append(call)
                else:
                    if not call.reprod_reduction:
                        call_reduction_list.append(call)
        return call_reduction_list

    def is_openmp_parallel(self):
        '''Returns true if this Node is within an OpenMP parallel region.

        '''
        omp_dir = self.ancestor(OMPParallelDirective)
        if omp_dir:
            return True
        return False

    def gen_code(self, parent):
        '''Abstract base class for code generation function.
        :param parent: the parent of this Node in the PSyIR.
        :type parent: :py:class:`psyclone.psyGen.Node`.
        '''
        raise NotImplementedError("Please implement me")

    def update(self):
        ''' By default we assume there is no need to update the existing
        fparser2 AST which this Node represents. We simply call the update()
        method of any children. '''
        for child in self._children:
            child.update()


class Schedule(Node):
    ''' Stores schedule information for a sequence of statements.

    :param sequence: the sequence of PSyIR nodes that make up the schedule.
    :type sequence: list of :py:class:`psyclone.psyGen.Node`
    :param parent: that parent of this node in the PSyIR tree.
    :type parent:  :py:class:`psyclone.psyGen.Node`
    '''

    def __init__(self, sequence=None, parent=None):
        Node.__init__(self, children=sequence, parent=parent)

    @property
    def dag_name(self):
        '''
        :returns: The name of this node in the dag.
        :rtype: str
        '''
        return "schedule"

    def view(self, indent=0):
        '''
        Print a text representation of this node to stdout and then
        call the view() method of any children.

        :param int indent: Depth of indent for output text.
        '''
        print(self.indent(indent) + self.coloured_text + "[]")
        for entity in self._children:
            entity.view(indent=indent + 1)

    @property
    def coloured_text(self):
        '''
        Returns the name of this node with appropriate control codes
        to generate coloured output in a terminal that supports it.

        :return: Text containing the name of this node, possibly coloured.
        :rtype: str
        '''
        return colored("Schedule", SCHEDULE_COLOUR_MAP["Schedule"])

    def __getitem__(self, index):
        '''
        Overload the subscript notation ([int]) to access specific statements
        in the Schedule.

        :param int index: index of the statement to access.
        :return: statement in a given position in the Schedule sequence.
        :rtype: :py:class:`psyclone.psyGen.Node`
        '''
        return self._children[index]

    def __str__(self):
        result = "Schedule:\n"
        for entity in self._children:
            result += str(entity)+"\n"
        result += "End Schedule"
        return result


class InvokeSchedule(Schedule):
    '''
    Stores schedule information for an invocation call. Schedules can be
    optimised using transformations.

    >>> from psyclone.parse.algorithm import parse
    >>> ast, info = parse("algorithm.f90")
    >>> from psyclone.psyGen import PSyFactory
    >>> api = "..."
    >>> psy = PSyFactory(api).create(info)
    >>> invokes = psy.invokes
    >>> invokes.names
    >>> invoke = invokes.get("name")
    >>> schedule = invoke.schedule
    >>> schedule.view()

    :param type KernFactory: class instance of the factory to use when \
     creating Kernels. e.g. :py:class:`psyclone.dynamo0p3.DynKernCallFactory`.
    :param type BuiltInFactory: class instance of the factory to use when \
     creating built-ins. e.g. \
     :py:class:`psyclone.dynamo0p3_builtins.DynBuiltInCallFactory`.
    :param alg_calls: list of Kernel calls in the schedule.
    :type alg_calls: list of :py:class:`psyclone.parse.algorithm.KernelCall`

    '''

    def __init__(self, KernFactory, BuiltInFactory, alg_calls=None):
        # we need to separate calls into loops (an iteration space really)
        # and calls so that we can perform optimisations separately on the
        # two entities.
        if alg_calls is None:
            alg_calls = []
        sequence = []
        from psyclone.parse.algorithm import BuiltInCall
        for call in alg_calls:
            if isinstance(call, BuiltInCall):
                sequence.append(BuiltInFactory.create(call, parent=self))
            else:
                sequence.append(KernFactory.create(call, parent=self))
        Schedule.__init__(self, sequence=sequence, parent=None)
        self._invoke = None
        self._opencl = False  # Whether or not to generate OpenCL
        self._name_space_manager = NameSpaceFactory().create()

    @property
    def invoke(self):
        return self._invoke

    @invoke.setter
    def invoke(self, my_invoke):
        self._invoke = my_invoke

    def view(self, indent=0):
        '''
        Print a text representation of this node to stdout and then
        call the view() method of any children.

        :param indent: Depth of indent for output text
        :type indent: integer
        '''
        print(self.indent(indent) + self.coloured_text +
              "[invoke='" + self.invoke.name + "']")
        for entity in self._children:
            entity.view(indent=indent + 1)

    @property
    def coloured_text(self):
        '''
        Returns the name of this node with appropriate control codes
        to generate coloured output in a terminal that supports it.

        :returns: Text containing the name of this node, possibly coloured
        :rtype: string
        '''
        return colored("InvokeSchedule", SCHEDULE_COLOUR_MAP["Schedule"])

    def __str__(self):
        result = "InvokeSchedule:\n"
        for entity in self._children:
            result += str(entity)+"\n"
        result += "End Schedule"
        return result

    def gen_code(self, parent):
        '''
        Generate the Nodes in the f2pygen AST for this schedule.

        :param parent: the parent Node (i.e. the enclosing subroutine) to \
                       which to add content.
        :type parent: :py:class:`psyclone.f2pygen.SubroutineGen`
        '''
        from psyclone.f2pygen import UseGen, DeclGen, AssignGen, CommentGen, \
            IfThenGen, CallGen

        if self._opencl:
            parent.add(UseGen(parent, name="iso_c_binding"))
            parent.add(UseGen(parent, name="clfortran"))
            parent.add(UseGen(parent, name="fortcl", only=True,
                              funcnames=["get_num_cmd_queues",
                                         "get_cmd_queues",
                                         "get_kernel_by_name"]))
            # Command queues
            nqueues = self._name_space_manager.create_name(
                root_name="num_cmd_queues", context="PSyVars",
                label="num_cmd_queues")
            qlist = self._name_space_manager.create_name(
                root_name="cmd_queues", context="PSyVars", label="cmd_queues")
            first = self._name_space_manager.create_name(
                root_name="first_time", context="PSyVars", label="first_time")
            flag = self._name_space_manager.create_name(
                root_name="ierr", context="PSyVars", label="ierr")
            parent.add(DeclGen(parent, datatype="integer", save=True,
                               entity_decls=[nqueues]))
            parent.add(DeclGen(parent, datatype="integer", save=True,
                               pointer=True, kind="c_intptr_t",
                               entity_decls=[qlist + "(:)"]))
            parent.add(DeclGen(parent, datatype="integer",
                               entity_decls=[flag]))
            parent.add(DeclGen(parent, datatype="logical", save=True,
                               entity_decls=[first],
                               initial_values=[".true."]))
            if_first = IfThenGen(parent, first)
            parent.add(if_first)
            if_first.add(AssignGen(if_first, lhs=first, rhs=".false."))
            if_first.add(CommentGen(if_first,
                                    " Ensure OpenCL run-time is initialised "
                                    "for this PSy-layer module"))
            if_first.add(CallGen(if_first, "psy_init"))
            if_first.add(AssignGen(if_first, lhs=nqueues,
                                   rhs="get_num_cmd_queues()"))
            if_first.add(AssignGen(if_first, lhs=qlist, pointer=True,
                                   rhs="get_cmd_queues()"))
            # Kernel pointers
            kernels = self.walk(self._children, Kern)
            for kern in kernels:
                base = "kernel_" + kern.name
                kernel = self._name_space_manager.create_name(
                    root_name=base, context="PSyVars", label=base)
                parent.add(
                    DeclGen(parent, datatype="integer", kind="c_intptr_t",
                            save=True, target=True, entity_decls=[kernel]))
                if_first.add(
                    AssignGen(
                        if_first, lhs=kernel,
                        rhs='get_kernel_by_name("{0}")'.format(kern.name)))

        for entity in self._children:
            entity.gen_code(parent)

        if self.opencl:
            # Ensure we block at the end of the invoke to ensure all
            # kernels have completed before we return.
            # This code ASSUMES only the first command queue is used for
            # executing kernels.
            parent.add(CommentGen(parent,
                                  " Block until all kernels have finished"))
            parent.add(AssignGen(parent, lhs=flag,
                                 rhs="clFinish(" + qlist + "(1))"))

    @property
    def opencl(self):
        '''
        :returns: Whether or not we are generating OpenCL for this \
            InvokeSchedule.
        :rtype: bool
        '''
        return self._opencl

    @opencl.setter
    def opencl(self, value):
        '''
        Setter for whether or not to generate the OpenCL version of this
        schedule.

        :param bool value: whether or not to generate OpenCL.
        '''
        if not isinstance(value, bool):
            raise ValueError(
                "InvokeSchedule.opencl must be a bool but got {0}".
                format(type(value)))
        self._opencl = value


class Directive(Node):
    '''
    Base class for all Directive statements.

    All classes that generate Directive statments (e.g. OpenMP,
    OpenACC, compiler-specific) inherit from this class.

    '''

    def view(self, indent=0):
        '''
        Print a text representation of this node to stdout and then
        call the view() method of any children.

        :param indent: Depth of indent for output text
        :type indent: integer
        '''
        print(self.indent(indent) + self.coloured_text)
        for entity in self._children:
            entity.view(indent=indent + 1)

    @property
    def coloured_text(self):
        '''
        Returns a string containing the name of this element with
        control codes for colouring in terminals that support it.

        :returns: Text containing the name of this node, possibly coloured
        :rtype: string
        '''
        return colored("Directive", SCHEDULE_COLOUR_MAP["Directive"])

    @property
    def dag_name(self):
        ''' return the base dag name for this node '''
        return "directive_" + str(self.abs_position)


class ACCDirective(Directive):
    ''' Base class for all OpenACC directive statements. '''

    @abc.abstractmethod
    def view(self, indent=0):
        '''
        Print text representation of this node to stdout.

        :param int indent: size of indent to use for output
        '''

    @property
    def dag_name(self):
        ''' Return the name to use in a dag for this node.

        :returns: Name of corresponding node in DAG
        :rtype: str
        '''
        return "ACC_directive_" + str(self.abs_position)

    def _add_region(self, start_text, end_text=None, data_movement=None):
        '''
        Modifies the underlying fparser2 parse tree to include a subset
        of nodes within a region. (e.g. a 'kernels' or 'data' region.)

        :param str start_text: the directive body to insert at the \
                               beginning of the region. "!$ACC " is \
                               prepended to the supplied text.
        :param str end_text: the directive body to insert at the end of \
                             the region (or None). "!$ACC " is \
                             prepended to the supplied text.
        :param str data_movement: whether to include data-movement clauses and\
                               if so, whether to determine them by analysing \
                               the code within the region ("analyse") or to \
                               specify 'default(present)' ("present").

        :raises InternalError: if either start_text or end_text already
                               begin with '!'.
        :raises InternalError: if data_movement is not None and not one of \
                               "present" or "analyse".
        '''
        from fparser.common.readfortran import FortranStringReader
        from fparser.two.Fortran2003 import Comment
        valid_data_movement = ["present", "analyse"]

        # Ensure the fparser2 AST is up-to-date for all of our children
        Node.update(self)

        # Check that we haven't already been called
        if self.ast:
            return

        # Sanity check the supplied begin/end text
        if start_text.lstrip()[0] == "!":
            raise InternalError(
                "_add_region: start_text must be a plain label without "
                "directive or comment characters but got: '{0}'".
                format(start_text))
        if end_text and end_text.lstrip()[0] == "!":
            raise InternalError(
                "_add_region: end_text must be a plain label without directive"
                " or comment characters but got: '{0}'".format(end_text))

        # Find a reference to the fparser2 parse tree that belongs to
        # the contents of this region. Then go back up one level in the
        # parse tree to find the node to which we will add directives as
        # children. (We do this because our parent PSyIR node may be a
        # directive which has no associated entry in the fparser2 parse tree.)
        # TODO this should be simplified/improved once
        # the fparser2 parse tree has parent information (fparser/#102).
        content_ast = self.children[0].ast
        fp_parent = content_ast._parent

        # Find the location of the AST of our first child node in the
        # list of child nodes of our parent in the fparser parse tree.
        ast_start_index = object_index(fp_parent.content,
                                       content_ast)
        if end_text:
            if self.children[-1].ast_end:
                ast_end_index = object_index(fp_parent.content,
                                             self.children[-1].ast_end)
            else:
                ast_end_index = object_index(fp_parent.content,
                                             self.children[-1].ast)

            text = "!$ACC " + end_text
            directive = Comment(FortranStringReader(text,
                                                    ignore_comments=False))
            fp_parent.content.insert(ast_end_index+1, directive)
            # Retro-fit parent information. # TODO remove/modify this once
            # fparser/#102 is done (i.e. probably supply parent info as option
            # to the Comment() constructor).
            directive._parent = fp_parent
            # Ensure this end directive is included with the set of statements
            # belonging to this PSyIR node.
            self.ast_end = directive

        text = "!$ACC " + start_text

        if data_movement:
            if data_movement == "analyse":
                # Identify the inputs and outputs to the region (variables that
                # are read and written).
                processor = Fparser2ASTProcessor()
                readers, writers, readwrites = processor.get_inputs_outputs(
                    fp_parent.content[ast_start_index:ast_end_index+1])

                if readers:
                    text += " COPYIN({0})".format(",".join(readers))
                if writers:
                    text += " COPYOUT({0})".format(",".join(writers))
                if readwrites:
                    text += " COPY({0})".format(",".join(readwrites))

            elif data_movement == "present":
                text += " DEFAULT(PRESENT)"
            else:
                raise InternalError(
                    "_add_region: the optional data_movement argument must be "
                    "one of {0} but got '{1}'".format(valid_data_movement,
                                                      data_movement))
        directive = Comment(FortranStringReader(text,
                                                ignore_comments=False))
        fp_parent.content.insert(ast_start_index, directive)
        # Retro-fit parent information. # TODO remove/modify this once
        # fparser/#102 is done (i.e. probably supply parent info as option
        # to the Comment() constructor).
        directive._parent = fp_parent

        self.ast = directive


@six.add_metaclass(abc.ABCMeta)
class ACCEnterDataDirective(ACCDirective):
    '''
    Abstract class representing a "!$ACC enter data" OpenACC directive in
    an InvokeSchedule. Must be sub-classed for a particular API because the way
    in which fields are marked as being on the remote device is API-
    -dependent.

    :param children: list of nodes which this directive should \
                     have as children.
    :type children: list of :py:class:`psyclone.psyGen.Node`.
    :param parent: the node in the InvokeSchedule to which to add this \
                   directive as a child.
    :type parent: :py:class:`psyclone.psyGen.Node`.
    '''
    def __init__(self, children=None, parent=None):
        super(ACCEnterDataDirective, self).__init__(children=children,
                                                    parent=parent)
        self._acc_dirs = None  # List of parallel directives

    def view(self, indent=0):
        '''
        Print a text representation of this Node to stdout.

        :param int indent: the amount by which to indent the output.
        '''
        print(self.indent(indent)+self.coloured_text+"[ACC enter data]")
        for entity in self._children:
            entity.view(indent=indent + 1)

    @property
    def dag_name(self):
        '''
        :returns: the name to use for this Node in a DAG
        :rtype: str
        '''
        return "ACC_data_" + str(self.abs_position)

    def gen_code(self, parent):
        '''
        Generate the elements of the f2pygen AST for this Node in the Schedule.

        :param parent: node in the f2pygen AST to which to add node(s).
        :type parent: :py:class:`psyclone.f2pygen.BaseGen`
        '''
        from psyclone.f2pygen import DeclGen, DirectiveGen, CommentGen, \
            IfThenGen, AssignGen, CallGen, UseGen

        # We must generate a list of all of the fields accessed by
        # OpenACC kernels (calls within an OpenACC parallel directive)
        # 1. Find all parallel directives. We store this list for later
        #    use in any sub-class.
        self._acc_dirs = self.walk(self.root.children, ACCParallelDirective)
        # 2. For each directive, loop over each of the fields used by
        #    the kernels it contains (this list is given by var_list)
        #    and add it to our list if we don't already have it
        var_list = []
        # TODO grid properties are effectively duplicated in this list (but
        # the OpenACC deep-copy support should spot this).
        for pdir in self._acc_dirs:
            for var in pdir.ref_list:
                if var not in var_list:
                    var_list.append(var)
        # 3. Convert this list of objects into a comma-delimited string
        var_str = self.list_to_string(var_list)

        # 4. Declare and initialise a logical variable to keep track of
        #    whether this is the first time we've entered this Invoke
        name_space_manager = NameSpaceFactory().create()
        first_time = name_space_manager.create_name(
            root_name="first_time", context="PSyVars", label="first_time")
        parent.add(DeclGen(parent, datatype="logical",
                           entity_decls=[first_time],
                           initial_values=[".True."],
                           save=True))
        parent.add(CommentGen(parent,
                              " Ensure all fields are on the device and"))
        parent.add(CommentGen(parent, " copy them over if not."))
        # 5. Put the enter data directive inside an if-block so that we
        #    only ever do it once
        ifthen = IfThenGen(parent, first_time)
        parent.add(ifthen)
        ifthen.add(DirectiveGen(ifthen, "acc", "begin", "enter data",
                                "copyin("+var_str+")"))
        # 6. Flag that we have now entered this routine at least once
        ifthen.add(AssignGen(ifthen, lhs=first_time, rhs=".false."))
        # 7. Flag that the data is now on the device. This calls down
        #    into the API-specific subclass of this class.
        self.data_on_device(ifthen)
        parent.add(CommentGen(parent, ""))

        # 8. Ensure that any scalars are up-to-date
        var_list = []
        for pdir in self._acc_dirs:
            for var in pdir.scalars:
                if var not in var_list:
                    var_list.append(var)
        if var_list:
            # We need to 'use' the openacc module in order to access
            # the OpenACC run-time library
            parent.add(UseGen(parent, name="openacc", only=True,
                              funcnames=["acc_update_device"]))
            parent.add(
                CommentGen(parent,
                           " Ensure all scalars on the device are up-to-date"))
            for var in var_list:
                parent.add(CallGen(parent, "acc_update_device", [var, "1"]))
            parent.add(CommentGen(parent, ""))

    @abc.abstractmethod
    def data_on_device(self, parent):
        '''
        Adds nodes into an InvokeSchedule to flag that the data required by the
        kernels in the data region is now on the device.

        :param parent: the node in the InvokeSchedule to which to add nodes
        :type parent: :py:class:`psyclone.psyGen.Node`
        '''


class ACCParallelDirective(ACCDirective):
    '''
    Class representing the !$ACC PARALLEL directive of OpenACC
    in the PSyIR.

    '''
    def view(self, indent=0):
        '''
        Print a text representation of this Node to stdout.

        :param int indent: the amount by which to indent the output.
        '''
        print(self.indent(indent)+self.coloured_text+"[ACC Parallel]")
        for entity in self._children:
            entity.view(indent=indent + 1)

    @property
    def dag_name(self):
        '''
        :returns: the name to use for this Node in a DAG
        :rtype: str
        '''
        return "ACC_parallel_" + str(self.abs_position)

    def gen_code(self, parent):
        '''
        Generate the elements of the f2pygen AST for this Node in the Schedule.

        :param parent: node in the f2pygen AST to which to add node(s).
        :type parent: :py:class:`psyclone.f2pygen.BaseGen`
        '''
        from psyclone.f2pygen import DirectiveGen

        # Since we use "default(present)" the Schedule must contain an
        # 'enter data' directive. We don't mandate the order in which
        # transformations are applied so we have to check for that here.
        # We can't use Node.ancestor() because the data directive does
        # not have children. Instead, we go back up to the Schedule and
        # walk down from there.
        nodes = self.root.walk(self.root.children, ACCEnterDataDirective)
        if len(nodes) != 1:
            raise GenerationError(
                "A Schedule containing an ACC parallel region must also "
                "contain an ACC enter data directive but none was found for "
                "{0}".format(self.root.invoke.name))
        # Check that the enter-data directive comes before this parallel
        # directive
        if nodes[0].abs_position > self.abs_position:
            raise GenerationError(
                "An ACC parallel region must be preceeded by an ACC enter-"
                "data directive but in {0} this is not the case.".
                format(self.root.invoke.name))

        # "default(present)" means that the compiler is to assume that
        # all data required by the parallel region is already present
        # on the device. If we've made a mistake and it isn't present
        # then we'll get a run-time error.
        parent.add(DirectiveGen(parent, "acc", "begin", "parallel",
                                "default(present)"))

        for child in self.children:
            child.gen_code(parent)

        parent.add(DirectiveGen(parent, "acc", "end", "parallel", ""))

    @property
    def ref_list(self):
        '''
        Returns a list of the references (whether to arrays or objects)
        required by the Kernel call(s) that are children of this
        directive. This is the list of quantities that must be
        available on the remote device (probably a GPU) before
        the parallel region can be begun.

        :returns: list of variable names
        :rtype: list of str
        '''
        variables = []

        # Look-up the kernels that are children of this node
        for call in self.kernels():
            for arg in call.arguments.acc_args:
                if arg not in variables:
                    variables.append(arg)
        return variables

    @property
    def fields(self):
        '''
        Returns a list of the names of field objects required by the Kernel
        call(s) that are children of this directive.

        :returns: list of names of field arguments.
        :rtype: list of str
        '''
        # Look-up the kernels that are children of this node
        fld_list = []
        for call in self.kernels():
            for arg in call.arguments.fields:
                if arg not in fld_list:
                    fld_list.append(arg)
        return fld_list

    @property
    def scalars(self):
        '''
        Returns a list of the scalar quantities required by the Kernels in
        this region.

        :returns: list of names of scalar arguments.
        :rtype: list of str
        '''
        scalars = []
        for call in self.kernels():
            for arg in call.arguments.scalars:
                if arg not in scalars:
                    scalars.append(arg)
        return scalars

    def update(self):
        '''
        Update the underlying fparser2 parse tree with nodes for the start
        and end of this parallel region.
        '''
        self._add_region(start_text="PARALLEL", end_text="END PARALLEL")


class ACCLoopDirective(ACCDirective):
    '''
    Class managing the creation of a '!$acc loop' OpenACC directive.

    :param children: list of nodes that will be children of this directive.
    :type children: list of :py:class:`psyclone.psyGen.Node`.
    :param parent: the node in the Schedule to which to add this directive.
    :type parent: :py:class:`psyclone.psyGen.Node`.
    :param int collapse: Number of nested loops to collapse into a single \
                         iteration space or None.
    :param bool independent: Whether or not to add the `independent` clause \
                             to the loop directive.
    '''
    def __init__(self, children=None, parent=None, collapse=None,
                 independent=True, sequential=False):
        self._collapse = collapse
        self._independent = independent
        self._sequential = sequential
        super(ACCLoopDirective, self).__init__(children=children,
                                               parent=parent)

    @property
    def dag_name(self):
        '''
        :returns: the name to use for this Node in a DAG
        :rtype: str
        '''
        return "ACC_loop_" + str(self.abs_position)

    def view(self, indent=0):
        '''
        Print a textual representation of this Node to stdout.

        :param int indent: amount to indent output by
        '''
        text = self.indent(indent)+self.coloured_text+"[ACC Loop"
        if self._sequential:
            text += ", seq"
        else:
            if self._collapse:
                text += ", collapse={0}".format(self._collapse)
            if self._independent:
                text += ", independent"
        text += "]"
        print(text)
        for entity in self._children:
            entity.view(indent=indent + 1)

    def gen_code(self, parent):
        '''
        Generate the f2pygen AST entries in the Schedule for this OpenACC
        loop directive.

        :param parent: the parent Node in the Schedule to which to add our
                       content.
        :type parent: sub-class of :py:class:`psyclone.f2pygen.BaseGen`
        :raises GenerationError: if this "!$acc loop" is not enclosed within \
                                 an ACC Parallel region.
        '''
        from psyclone.f2pygen import DirectiveGen

        # It is only at the point of code generation that we can check for
        # correctness (given that we don't mandate the order that a user can
        # apply transformations to the code). As an orphaned loop directive,
        # we must have an ACCParallelDirective as an ancestor somewhere
        # back up the tree.
        if not self.ancestor(ACCParallelDirective):
            raise GenerationError(
                "ACCLoopDirective must have an ACCParallelDirective as an "
                "ancestor in the Schedule")

        # Add any clauses to the directive
        options = []
        if self._sequential:
            options.append("seq")
        else:
            if self._collapse:
                options.append("collapse({0})".format(self._collapse))
            if self._independent:
                options.append("independent")
        options_str = " ".join(options)

        parent.add(DirectiveGen(parent, "acc", "begin", "loop", options_str))

        for child in self.children:
            child.gen_code(parent)

    def update(self):
        '''
        Update the existing fparser2 parse tree with the code associated with
        this ACC LOOP directive.
        '''
        text = "LOOP"
        if self._sequential:
            text += " SEQ"
        else:
            if self._independent:
                text += " INDEPENDENT"
            if self._collapse:
                text += " COLLAPSE({0})".format(self._collapse)
        self._add_region(start_text=text)


class OMPDirective(Directive):
    '''
    Base class for all OpenMP-related directives

    '''
    @property
    def dag_name(self):
        '''
        :returns: the name to use in a dag for this node
        :rtype: str
        '''
        return "OMP_directive_" + str(self.abs_position)

    def view(self, indent=0):
        '''
        Print a text representation of this node to stdout and then
        call the view() method of any children.

        :param indent: Depth of indent for output text
        :type indent: integer
        '''
        print(self.indent(indent) + self.coloured_text + "[OMP]")
        for entity in self._children:
            entity.view(indent=indent + 1)

    def _get_reductions_list(self, reduction_type):
        '''Return the name of all scalars within this region that require a
        reduction of type reduction_type. Returned names will be unique.
        :param reduction_type: The reduction type (e.g. AccessType.SUM) to \
            search for.
        :type reduction_type: :py:class:`psyclone.core.access_type.AccessType`
        '''
        result = []
        for call in self.kernels():
            for arg in call.arguments.args:
                if arg.type in MAPPING_SCALARS.values():
                    if arg.descriptor.access == reduction_type:
                        if arg.name not in result:
                            result.append(arg.name)
        return result


class OMPParallelDirective(OMPDirective):

    @property
    def dag_name(self):
        ''' Return the name to use in a dag for this node'''
        return "OMP_parallel_" + str(self.abs_position)

    def view(self, indent=0):
        '''
        Print a text representation of this node to stdout and then
        call the view() method of any children.

        :param indent: Depth of indent for output text
        :type indent: integer
        '''
        print(self.indent(indent) + self.coloured_text + "[OMP parallel]")
        for entity in self._children:
            entity.view(indent=indent + 1)

    def gen_code(self, parent):
        '''Generate the fortran OMP Parallel Directive and any associated
        code'''
        from psyclone.f2pygen import DirectiveGen, AssignGen, UseGen, \
            CommentGen, DeclGen

        private_list = self._get_private_list()

        reprod_red_call_list = self.reductions(reprod=True)
        if reprod_red_call_list:
            # we will use a private thread index variable
            name_space_manager = NameSpaceFactory().create()
            thread_idx = name_space_manager.create_name(
                root_name="th_idx", context="PSyVars", label="thread_index")
            private_list.append(thread_idx)
            # declare the variable
            parent.add(DeclGen(parent, datatype="integer",
                               entity_decls=[thread_idx]))
        private_str = self.list_to_string(private_list)

        # We're not doing nested parallelism so make sure that this
        # omp parallel region is not already within some parallel region
        self._not_within_omp_parallel_region()

        # Check that this OpenMP PARALLEL directive encloses other
        # OpenMP directives. Although it is valid OpenMP if it doesn't,
        # this almost certainly indicates a user error.
        self._encloses_omp_directive()

        calls = self.reductions()

        # first check whether we have more than one reduction with the same
        # name in this Schedule. If so, raise an error as this is not
        # supported for a parallel region.
        names = []
        for call in calls:
            name = call.reduction_arg.name
            if name in names:
                raise GenerationError(
                    "Reduction variables can only be used once in an invoke. "
                    "'{0}' is used multiple times, please use a different "
                    "reduction variable".format(name))
            else:
                names.append(name)

        zero_reduction_variables(calls, parent)

        parent.add(DirectiveGen(parent, "omp", "begin", "parallel",
                                "default(shared), private({0})".
                                format(private_str)))

        if reprod_red_call_list:
            # add in a local thread index
            parent.add(UseGen(parent, name="omp_lib", only=True,
                              funcnames=["omp_get_thread_num"]))
            parent.add(AssignGen(parent, lhs=thread_idx,
                                 rhs="omp_get_thread_num()+1"))

        first_type = type(self.children[0])
        for child in self.children:
            if first_type != type(child):
                raise NotImplementedError("Cannot correctly generate code"
                                          " for an OpenMP parallel region"
                                          " containing children of "
                                          "different types")
            child.gen_code(parent)

        parent.add(DirectiveGen(parent, "omp", "end", "parallel", ""))

        if reprod_red_call_list:
            parent.add(CommentGen(parent, ""))
            parent.add(CommentGen(parent, " sum the partial results "
                                  "sequentially"))
            parent.add(CommentGen(parent, ""))
            for call in reprod_red_call_list:
                call.reduction_sum_loop(parent)

    def _get_private_list(self):
        '''
        Returns the variable names used for any loops within a directive
        and any variables that have been declared private by a Kernel
        within the directive.

        :returns: list of variables to declare as thread private.
        :rtype: list of str

        :raises InternalError: if a Kernel has local variable(s) but they \
                               aren't named.
        '''
        result = []
        # get variable names from all loops that are a child of this node
        for loop in self.loops():
            # We must allow for implicit loops (e.g. in the NEMO API) that
            # have no associated variable name
            if loop.variable_name and \
               loop.variable_name.lower() not in result:
                result.append(loop.variable_name.lower())
        # Get variable names from all kernels that are a child of this node
        for call in self.kernels():
            for variable_name in call.local_vars():
                if variable_name == "":
                    raise InternalError(
                        "call '{0}' has a local variable but its "
                        "name is not set.".format(call.name))
                if variable_name.lower() not in result:
                    result.append(variable_name.lower())
        return result

    def _not_within_omp_parallel_region(self):
        ''' Check that this Directive is not within any other
            parallel region '''
        if self.ancestor(OMPParallelDirective) is not None:
            raise GenerationError("Cannot nest OpenMP parallel regions.")

    def _encloses_omp_directive(self):
        ''' Check that this Parallel region contains other OpenMP
            directives. While it doesn't have to (in order to be valid
            OpenMP), it is likely that an absence of directives
            is an error on the part of the user. '''
        # We need to recurse down through all our children and check
        # whether any of them are an OMPDirective.
        node_list = self.walk(self.children, OMPDirective)
        if len(node_list) == 0:
            # TODO raise a warning here so that the user can decide
            # whether or not this is OK.
            pass
            # raise GenerationError("OpenMP parallel region does not enclose "
            #                       "any OpenMP directives. This is probably "
            #                       "not what you want.")

    def update(self):
        '''
        Updates the fparser2 AST by inserting nodes for this OpenMP
        parallel region.

        :raises InternalError: if the existing AST doesn't have the \
                               correct structure to permit the insertion \
                               of the OpenMP parallel region.
        '''
        from fparser.common.readfortran import FortranStringReader
        from fparser.two.Fortran2003 import Comment

        # Ensure the fparser2 AST is up-to-date for all of our children
        Node.update(self)

        # Check that we haven't already been called
        if self.ast:
            return

        # Find the locations in which we must insert the begin/end
        # directives...
        # Find the children of this node in the AST of our parent node
        try:
            start_idx = object_index(self._parent.ast.content,
                                     self._children[0].ast)
            end_idx = object_index(self._parent.ast.content,
                                   self._children[-1].ast)
        except (IndexError, ValueError):
            raise InternalError("Failed to find locations to insert "
                                "begin/end directives.")
        # Create the start directive
        text = "!$omp parallel default(shared), private({0})".format(
            ",".join(self._get_private_list()))
        startdir = Comment(FortranStringReader(text,
                                               ignore_comments=False))
        # Create the end directive and insert it after the node in
        # the AST representing our last child
        enddir = Comment(FortranStringReader("!$omp end parallel",
                                             ignore_comments=False))
        self.ast_end = enddir
        # If end_idx+1 takes us beyond the range of the list then the
        # element is appended to the list
        self._parent.ast.content.insert(end_idx+1, enddir)

        # Insert the start directive (do this second so we don't have
        # to correct end_idx)
        self.ast = startdir
        self._parent.ast.content.insert(start_idx, self.ast)


class OMPDoDirective(OMPDirective):
    '''
    Class representing an OpenMP DO directive in the PSyclone AST.

    :param list children: list of Nodes that are children of this Node.
    :param parent: the Node in the AST that has this directive as a child.
    :type parent: :py:class:`psyclone.psyGen.Node`
    :param str omp_schedule: the OpenMP schedule to use.
    :param bool reprod: whether or not to generate code for run-reproducible \
                        OpenMP reductions.

    '''
    def __init__(self, children=None, parent=None, omp_schedule="static",
                 reprod=None):

        if children is None:
            children = []

        if reprod is None:
            self._reprod = Config.get().reproducible_reductions
        else:
            self._reprod = reprod

        self._omp_schedule = omp_schedule

        # Call the init method of the base class once we've stored
        # the OpenMP schedule
        super(OMPDoDirective, self).__init__(children=children,
                                             parent=parent)

    @property
    def dag_name(self):
        ''' Return the name to use in a dag for this node'''
        return "OMP_do_" + str(self.abs_position)

    def view(self, indent=0):
        '''
        Write out a textual summary of the OpenMP Do Directive and then
        call the view() method of any children.

        :param indent: Depth of indent for output text
        :type indent: integer
        '''
        if self.reductions():
            reprod = "[reprod={0}]".format(self._reprod)
        else:
            reprod = ""
        print(self.indent(indent) + self.coloured_text +
              "[OMP do]{0}".format(reprod))

        for entity in self._children:
            entity.view(indent=indent + 1)

    def _reduction_string(self):
        ''' Return the OMP reduction information as a string '''
        reduction_str = ""
        for reduction_type in AccessType.get_valid_reduction_modes():
            reductions = self._get_reductions_list(reduction_type)
            for reduction in reductions:
                reduction_str += ", reduction({0}:{1})".format(
                    OMP_OPERATOR_MAPPING[reduction_type], reduction)
        return reduction_str

    @property
    def reprod(self):
        ''' returns whether reprod has been set for this object or not '''
        return self._reprod

    def gen_code(self, parent):
        '''
        Generate the f2pygen AST entries in the Schedule for this OpenMP do
        directive.

        :param parent: the parent Node in the Schedule to which to add our \
                       content.
        :type parent: sub-class of :py:class:`psyclone.f2pygen.BaseGen`
        :raises GenerationError: if this "!$omp do" is not enclosed within \
                                 an OMP Parallel region.
        '''
        from psyclone.f2pygen import DirectiveGen

        # It is only at the point of code generation that we can check for
        # correctness (given that we don't mandate the order that a user
        # can apply transformations to the code). As an orphaned loop
        # directive, we must have an OMPRegionDirective as an ancestor
        # somewhere back up the tree.
        if not self.ancestor(OMPParallelDirective,
                             excluding=[OMPParallelDoDirective]):
            raise GenerationError("OMPOrphanLoopDirective must have an "
                                  "OMPRegionDirective as ancestor")

        if self._reprod:
            local_reduction_string = ""
        else:
            local_reduction_string = self._reduction_string()

        # As we're an orphaned loop we don't specify the scope
        # of any variables so we don't have to generate the
        # list of private variables
        options = "schedule({0})".format(self._omp_schedule) + \
                  local_reduction_string
        parent.add(DirectiveGen(parent, "omp", "begin", "do", options))

        for child in self.children:
            child.gen_code(parent)

        # make sure the directive occurs straight after the loop body
        position = parent.previous_loop()
        parent.add(DirectiveGen(parent, "omp", "end", "do", ""),
                   position=["after", position])


class OMPParallelDoDirective(OMPParallelDirective, OMPDoDirective):
    ''' Class for the !$OMP PARALLEL DO directive. This inherits from
        both OMPParallelDirective (because it creates a new OpenMP
        thread-parallel region) and OMPDoDirective (because it
        causes a loop to be parallelised). '''

    def __init__(self, children=[], parent=None, omp_schedule="static"):
        OMPDoDirective.__init__(self,
                                children=children,
                                parent=parent,
                                omp_schedule=omp_schedule)

    @property
    def dag_name(self):
        ''' Return the name to use in a dag for this node'''
        return "OMP_parallel_do_" + str(self.abs_position)

    def view(self, indent=0):
        '''
        Write out a textual summary of the OpenMP Parallel Do Directive
        and then call the view() method of any children.

        :param indent: Depth of indent for output text
        :type indent: integer
        '''
        print(self.indent(indent) + self.coloured_text +
              "[OMP parallel do]")
        for entity in self._children:
            entity.view(indent=indent + 1)

    def gen_code(self, parent):
        from psyclone.f2pygen import DirectiveGen

        # We're not doing nested parallelism so make sure that this
        # omp parallel do is not already within some parallel region
        self._not_within_omp_parallel_region()

        calls = self.reductions()
        zero_reduction_variables(calls, parent)
        private_str = self.list_to_string(self._get_private_list())
        parent.add(DirectiveGen(parent, "omp", "begin", "parallel do",
                                "default(shared), private({0}), "
                                "schedule({1})".
                                format(private_str, self._omp_schedule) +
                                self._reduction_string()))
        for child in self.children:
            child.gen_code(parent)

        # make sure the directive occurs straight after the loop body
        position = parent.previous_loop()
        parent.add(DirectiveGen(parent, "omp", "end", "parallel do", ""),
                   position=["after", position])

    def update(self):
        '''
        Updates the fparser2 AST by inserting nodes for this OpenMP
        parallel do.

        :raises GenerationError: if the existing AST doesn't have the \
                                 correct structure to permit the insertion \
                                 of the OpenMP parallel do.
        '''
        from fparser.common.readfortran import FortranStringReader
        from fparser.two.Fortran2003 import Comment

        # Ensure the fparser2 AST is up-to-date for all of our children
        Node.update(self)

        # Check that we haven't already been called
        if self.ast:
            return

        # Since this is an OpenMP (parallel) do, it can only be applied
        # to a single loop.
        if len(self._children) != 1:
            raise GenerationError(
                "An OpenMP PARALLEL DO can only be applied to a single loop "
                "but this Node has {0} children: {1}".
                format(len(self._children), self._children))

        # Find the locations in which we must insert the begin/end
        # directives...
        # Find the child of this node in the AST of our parent node
        # TODO make this robust by using the new 'children' method to
        # be introduced in fparser#105
        # We have to take care to find a parent node (in the fparser2 AST)
        # that has 'content'. This is because If-else-if blocks have their
        # 'content' as siblings of the If-then and else-if nodes.
        parent = self._parent.ast
        while parent:
            if hasattr(parent, "content") and \
               parent is not self.children[0].ast:
                break
            parent = parent._parent
        if not parent:
            raise InternalError("Failed to find parent node in which to "
                                "insert OpenMP parallel do directive")
        start_idx = object_index(parent.content,
                                 self._children[0].ast)

        # Create the start directive
        text = ("!$omp parallel do default(shared), private({0}), "
                "schedule({1})".format(",".join(self._get_private_list()),
                                       self._omp_schedule))
        startdir = Comment(FortranStringReader(text,
                                               ignore_comments=False))

        # Create the end directive and insert it after the node in
        # the AST representing our last child
        enddir = Comment(FortranStringReader("!$omp end parallel do",
                                             ignore_comments=False))
        if start_idx == len(parent.content) - 1:
            parent.content.append(enddir)
        else:
            parent.content.insert(start_idx+1, enddir)
        self.ast_end = enddir

        # Insert the start directive (do this second so we don't have
        # to correct the location)
        self.ast = startdir
        parent.content.insert(start_idx, self.ast)


class GlobalSum(Node):
    '''
    Generic Global Sum class which can be added to and manipulated
    in, a schedule.

    :param scalar: the scalar that the global sum is stored into
    :type scalar: :py:class:`psyclone.dynamo0p3.DynKernelArgument`
    :param parent: optional parent (default None) of this object
    :type parent: :py:class:`psyclone.psyGen.node`

    '''
    def __init__(self, scalar, parent=None):
        Node.__init__(self, children=[], parent=parent)
        import copy
        self._scalar = copy.copy(scalar)
        if scalar:
            # Update scalar values appropriately
            # Here "readwrite" denotes how the class GlobalSum
            # accesses/updates a scalar
            self._scalar.access = AccessType.READWRITE
            self._scalar.call = self

    @property
    def scalar(self):
        ''' Return the scalar field that this global sum acts on '''
        return self._scalar

    @property
    def dag_name(self):
        ''' Return the name to use in a dag for this node'''
        return "globalsum({0})_".format(self._scalar.name) + str(self.position)

    @property
    def args(self):
        ''' Return the list of arguments associated with this node. Override
        the base method and simply return our argument.'''
        return [self._scalar]

    def view(self, indent):
        '''
        Print text describing this object to stdout and then
        call the view() method of any children.

        :param indent: Depth of indent for output text
        :type indent: integer
        '''
        print(self.indent(indent) + (
            "{0}[scalar='{1}']".format(self.coloured_text, self._scalar.name)))

    def __str__(self):
        return "GlobalSum[scalar='" + self._scalar.name + "']\n"

    @property
    def coloured_text(self):
        '''
        Return a string containing the (coloured) name of this node
        type

        :returns: A string containing the name of this node, possibly with
                  control codes for colour
        :rtype: string
        '''
        return colored("GlobalSum", SCHEDULE_COLOUR_MAP["GlobalSum"])


class HaloExchange(Node):
    '''
    Generic Halo Exchange class which can be added to and
    manipulated in, a schedule.

    :param field: the field that this halo exchange will act on
    :type field: :py:class:`psyclone.dynamo0p3.DynKernelArgument`
    :param check_dirty: optional argument default True indicating
    whether this halo exchange should be subject to a run-time check
    for clean/dirty halos.
    :type check_dirty: bool
    :param vector_index: optional vector index (default None) to
    identify which index of a vector field this halo exchange is
    responsible for
    :type vector_index: int
    :param parent: optional parent (default None) of this object
    :type parent: :py:class:`psyclone.psyGen.node`

    '''
    def __init__(self, field, check_dirty=True,
                 vector_index=None, parent=None):
        Node.__init__(self, children=[], parent=parent)
        import copy
        self._field = copy.copy(field)
        if field:
            # Update fields values appropriately
            # Here "readwrite" denotes how the class HaloExchange
            # accesses a field rather than the field's continuity
            self._field.access = AccessType.READWRITE
            self._field.call = self
        self._halo_type = None
        self._halo_depth = None
        self._check_dirty = check_dirty
        self._vector_index = vector_index
        self._text_name = "HaloExchange"
        self._colour_map_name = "HaloExchange"
        self._dag_name = "haloexchange"

    @property
    def vector_index(self):
        '''If the field is a vector then return the vector index associated
        with this halo exchange. Otherwise return None'''
        return self._vector_index

    @property
    def halo_depth(self):
        ''' Return the depth of the halo exchange '''
        return self._halo_depth

    @halo_depth.setter
    def halo_depth(self, value):
        ''' Set the depth of the halo exchange '''
        self._halo_depth = value

    @property
    def field(self):
        ''' Return the field that the halo exchange acts on '''
        return self._field

    @property
    def dag_name(self):
        ''' Return the name to use in a dag for this node'''
        name = ("{0}({1})_{2}".format(self._dag_name, self._field.name,
                                      self.position))
        if self._check_dirty:
            name = "check" + name
        return name

    @property
    def args(self):
        '''Return the list of arguments associated with this node. Overide the
        base method and simply return our argument. '''
        return [self._field]

    def check_vector_halos_differ(self, node):
        '''helper method which checks that two halo exchange nodes (one being
        self and the other being passed by argument) operating on the
        same field, both have vector fields of the same size and use
        different vector indices. If this is the case then the halo
        exchange nodes do not depend on each other. If this is not the
        case then an internal error will have occured and we raise an
        appropriate exception.

        :param node: a halo exchange which should exchange the same
        field as self
        :type node: :py:class:`psyclone.psyGen.HaloExchange`
        :raises GenerationError: if the argument passed is not a halo exchange
        :raises GenerationError: if the field name in the halo
        exchange passed in has a different name to the field in this
        halo exchange
        :raises GenerationError: if the field in this halo exchange is
        not a vector field
        :raises GenerationError: if the vector size of the field in
        this halo exchange is different to vector size of the field in
        the halo exchange passed by argument.
        :raises GenerationError: if the vector index of the field in
        this halo exchange is the same as the vector index of the
        field in the halo exchange passed by argument.

        '''

        if not isinstance(node, HaloExchange):
            raise GenerationError(
                "Internal error, the argument passed to "
                "HaloExchange.check_vector_halos_differ() is not "
                "a halo exchange object")

        if self.field.name != node.field.name:
            raise GenerationError(
                "Internal error, the halo exchange object passed to "
                "HaloExchange.check_vector_halos_differ() has a different "
                "field name '{0}' to self "
                "'{1}'".format(node.field.name, self.field.name))

        if self.field.vector_size <= 1:
            raise GenerationError(
                "Internal error, HaloExchange.check_vector_halos_differ() "
                "a halo exchange depends on another halo "
                "exchange but the vector size of field '{0}' is 1".
                format(self.field.name))

        if self.field.vector_size != node.field.vector_size:
            raise GenerationError(
                "Internal error, HaloExchange.check_vector_halos_differ() "
                "a halo exchange depends on another halo "
                "exchange but the vector sizes for field '{0}' differ".
                format(self.field.name))

        if self.vector_index == \
           node.vector_index:
            raise GenerationError(
                "Internal error, HaloExchange.check_vector_halos_differ() "
                "a halo exchange depends on another halo "
                "exchange but both vector id's ('{0}') of field '{1}' are "
                "the same".format(self.vector_index, self.field.name))

    def view(self, indent=0):
        '''
        Write out a textual summary of the OpenMP Parallel Do Directive
        and then call the view() method of any children.

        :param indent: Depth of indent for output text
        :type indent: integer
        '''
        print(self.indent(indent) + (
            "{0}[field='{1}', type='{2}', depth={3}, "
            "check_dirty={4}]".format(self.coloured_text, self._field.name,
                                      self._halo_type,
                                      self._halo_depth, self._check_dirty)))

    def __str__(self):
        result = "HaloExchange["
        result += "field='" + str(self._field.name) + "', "
        result += "type='" + str(self._halo_type) + "', "
        result += "depth='" + str(self._halo_depth) + "', "
        result += "check_dirty='" + str(self._check_dirty) + "']\n"
        return result

    @property
    def coloured_text(self):
        '''
        Return a string containing the (coloured) name of this node type

        :returns: Name of this node type, possibly with colour control codes
        :rtype: string
        '''
        return colored(
            self._text_name, SCHEDULE_COLOUR_MAP[self._colour_map_name])


class Loop(Node):
    '''Represents a loop in the PSyIR.

    :param parent: Parent of this node in the PSyIR.
    :type parent: sub-class of :py:class:`psyclone.psyGen.Node`
    :param str variable_name: Optional name of the loop iterator \
    variable. Defaults to an empty string.
    :param valid_loop_types: A list of loop types that are specific \
    to a particular API.
    :type valid_loop_types: list of str

    '''

    def __init__(self, parent=None,
                 variable_name="",
                 valid_loop_types=None):

        # we need to determine whether this is a built-in or kernel
        # call so our schedule can do the right thing.

        if valid_loop_types is None:
            self._valid_loop_types = []
        else:
            self._valid_loop_types = valid_loop_types
        self._loop_type = None        # inner, outer, colour, colours, ...
        self._field = None
        self._field_name = None       # name of the field
        self._field_space = None      # v0, v1, ...,     cu, cv, ...
        self._iteration_space = None  # cells, ...,      cu, cv, ...
        self._kern = None             # Kernel associated with this loop

        # TODO replace iterates_over with iteration_space
        self._iterates_over = "unknown"

        Node.__init__(self, parent=parent)

        self._variable_name = variable_name

        self._start = ""
        self._stop = ""
        self._step = ""
        self._id = ""

    @property
    def dag_name(self):
        ''' Return the name to use in a dag for this node

        :returns: Return the dag name for this loop
        :rtype: string

        '''
        if self.loop_type:
            name = "loop_[{0}]_".format(self.loop_type) + \
                   str(self.abs_position)
        else:
            name = "loop_" + str(self.abs_position)
        return name

    @property
    def loop_type(self):
        return self._loop_type

    @loop_type.setter
    def loop_type(self, value):
        '''
        Set the type of this Loop.

        :param str value: the type of this loop.
        :raises GenerationError: if the specified value is not a recognised \
                                 loop type.
        '''
        if value not in self._valid_loop_types:
            raise GenerationError(
                "Error, loop_type value ({0}) is invalid. Must be one of "
                "{1}.".format(value, self._valid_loop_types))
        self._loop_type = value

    def view(self, indent=0):
        '''
        Write out a textual summary of this Loop node to stdout
        and then call the view() method of any children.

        :param indent: Depth of indent for output text
        :type indent: integer
        '''
        print(self.indent(indent) + self.coloured_text +
              "[type='{0}',field_space='{1}',it_space='{2}']".
              format(self._loop_type, self._field_space, self.iteration_space))
        for entity in self._children:
            entity.view(indent=indent + 1)

    @property
    def coloured_text(self):
        '''
        Returns a string containing the name of this node along with
        control characters for colouring in terminals that support it.

        :returns: The name of this node, possibly with control codes for
                  colouring
        :rtype: string
        '''
        return colored("Loop", SCHEDULE_COLOUR_MAP["Loop"])

    @property
    def field_space(self):
        return self._field_space

    @field_space.setter
    def field_space(self, my_field_space):
        self._field_space = my_field_space

    @property
    def field_name(self):
        return self._field_name

    @property
    def field(self):
        return self._field

    @field_name.setter
    def field_name(self, my_field_name):
        self._field_name = my_field_name

    @property
    def iteration_space(self):
        return self._iteration_space

    @iteration_space.setter
    def iteration_space(self, it_space):
        self._iteration_space = it_space

    @property
    def kernel(self):
        '''
        :returns: the kernel object associated with this Loop (if any).
        :rtype: :py:class:`psyclone.psyGen.Kern`
        '''
        return self._kern

    @kernel.setter
    def kernel(self, kern):
        '''
        Setter for kernel object associated with this loop.

        :param kern: a kernel object.
        :type kern: :py:class:`psyclone.psyGen.Kern`
        '''
        self._kern = kern

    @property
    def variable_name(self):
        '''
        :returns: the name of the control variable for this loop.
        :rtype: str
        '''
        return self._variable_name

    def __str__(self):
        result = "Loop[" + self._id + "]: " + self._variable_name + "=" + \
            self._id + " lower=" + self._start + "," + self._stop + "," + \
            self._step + "\n"
        for entity in self._children:
            result += str(entity) + "\n"
        result += "EndLoop"
        return result

    def has_inc_arg(self):
        ''' Returns True if any of the Kernels called within this
        loop have an argument with INC access. Returns False otherwise '''
        for kern_call in self.coded_kernels():
            for arg in kern_call.arguments.args:
                if arg.access == AccessType.INC:
                    return True
        return False

    def unique_modified_args(self, arg_type):
        '''Return all unique arguments of type arg_type from Kernels in this
        loop that are modified.
        :param str arg_type: the type of kernel argument (e.g. field, \
                             operator) to search for.
        :returns: all unique arguments of type arg_type from Kernels in this
        loop that are modified.
        :rtype: List of :py:class:`psyclone.psyGen.DynKernelArgument`.
        '''
        arg_names = []
        args = []
        for call in self.kernels():
            for arg in call.arguments.args:
                if arg.type.lower() == arg_type:
                    if arg.access != AccessType.READ:
                        if arg.name not in arg_names:
                            arg_names.append(arg.name)
                            args.append(arg)
        return args

    def args_filter(self, arg_types=None, arg_accesses=None, unique=False):
        '''Return all arguments of type arg_types and arg_accesses. If these
        are not set then return all arguments. If unique is set to
        True then only return uniquely named arguments'''
        all_args = []
        all_arg_names = []
        for call in self.kernels():
            call_args = args_filter(call.arguments.args, arg_types,
                                    arg_accesses)
            if unique:
                for arg in call_args:
                    if arg.name not in all_arg_names:
                        all_args.append(arg)
                        all_arg_names.append(arg.name)
            else:
                all_args.extend(call_args)
        return all_args

    def gen_code(self, parent):
        '''
        Generate the Fortran Loop and any associated code.

        :param parent: the node in the f2pygen AST to which to add content.
        :type parent: :py:class:`psyclone.f2pygen.SubroutineGen`

        '''
        if not self.is_openmp_parallel():
            calls = self.reductions()
            zero_reduction_variables(calls, parent)

        if self.root.opencl or (self._start == "1" and self._stop == "1"):
            # no need for a loop
            for child in self.children:
                child.gen_code(parent)
        else:
            from psyclone.f2pygen import DoGen, DeclGen
            do = DoGen(parent, self._variable_name, self._start, self._stop)
            # need to add do loop before children as children may want to add
            # info outside of do loop
            parent.add(do)
            for child in self.children:
                child.gen_code(do)
            my_decl = DeclGen(parent, datatype="integer",
                              entity_decls=[self._variable_name])
            parent.add(my_decl)


class Kern(Node):
    '''
    Base class representing a call to a sub-program unit from within the
    PSy layer. It is possible for this unit to be in-lined within the
    PSy layer.

    :param parent: parent of this node in the PSyIR.
    :type parent: sub-class of :py:class:`psyclone.psyGen.Node`
    :param call: information on the call itself, as obtained by parsing \
                 the Algorithm layer code.
    :type call: :py:class:`psyclone.parse.algorithm.KernelCall`
    :param str name: the name of the routine being called.
    :param arguments: object holding information on the kernel arguments, \
                      as extracted from kernel meta-data.
    :type arguments: :py:class:`psyclone.psyGen.Arguments`

    :raises GenerationError: if any of the arguments to the call are \
                             duplicated.
    '''
    def __init__(self, parent, call, name, arguments):
        Node.__init__(self, children=[], parent=parent)
        self._arguments = arguments
        self._name = name
        self._iterates_over = call.ktype.iterates_over

        # check algorithm arguments are unique for a kernel or
        # built-in call
        arg_names = []
        for arg in self._arguments.args:
            if arg.text:
                text = arg.text.lower().replace(" ", "")
                if text in arg_names:
                    raise GenerationError(
                        "Argument '{0}' is passed into kernel '{1}' code more "
                        "than once from the algorithm layer. This is not "
                        "allowed.".format(arg.text, self._name))
                else:
                    arg_names.append(text)

        self._arg_descriptors = None

        # initialise any reduction information
        reduction_modes = AccessType.get_valid_reduction_modes()
        args = args_filter(arguments.args,
                           arg_types=MAPPING_SCALARS.values(),
                           arg_accesses=reduction_modes)
        if args:
            self._reduction = True
            if len(args) != 1:
                raise GenerationError(
                    "PSyclone currently only supports a single reduction "
                    "in a kernel or builtin")
            self._reduction_arg = args[0]
        else:
            self._reduction = False
            self._reduction_arg = None

    @property
    def args(self):
        '''Return the list of arguments associated with this node. Overide the
        base method and simply return our arguments. '''
        return self.arguments.args

    def view(self, indent=0):
        '''
        Write out a textual summary of this Kern node to stdout
        and then call the view() method of any children.

        :param indent: Depth of indent for output text
        :type indent: integer
        '''
        print(self.indent(indent) + self.coloured_text,
              self.name + "(" + self.arguments.names + ")")
        for entity in self._children:
            entity.view(indent=indent + 1)

    @property
    def coloured_text(self):
        ''' Return a string containing the (coloured) name of this node
        type '''
        return colored("Kernel", SCHEDULE_COLOUR_MAP["CodedKern"])

    @property
    def is_reduction(self):
        '''if this kernel/builtin contains a reduction variable then return
        True, otherwise return False'''
        return self._reduction

    @property
    def reduction_arg(self):
        ''' if this kernel/builtin contains a reduction variable then return
        the variable, otherwise return None'''
        return self._reduction_arg

    @property
    def reprod_reduction(self):
        '''Determine whether this kernel/builtin is enclosed within an OpenMP
        do loop. If so report whether it has the reproducible flag
        set. Note, this also catches OMPParallelDo Directives but they
        have reprod set to False so it is OK.'''
        ancestor = self.ancestor(OMPDoDirective)
        if ancestor:
            return ancestor.reprod
        else:
            return False

    @property
    def local_reduction_name(self):
        '''Generate a local variable name that is unique for the current
        reduction argument name. This is used for thread-local
        reductions with reproducible reductions '''
        var_name = self._reduction_arg.name
        return self._name_space_manager.\
            create_name(root_name="l_"+var_name,
                        context="PSyVars",
                        label=var_name)

    def zero_reduction_variable(self, parent, position=None):
        '''
        Generate code to zero the reduction variable and to zero the local
        reduction variable if one exists. The latter is used for reproducible
        reductions, if specified.

        :param parent: the Node in the AST to which to add new code.
        :type parent: :py:class:`psyclone.psyGen.Node`
        :param str position: where to position the new code in the AST.
        :raises GenerationError: if the variable to zero is not of type \
                                 gh_real or gh_integer.
        :raises GenerationError: if the reprod_pad_size (read from the \
                                 configuration file) is less than 1.

        '''
        from psyclone.f2pygen import AssignGen, DeclGen, AllocateGen
        if not position:
            position = ["auto"]
        var_name = self._reduction_arg.name
        local_var_name = self.local_reduction_name
        var_type = self._reduction_arg.type
        if var_type == "gh_real":
            zero = "0.0_r_def"
            kind_type = "r_def"
            data_type = "real"
        elif var_type == "gh_integer":
            zero = "0"
            kind_type = None
            data_type = "integer"
        else:
            raise GenerationError(
                "zero_reduction variable should be one of ['gh_real', "
                "'gh_integer'] but found '{0}'".format(var_type))

        parent.add(AssignGen(parent, lhs=var_name, rhs=zero),
                   position=position)
        if self.reprod_reduction:
            parent.add(DeclGen(parent, datatype=data_type,
                               entity_decls=[local_var_name],
                               allocatable=True, kind=kind_type,
                               dimension=":,:"))
            nthreads = self._name_space_manager.create_name(
                root_name="nthreads", context="PSyVars", label="nthreads")
            if Config.get().reprod_pad_size < 1:
                raise GenerationError(
                    "REPROD_PAD_SIZE in {0} should be a positive "
                    "integer, but it is set to '{1}'.".format(
                        Config.get().filename, Config.get().reprod_pad_size))
            pad_size = str(Config.get().reprod_pad_size)
            parent.add(AllocateGen(parent, local_var_name + "(" + pad_size +
                                   "," + nthreads + ")"), position=position)
            parent.add(AssignGen(parent, lhs=local_var_name,
                                 rhs=zero), position=position)

    def reduction_sum_loop(self, parent):
        '''generate the appropriate code to place after the end parallel
        region'''
        from psyclone.f2pygen import DoGen, AssignGen, DeallocateGen
        # TODO we should initialise self._name_space_manager in the
        # constructor!
        self._name_space_manager = NameSpaceFactory().create()
        thread_idx = self._name_space_manager.create_name(
            root_name="th_idx", context="PSyVars", label="thread_index")
        nthreads = self._name_space_manager.create_name(
            root_name="nthreads", context="PSyVars", label="nthreads")
        var_name = self._reduction_arg.name
        local_var_name = self.local_reduction_name
        local_var_ref = self._reduction_ref(var_name)
        reduction_access = self._reduction_arg.access
        try:
            reduction_operator = REDUCTION_OPERATOR_MAPPING[reduction_access]
        except KeyError:
            api_strings = [access.api_specific_name()
                           for access in REDUCTION_OPERATOR_MAPPING]
            raise GenerationError(
                "unsupported reduction access '{0}' found in DynBuiltin:"
                "reduction_sum_loop(). Expected one of '{1}'".
                format(reduction_access.api_specific_name(), api_strings))
        do_loop = DoGen(parent, thread_idx, "1", nthreads)
        do_loop.add(AssignGen(do_loop, lhs=var_name, rhs=var_name +
                              reduction_operator + local_var_ref))
        parent.add(do_loop)
        parent.add(DeallocateGen(parent, local_var_name))

    def _reduction_ref(self, name):
        '''Return the name unchanged if OpenMP is set to be unreproducible, as
        we will be using the OpenMP reduction clause. Otherwise we
        will be computing the reduction ourselves and therefore need
        to store values into a (padded) array separately for each
        thread.'''
        if self.reprod_reduction:
            idx_name = self._name_space_manager.create_name(
                root_name="th_idx",
                context="PSyVars",
                label="thread_index")
            local_name = self._name_space_manager.create_name(
                root_name="l_"+name,
                context="PSyVars",
                label=name)
            return local_name + "(1," + idx_name + ")"
        else:
            return name

    @property
    def arg_descriptors(self):
        return self._arg_descriptors

    @arg_descriptors.setter
    def arg_descriptors(self, obj):
        self._arg_descriptors = obj

    @property
    def arguments(self):
        return self._arguments

    @property
    def name(self):
        '''
        :returns: the name of the kernel.
        :rtype: str
        '''
        return self._name

    @name.setter
    def name(self, value):
        '''
        Set the name of the kernel.

        :param str value: The name of the kernel.
        '''
        self._name = value

    def is_coloured(self):
        '''
        :returns: True if this kernel is being called from within a \
                  coloured loop.
        :rtype: bool
        '''
        return self.parent.loop_type == "colour"

    @property
    def iterates_over(self):
        return self._iterates_over

    def local_vars(self):
        raise NotImplementedError("Kern.local_vars should be implemented")

    def __str__(self):
        raise NotImplementedError("Kern.__str__ should be implemented")

    def gen_code(self, parent):
        raise NotImplementedError("Kern.gen_code should be implemented")


class CodedKern(Kern):
    '''
    Class representing a call to a PSyclone Kernel with a user-provided
    implementation. The kernel may or may not be in-lined.

    :param type KernelArguments: the API-specific sub-class of \
                                 :py:class:`psyclone.psyGen.Arguments` to \
                                 create.
    :param call: Details of the call to this kernel in the Algorithm layer.
    :type call: :py:class:`psyclone.parse.algorithm.KernelCall`.
    :param parent: the parent of this Node (kernel call) in the Schedule.
    :type parent: sub-class of :py:class:`psyclone.psyGen.Node`.
    :param bool check: Whether or not to check that the number of arguments \
                       specified in the kernel meta-data matches the number \
                       provided by the call in the Algorithm layer.

    :raises GenerationError: if(check) and the number of arguments in the \
                             call does not match that in the meta-data.

    '''
    def __init__(self, KernelArguments, call, parent=None, check=True):
        super(CodedKern, self).__init__(parent, call,
                                        call.ktype.procedure.name,
                                        KernelArguments(call, self))
        self._module_name = call.module_name
        self._module_code = call.ktype._ast
        self._kernel_code = call.ktype.procedure
        self._fp2_ast = None  # The fparser2 AST for the kernel
        self._kern_schedule = None  # PSyIR schedule for the kernel
        # Whether or not this kernel has been transformed
        self._modified = False
        # Whether or not to in-line this kernel into the module containing
        # the PSy layer
        self._module_inline = False
        if check and len(call.ktype.arg_descriptors) != len(call.args):
            raise GenerationError(
                "error: In kernel '{0}' the number of arguments specified "
                "in the kernel metadata '{1}', must equal the number of "
                "arguments in the algorithm layer. However, I found '{2}'".
                format(call.ktype.procedure.name,
                       len(call.ktype.arg_descriptors),
                       len(call.args)))
        self.arg_descriptors = call.ktype.arg_descriptors

    def get_kernel_schedule(self):
        '''
        Returns a PSyIR Schedule representing the kernel code. The Schedule
        is just generated on first invocation, this allows us to retain
        transformations that may subsequently be applied to the Schedule
        (but will not adapt to transformations applied to the fparser2 AST).

        :returns: Schedule representing the kernel code.
        :rtype: :py:class:`psyclone.psyGen.KernelSchedule`
        '''
        if self._kern_schedule is None:
            astp = Fparser2ASTProcessor()
            self._kern_schedule = astp.generate_schedule(self.name, self.ast)
        return self._kern_schedule

    def __str__(self):
        return "kern call: "+self._name

    @property
    def module_name(self):
        '''
        :returns: The name of the Fortran module that contains this kernel
        :rtype: string
        '''
        return self._module_name

    @property
    def dag_name(self):
        ''' Return the name to use in a dag for this node'''
        return "kernel_{0}_{1}".format(self.name, str(self.abs_position))

    @property
    def module_inline(self):
        return self._module_inline

    @module_inline.setter
    def module_inline(self, value):
        '''
        Setter for whether or not to module-inline this kernel.

        :param bool value: Whether or not to module-inline this kernel.
        :raises NotImplementedError: if module-inlining is enabled and the \
                                     kernel has been transformed.
        '''
        # check all kernels in the same invoke as this one and set any
        # with the same name to the same value as this one. This is
        # required as inlining (or not) affects all calls to the same
        # kernel within an invoke. Note, this will set this kernel as
        # well so there is no need to set it locally.
        if value and self._fp2_ast:
            # TODO #229. We take the existence of an fparser2 AST for
            # this kernel to mean that it has been transformed. Since
            # kernel in-lining is currently implemented via
            # manipulation of the fparser1 AST, there is at present no
            # way to inline such a kernel.
            raise NotImplementedError(
                "Cannot module-inline a transformed kernel ({0}).".
                format(self.name))
        my_schedule = self.ancestor(Schedule)
        for kernel in self.walk(my_schedule.children, Kern):
            if kernel.name == self.name:
                kernel._module_inline = value

    def view(self, indent=0):
        '''
        Write out a textual summary of this Kernel-call node to stdout
        and then call the view() method of any children.

        :param indent: Depth of indent for output text
        :type indent: integer
        '''
        print(self.indent(indent) + self.coloured_text,
              self.name + "(" + self.arguments.names + ")",
              "[module_inline=" + str(self._module_inline) + "]")
        for entity in self._children:
            entity.view(indent=indent + 1)

    @property
    def coloured_text(self):
        '''
        Return text containing the (coloured) name of this node type

        :returns: the name of this node type, possibly with control codes
                  for colour
        :rtype: string
        '''
        return colored("CodedKern", SCHEDULE_COLOUR_MAP["CodedKern"])

    def gen_code(self, parent):
        '''
        Generates the f2pygen AST of the Fortran for this kernel call and
        writes the kernel itself to file if it has been transformed.

        :param parent: The parent of this kernel call in the f2pygen AST.
        :type parent: :py:calls:`psyclone.f2pygen.LoopGen`
        '''
        from psyclone.f2pygen import CallGen, UseGen

        # If the kernel has been transformed then we rename it. If it
        # is *not* being module inlined then we also write it to file.
        self.rename_and_write()

        parent.add(CallGen(parent, self._name,
                           self.arguments.raw_arg_list()))

        if not self.module_inline:
            parent.add(UseGen(parent, name=self._module_name, only=True,
                              funcnames=[self._name]))

    def gen_arg_setter_code(self, parent):
        '''
        Creates a Fortran routine to set the arguments of the OpenCL
        version of this kernel.

        :param parent: Parent node of the set-kernel-arguments routine.
        :type parent: :py:class:`psyclone.f2pygen.ModuleGen`
        '''
        raise NotImplementedError("gen_arg_setter_code must be implemented "
                                  "by sub-class.")

    def incremented_arg(self):
        ''' Returns the argument that has INC access. Raises a
        FieldNotFoundError if none is found.

        :rtype: str
        :raises FieldNotFoundError: if none is found.
        :returns: a Fortran argument name.
        '''
        for arg in self.arguments.args:
            if arg.access == AccessType.INC:
                return arg

        raise FieldNotFoundError("Kernel {0} does not have an argument with "
                                 "{1} access".
                                 format(self.name,
                                        AccessType.INC.api_specific_name()))

    @property
    def ast(self):
        '''
        Generate and return the fparser2 AST of the kernel source.

        :returns: fparser2 AST of the Fortran file containing this kernel.
        :rtype: :py:class:`fparser.two.Fortran2003.Program`
        '''
        from fparser.common.readfortran import FortranStringReader
        from fparser.two import parser
        # If we've already got the AST then just return it
        if self._fp2_ast:
            return self._fp2_ast
        # Use the fparser1 AST to generate Fortran source
        fortran = self._module_code.tofortran()
        # Create an fparser2 Fortran2003 parser
        my_parser = parser.ParserFactory().create()
        # Parse that Fortran using our parser
        reader = FortranStringReader(fortran)
        self._fp2_ast = my_parser(reader)
        return self._fp2_ast

    @staticmethod
    def _new_name(original, tag, suffix):
        '''
        Construct a new name given the original, a tag and a suffix (which
        may or may not terminate the original name). If suffix is present
        in the original name then the `tag` is inserted before it.

        :param str original: The original name
        :param str tag: Tag to insert into new name
        :param str suffix: Suffix with which to end new name.
        :returns: New name made of original + tag + suffix
        :rtype: str
        '''
        if original.endswith(suffix):
            return original[:-len(suffix)] + tag + suffix
        return original + tag + suffix

    def rename_and_write(self):
        '''
        Writes the (transformed) AST of this kernel to file and resets the
        'modified' flag to False. By default (config.kernel_naming ==
        "multiple"), the kernel is re-named so as to be unique within
        the kernel output directory stored within the configuration
        object. Alternatively, if config.kernel_naming is "single"
        then no re-naming and output is performed if there is already
        a transformed copy of the kernel in the output dir. (In this
        case a check is performed that the transformed kernel already
        present is identical to the one that we would otherwise write
        to file. If this is not the case then we raise a GenerationError.)

        :raises GenerationError: if config.kernel_naming == "single" and a \
                                 different, transformed version of this \
                                 kernel is already in the output directory.
        :raises NotImplementedError: if the kernel has been transformed but \
                                     is also flagged for module-inlining.

        '''
        import os
        from psyclone.line_length import FortLineLength

        # If this kernel has not been transformed we do nothing
        if not self.modified and not self.root.opencl:
            return

        # Remove any "_mod" if the file follows the PSyclone naming convention
        orig_mod_name = self.module_name[:]
        if orig_mod_name.endswith("_mod"):
            old_base_name = orig_mod_name[:-4]
        else:
            old_base_name = orig_mod_name[:]

        # We could create a hash of a string built from the name of the
        # Algorithm (module), the name/position of the Invoke and the
        # index of this kernel within that Invoke. However, that creates
        # a very long name so we simply ensure that kernel names are unique
        # within the user-supplied kernel-output directory.
        name_idx = -1
        fdesc = None
        while not fdesc:
            name_idx += 1
            new_suffix = "_{0}".format(name_idx)
            if self.root.opencl:
                new_name = old_base_name + new_suffix + ".cl"
            else:
                new_name = old_base_name + new_suffix + "_mod.f90"

            try:
                # Atomically attempt to open the new kernel file (in case
                # this is part of a parallel build)
                fdesc = os.open(
                    os.path.join(Config.get().kernel_output_dir, new_name),
                    os.O_CREAT | os.O_WRONLY | os.O_EXCL)
            except (OSError, IOError):
                # The os.O_CREATE and os.O_EXCL flags in combination mean
                # that open() raises an error if the file exists
                if Config.get().kernel_naming == "single":
                    # If the kernel-renaming scheme is such that we only ever
                    # create one copy of a transformed kernel then we're done
                    break
                continue

        # Use the suffix we have determined to rename all relevant quantities
        # within the AST of the kernel code.
        # We can't rename OpenCL kernels as the Invoke set_args functions
        # have already been generated. The link to an specific kernel
        # implementation is delayed to run-time in OpenCL. (e.g. FortCL has
        # the  PSYCLONE_KERNELS_FILE environment variable)
        if not self.root.opencl:
            self._rename_ast(new_suffix)

        # Kernel is now self-consistent so unset the modified flag
        self.modified = False

        # If this kernel is being module in-lined then we do not need to
        # write it to file.
        if self.module_inline:
            # TODO #229. We cannot currently inline transformed kernels
            # (because that requires an fparser1 AST and we only have an
            # fparser2 AST of the modified kernel) so raise an error.
            raise NotImplementedError("Cannot module-inline a transformed "
                                      "kernel ({0})".format(self.name))

        if self.root.opencl:
            from psyclone.psyir.backend.opencl import OpenCLWriter
            ocl_writer = OpenCLWriter()
            new_kern_code = ocl_writer(self.get_kernel_schedule())
        else:
            # Generate the Fortran for this transformed kernel, ensuring that
            # we limit the line lengths
            fll = FortLineLength()
            new_kern_code = fll.process(str(self.ast))

        if not fdesc:
            # If we've not got a file descriptor at this point then that's
            # because the file already exists and the kernel-naming scheme
            # ("single") means we're not creating a new one.
            # Check that what we've got is the same as what's in the file
            with open(os.path.join(Config.get().kernel_output_dir,
                                   new_name), "r") as ffile:
                kern_code = ffile.read()
                if kern_code != new_kern_code:
                    raise GenerationError(
                        "A transformed version of this Kernel '{0}' already "
                        "exists in the kernel-output directory ({1}) but is "
                        "not the same as the current, transformed kernel and "
                        "the kernel-renaming scheme is set to '{2}'. (If you "
                        "wish to generate a new, unique kernel for every "
                        "kernel that is transformed then use "
                        "'--kernel-renaming multiple'.)".
                        format(self._module_name+".f90",
                               Config.get().kernel_output_dir,
                               Config.get().kernel_naming))
        else:
            # Write the modified AST out to file
            os.write(fdesc, new_kern_code.encode())
            # Close the new kernel file
            os.close(fdesc)

    def _rename_ast(self, suffix):
        '''
        Renames all quantities (module, kernel routine, kernel derived type)
        in the kernel AST by inserting the supplied suffix. The resulting
        names follow the PSyclone naming convention (modules end with "_mod",
        types with "_type" and kernels with "_code").

        :param str suffix: the string to insert into the quantity names.
        '''
        from fparser.two.utils import walk_ast
        from fparser.two import Fortran2003

        # Use the suffix we have determined to create a new kernel name.
        # This will conform to the PSyclone convention of ending in "_code"
        orig_mod_name = self.module_name[:]
        orig_kern_name = self.name[:]

        new_kern_name = self._new_name(orig_kern_name, suffix, "_code")
        new_mod_name = self._new_name(orig_mod_name, suffix, "_mod")

        # Query the fparser2 AST to determine the name of the type that
        # contains the kernel subroutine as a type-bound procedure
        orig_type_name = ""
        new_type_name = ""
        dtypes = walk_ast(self.ast.content, [Fortran2003.Derived_Type_Def])
        for dtype in dtypes:
            tbound_proc = walk_ast(dtype.content,
                                   [Fortran2003.Type_Bound_Procedure_Part])
            names = walk_ast(tbound_proc[0].content, [Fortran2003.Name])
            if str(names[-1]) == self.name:
                # This is the derived type for this kernel. Now we need
                # its name...
                tnames = walk_ast(dtype.content, [Fortran2003.Type_Name])
                orig_type_name = str(tnames[0])

                # The new name for the type containing kernel metadata will
                # conform to the PSyclone convention of ending in "_type"
                new_type_name = self._new_name(orig_type_name, suffix, "_type")
                # Rename the derived type. We do this here rather than
                # search for Type_Name in the AST again below. We loop over
                # the list of type names so as to ensure we rename the type
                # in the end-type statement too.
                for name in tnames:
                    if str(name) == orig_type_name:
                        name.string = new_type_name

        # Change the name of this kernel and the associated module
        self.name = new_kern_name[:]
        self._module_name = new_mod_name[:]

        # Construct a dictionary for mapping from old kernel/type/module
        # names to the corresponding new ones
        rename_map = {orig_mod_name: new_mod_name,
                      orig_kern_name: new_kern_name,
                      orig_type_name: new_type_name}

        # Re-write the values in the AST
        names = walk_ast(self.ast.content, [Fortran2003.Name])
        for name in names:
            try:
                new_value = rename_map[str(name)]
                name.string = new_value[:]
            except KeyError:
                # This is not one of the names we are looking for
                continue

    @property
    def modified(self):
        '''
        :returns: Whether or not this kernel has been modified (transformed).
        :rtype: bool
        '''
        return self._modified

    @modified.setter
    def modified(self, value):
        '''
        Setter for whether or not this kernel has been modified.

        :param bool value: True if kernel modified, False otherwise.
        '''
        self._modified = value


class BuiltIn(Kern):
    '''
    Parent class for all built-ins (field operations for which the user
    does not have to provide an implementation).
    '''
    def __init__(self):
        # We cannot call Kern.__init__ as don't have necessary information
        # here. Instead we provide a load() method that can be called once
        # that information is available.
        self._arg_descriptors = None
        self._func_descriptors = None
        self._fs_descriptors = None
        self._reduction = None

    @property
    def dag_name(self):
        ''' Return the name to use in a dag for this node'''
        return "builtin_{0}_".format(self.name) + str(self.abs_position)

    def load(self, call, arguments, parent=None):
        ''' Set-up the state of this BuiltIn call '''
        name = call.ktype.name
        super(BuiltIn, self).__init__(parent, call, name, arguments)

    def local_vars(self):
        '''Variables that are local to this built-in and therefore need to be
        made private when parallelising using OpenMP or similar. By default
        builtin's do not have any local variables so set to nothing'''
        return []

    @property
    def coloured_text(self):
        '''
        :returns: the name of this node type, possibly with control codes
                  for colour.
        :rtype: str

        '''
        return colored("BuiltIn", SCHEDULE_COLOUR_MAP["BuiltIn"])


class Arguments(object):
    '''
    Arguments abstract base class.

    :param parent_call: kernel call with which the arguments are associated.
    :type parent_call: sub-class of :py:class:`psyclone.psyGen.Kern`
    '''
    def __init__(self, parent_call):
        self._parent_call = parent_call
        # The container object holding information on all arguments
        # (derived from both kernel meta-data and the kernel call
        # in the Algorithm layer).
        self._args = []
        # The actual list of arguments that must be supplied to a
        # subroutine call.
        self._raw_arg_list = []

    def raw_arg_list(self):
        '''
        Abstract method to construct the class-specific argument list for a
        kernel call. Must be overridden in API-specific sub-class.

        :raises NotImplementedError: abstract method.
        '''
        raise NotImplementedError("Arguments.raw_arg_list must be "
                                  "implemented in sub-class")

    @property
    def names(self):
        '''
        :returns: the Algorithm-visible kernel arguments in a \
                  comma-delimited string.
        :rtype: str
        '''
        return ",".join([arg.name for arg in self.args])

    @property
    def args(self):
        return self._args

    def iteration_space_arg(self):
        '''
        Returns an argument that can be iterated over, i.e. modified
        (has WRITE, READWRITE or INC access), but not the result of
        a reduction operation.

        :returns: a Fortran argument name
        :rtype: string
        :raises GenerationError: if none such argument is found.

        '''
        for arg in self._args:
            if arg.access in AccessType.all_write_accesses() and \
                    arg.access not in AccessType.get_valid_reduction_modes():
                return arg
        raise GenerationError("psyGen:Arguments:iteration_space_arg Error, "
                              "we assume there is at least one writer, "
                              "reader/writer, or increment as an argument")

    @property
    def acc_args(self):
        '''
        :returns: the list of quantities that must be available on an \
                  OpenACC device before the associated kernel can be launched
        :rtype: list of str
        '''
        raise NotImplementedError(
            "Arguments.acc_args must be implemented in sub-class")

    @property
    def scalars(self):
        '''
        :returns: the list of scalar quantities belonging to this object
        :rtype: list of str
        '''
        raise NotImplementedError(
            "Arguments.scalars must be implemented in sub-class")


class DataAccess(object):
    '''A helper class to simplify the determination of dependencies due to
    overlapping accesses to data associated with instances of the
    Argument class.

    '''

    def __init__(self, arg):
        '''Store the argument associated with the instance of this class and
        the Call, HaloExchange or GlobalSum (or a subclass thereof)
        instance with which the argument is associated.

        :param arg: the argument that we are concerned with. An \
        argument can be found in a `Kern` a `HaloExchange` or a \
        `GlobalSum` (or a subclass thereof)
        :type arg: :py:class:`psyclone.psyGen.Argument`

        '''
        # the `psyclone.psyGen.Argument` we are concerned with
        self._arg = arg
        # The call (Kern, HaloExchange, GlobalSum or subclass)
        # instance with which the argument is associated
        self._call = arg.call
        # initialise _covered and _vector_index_access to keep pylint
        # happy
        self._covered = None
        self._vector_index_access = None
        # Now actually set them to the required initial values
        self.reset_coverage()

    def overlaps(self, arg):
        '''Determine whether the accesses to the provided argument overlap
        with the accesses of the source argument. Overlap means that
        the accesses share at least one memory location. For example,
        the arguments both access the 1st index of the same field.

        We do not currently deal with accesses to a subset of an
        argument (unless it is a vector). This distinction will need
        to be added once loop splitting is supported.

        :param arg: the argument to compare with our internal argument
        :type arg: :py:class:`psyclone.psyGen.Argument`
        :return bool: True if there are overlapping accesses between \
                      arguments (i.e. accesses share at least one memory \
                      location) and False if not.

        '''
        if self._arg.name != arg.name:
            # the arguments are different args so do not overlap
            return False

        if isinstance(self._call, HaloExchange) and \
           isinstance(arg.call, HaloExchange) and \
           (self._arg.vector_size > 1 or arg.vector_size > 1):
            # This is a vector field and both accesses come from halo
            # exchanges. As halo exchanges only access a particular
            # vector, the accesses do not overlap if the vector indices
            # being accessed differ.

            # sanity check
            if self._arg.vector_size != arg.vector_size:
                raise InternalError(
                    "DataAccess.overlaps(): vector sizes differ for field "
                    "'{0}' in two halo exchange calls. Found '{1}' and "
                    "'{2}'".format(arg.name, self._arg.vector_size,
                                   arg.vector_size))
            if self._call.vector_index != arg.call.vector_index:
                # accesses are to different vector indices so do not overlap
                return False
        # accesses do overlap
        return True

    def reset_coverage(self):
        '''Reset internal state to allow re-use of the object for a different
        situation.

        '''
        # False unless all data accessed by our local argument has
        # also been accessed by other arguments.
        self._covered = False
        # Used to store individual vector component accesses when
        # checking that all vector components have been accessed.
        self._vector_index_access = []

    def update_coverage(self, arg):
        '''Record any overlap between accesses to the supplied argument and
        the internal argument. Overlap means that the accesses to the
        two arguments share at least one memory location. If the
        overlap results in all of the accesses to the internal
        argument being covered (either directly or as a combination
        with previous arguments) then ensure that the covered() method
        returns True. Covered means that all memory accesses by the
        internal argument have at least one corresponding access by
        the supplied arguments.

        :param arg: the argument used to compare with our internal \
                    argument in order to update coverage information
        :type arg: :py:class:`psyclone.psyGen.Argument`

        '''

        if not self.overlaps(arg):
            # There is no overlap so there is nothing to update.
            return

        if isinstance(arg.call, HaloExchange) and \
           self._arg.vector_size > 1:
            # The supplied argument is a vector field coming from a
            # halo exchange and therefore only accesses one of the
            # vectors

            if isinstance(self._call, HaloExchange):
                # I am also a halo exchange so only access one of the
                # vectors. At this point the vector indices of the two
                # halo exchange fields must be the same, which should
                # never happen due to checks in the `overlaps()`
                # method earlier
                raise InternalError(
                    "DataAccess:update_coverage() The halo exchange vector "
                    "indices for '{0}' are the same. This should never "
                    "happen".format(self._arg.name))
            else:
                # I am not a halo exchange so access all components of
                # the vector. However, the supplied argument is a halo
                # exchange so only accesses one of the
                # components. This results in partial coverage
                # (i.e. the overlap in accesses is partial). Therefore
                # record the index that is accessed and check whether
                # all indices are now covered (which would mean `full`
                # coverage).
                if arg.call.vector_index in self._vector_index_access:
                    raise InternalError(
                        "DataAccess:update_coverage() Found more than one "
                        "dependent halo exchange with the same vector index")
                self._vector_index_access.append(arg.call.vector_index)
                if len(self._vector_index_access) != self._arg.vector_size:
                    return
        # This argument is covered i.e. all accesses by the
        # internal argument have a corresponding access in one of the
        # supplied arguments.
        self._covered = True

    @property
    def covered(self):
        '''Returns true if all of the data associated with this argument has
        been covered by the arguments provided in update_coverage

        :return bool: True if all of an argument is covered by \
        previous accesses and False if not.

        '''
        return self._covered


class Argument(object):
    ''' Argument base class '''

    def __init__(self, call, arg_info, access):
        '''
        :param call: the call that this argument is associated with.
        :type call: :py:class:`psyclone.psyGen.Kern`
        :param arg_info: Information about this argument collected by \
                         the parser.
        :type arg_info: :py:class:`psyclone.parse.algorithm.Arg`
        :param access: the way in which this argument is accessed in \
                 the 'Kern'. Valid values are specified in the config object \
                 of the current API.
        :type access: str

        '''
        self._call = call
        self._text = arg_info.text
        self._orig_name = arg_info.varname
        self._form = arg_info.form
        self._is_literal = arg_info.is_literal()
        self._access = access
        self._name_space_manager = NameSpaceFactory().create()

        if self._orig_name is None:
            # this is an infrastructure call literal argument. Therefore
            # we do not want an argument (_text=None) but we do want to
            # keep the value (_name)
            self._name = arg_info.text
            self._text = None
        else:
            # Use our namespace manager to create a unique name unless
            # the context and label match in which case return the
            # previous name.
            self._name = self._name_space_manager.create_name(
                root_name=self._orig_name, context="AlgArgs", label=self._text)
        self._vector_size = 1

    def __str__(self):
        return self._name

    @property
    def name(self):
        return self._name

    @property
    def text(self):
        return self._text

    @property
    def form(self):
        return self._form

    @property
    def is_literal(self):
        return self._is_literal

    @property
    def access(self):
        return self._access

    @access.setter
    def access(self, value):
        '''Set the access type for this argument.
        :param value: New access type.
        :type value: :py:class:`psyclone.core.access_type.AccessType`.
        :raisesInternalError if value is not an AccessType.
        '''
        if not isinstance(value, AccessType):
            raise InternalError("Invalid access type '{0}' of type '{1}."
                                .format(value, type(value)))

        self._access = value

    @property
    def type(self):
        '''Return the type of the argument. API's that do not have this
        concept (such as gocean0.1 and dynamo0.1) can use this
        baseclass version which just returns "field" in all
        cases. API's with this concept can override this method '''
        return "field"

    @property
    def call(self):
        ''' Return the call that this argument is associated with '''
        return self._call

    @call.setter
    def call(self, value):
        ''' set the node that this argument is associated with '''
        self._call = value

    def set_kernel_arg(self, parent, index, kname):
        '''
        Generate the code to set this argument for an OpenCL kernel.

        :param parent: the node in the Schedule to which to add the code.
        :type parent: :py:class:`psyclone.f2pygen.SubroutineGen`
        :param int index: the (zero-based) index of this argument in the \
                          list of kernel arguments.
        :param str kname: the name of the OpenCL kernel.
        '''
        from psyclone.f2pygen import AssignGen, CallGen
        # Look up variable names from name-space manager
        err_name = self._name_space_manager.create_name(
            root_name="ierr", context="PSyVars", label="ierr")
        kobj = self._name_space_manager.create_name(
            root_name="kernel_obj", context="ArgSetter", label="kernel_obj")
        parent.add(AssignGen(
            parent, lhs=err_name,
            rhs="clSetKernelArg({0}, {1}, C_SIZEOF({2}), C_LOC({2}))".
            format(kobj, index, self.name)))
        parent.add(CallGen(
            parent, "check_status",
            ["'clSetKernelArg: arg {0} of {1}'".format(index, kname),
             err_name]))

    def backward_dependence(self):
        '''Returns the preceding argument that this argument has a direct
        dependence with, or None if there is not one. The argument may
        exist in a call, a haloexchange, or a globalsum.

        :returns: the first preceding argument this argument has a
        dependence with
        :rtype: :py:class:`psyclone.psyGen.Argument`

        '''
        nodes = self._call.preceding(reverse=True)
        return self._find_argument(nodes)

    def backward_write_dependencies(self, ignore_halos=False):
        '''Returns a list of previous write arguments that this argument has
        dependencies with. The arguments may exist in a call, a
        haloexchange (unless `ignore_halos` is `True`), or a globalsum. If
        none are found then return an empty list. If self is not a
        reader then return an empty list.

        :param: ignore_halos: An optional, default `False`, boolean flag
        :type: ignore_halos: bool
        :returns: a list of arguments that this argument has a dependence with
        :rtype: :func:`list` of :py:class:`psyclone.psyGen.Argument`

        '''
        nodes = self._call.preceding(reverse=True)
        results = self._find_write_arguments(nodes, ignore_halos=ignore_halos)
        return results

    def forward_dependence(self):
        '''Returns the following argument that this argument has a direct
        dependence with, or `None` if there is not one. The argument may
        exist in a call, a haloexchange, or a globalsum.

        :returns: the first following argument this argument has a
        dependence with
        :rtype: :py:class:`psyclone.psyGen.Argument`

        '''
        nodes = self._call.following()
        return self._find_argument(nodes)

    def forward_read_dependencies(self):
        '''Returns a list of following read arguments that this argument has
        dependencies with. The arguments may exist in a call, a
        haloexchange, or a globalsum. If none are found then
        return an empty list. If self is not a writer then return an
        empty list.

        :returns: a list of arguments that this argument has a dependence with
        :rtype: :func:`list` of :py:class:`psyclone.psyGen.Argument`

        '''
        nodes = self._call.following()
        return self._find_read_arguments(nodes)

    def _find_argument(self, nodes):
        '''Return the first argument in the list of nodes that has a
        dependency with self. If one is not found return None

        :param: the list of nodes that this method examines
        :type: :func:`list` of :py:class:`psyclone.psyGen.Node`
        :returns: An argument object or None
        :rtype: :py:class:`psyclone.psyGen.Argument`

        '''
        nodes_with_args = [x for x in nodes if
                           isinstance(x, (Kern, HaloExchange, GlobalSum))]
        for node in nodes_with_args:
            for argument in node.args:
                if self._depends_on(argument):
                    return argument
        return None

    def _find_read_arguments(self, nodes):
        '''Return a list of arguments from the list of nodes that have a read
        dependency with self. If none are found then return an empty
        list. If self is not a writer then return an empty list.

        :param: the list of nodes that this method examines
        :type: :func:`list` of :py:class:`psyclone.psyGen.Node`
        :returns: a list of arguments that this argument has a dependence with
        :rtype: :func:`list` of :py:class:`psyclone.psyGen.Argument`

        '''
        if self.access not in AccessType.all_write_accesses():
            # I am not a writer so there will be no read dependencies
            return []

        # We only need consider nodes that have arguments
        nodes_with_args = [x for x in nodes if
                           isinstance(x, (Kern, HaloExchange, GlobalSum))]
        access = DataAccess(self)
        arguments = []
        for node in nodes_with_args:
            for argument in node.args:
                # look at all arguments in our nodes
                if argument.access in AccessType.all_read_accesses() and \
                   access.overlaps(argument):
                    arguments.append(argument)
                if argument.access in AccessType.all_write_accesses():
                    access.update_coverage(argument)
                    if access.covered:
                        # We have now found all arguments upon which
                        # this argument depends so return the list.
                        return arguments

        # we did not find a terminating write dependence in the list
        # of nodes so we return any read dependencies that were found
        return arguments

    def _find_write_arguments(self, nodes, ignore_halos=False):
        '''Return a list of arguments from the list of nodes that have a write
        dependency with self. If none are found then return an empty
        list. If self is not a reader then return an empty list.

        :param: the list of nodes that this method examines
        :type: :func:`list` of :py:class:`psyclone.psyGen.Node`
        :param: ignore_halos: An optional, default `False`, boolean flag
        :type: ignore_halos: bool
        :returns: a list of arguments that this argument has a dependence with
        :rtype: :func:`list` of :py:class:`psyclone.psyGen.Argument`

        '''
        if self.access not in AccessType.all_read_accesses():
            # I am not a reader so there will be no write dependencies
            return []

        # We only need consider nodes that have arguments
        nodes_with_args = [x for x in nodes if
                           isinstance(x, (Kern, GlobalSum)) or
                           (isinstance(x, HaloExchange) and not ignore_halos)]
        access = DataAccess(self)
        arguments = []
        for node in nodes_with_args:
            for argument in node.args:
                # look at all arguments in our nodes
                if argument.access not in AccessType.all_write_accesses():
                    # no dependence if not a writer
                    continue
                if not access.overlaps(argument):
                    # Accesses are independent of each other
                    continue
                arguments.append(argument)
                access.update_coverage(argument)
                if access.covered:
                    # sanity check
                    if not isinstance(node, HaloExchange) and \
                       len(arguments) > 1:
                        raise InternalError(
                            "Found a writer dependence but there are already "
                            "dependencies. This should not happen.")
                    # We have now found all arguments upon which this
                    # argument depends so return the list.
                    return arguments
        if arguments:
            raise InternalError(
                "Argument()._field_write_arguments() There are no more nodes "
                "but there are already dependencies. This should not happen.")
        # no dependencies have been found
        return []

    def _depends_on(self, argument):
        '''If there is a dependency between the argument and self then return
        True, otherwise return False. We consider there to be a
        dependency between two arguments if the names are the same and
        if one reads and one writes, or if both write. Dependencies
        are often defined as being read-after-write (RAW),
        write-after-read (WAR) and write after write (WAW). These
        dependencies can be considered to be forward dependencies, in
        the sense that RAW means that the read is after the write in
        the schedule. Similarly for WAR and WAW. We capture these
        dependencies in this method. However we also capture
        dependencies in the opposite direction (backward
        dependencies). These are the same dependencies as forward
        dependencies but are reversed. One could consider these to be
        read-before-write, write-before-read, and
        write-before-write. The terminology of forward and backward to
        indicate whether the argument we depend on is after or before
        us in the schedule is borrowed from loop dependence analysis
        where a forward dependence indicates a dependence in a future
        loop iteration and a backward dependence indicates a
        dependence on a previous loop iteration. Note, we currently
        assume that any read or write to an argument results in a
        dependence i.e. we do not consider the internal structure of
        the argument (e.g. it may be an array). However, this
        assumption is OK as all elements of an array are typically
        accessed. However, we may need to revisit this when we change
        the iteration spaces of loops e.g. for overlapping
        communication and computation.

        :param argument: the argument we will check to see whether
        there is a dependence with this argument instance (self)
        :type argument: :py:class:`psyclone.psyGen.Argument`
        :returns: True if there is a dependence and False if not
        :rtype: bool

        '''
        if argument.name == self._name:
            if self.access in AccessType.all_write_accesses() and \
               argument.access in AccessType.all_read_accesses():
                return True
            if self.access in AccessType.all_read_accesses() and \
               argument.access in AccessType.all_write_accesses():
                return True
            if self.access in AccessType.all_write_accesses() and \
               argument.access in AccessType.all_write_accesses():
                return True
        return False


class KernelArgument(Argument):
    def __init__(self, arg, arg_info, call):
        self._arg = arg
        Argument.__init__(self, call, arg_info, arg.access)

    @property
    def space(self):
        return self._arg.function_space

    @property
    def stencil(self):
        return self._arg.stencil


class TransInfo(object):
    '''
    This class provides information about, and access, to the available
    transformations in this implementation of PSyclone. New transformations
    will be picked up automatically as long as they subclass the abstract
    Transformation class.

    For example:

    >>> from psyclone.psyGen import TransInfo
    >>> t = TransInfo()
    >>> print(t.list)
    There is 1 transformation available:
      1: SwapTrans, A test transformation
    >>> # accessing a transformation by index
    >>> trans = t.get_trans_num(1)
    >>> # accessing a transformation by name
    >>> trans = t.get_trans_name("SwapTrans")

    '''

    def __init__(self, module=None, base_class=None):
        ''' if module and/or baseclass are provided then use these else use
            the default module "Transformations" and the default base_class
            "Transformation"'''

        if False:
            self._0_to_n = DummyTransformation()  # only here for pyreverse!

        if module is None:
            # default to the transformation module
            from psyclone import transformations
            module = transformations
        if base_class is None:
            from psyclone import psyGen
            base_class = psyGen.Transformation
        # find our transformations
        self._classes = self._find_subclasses(module, base_class)

        # create our transformations
        self._objects = []
        self._obj_map = {}
        for my_class in self._classes:
            my_object = my_class()
            self._objects.append(my_object)
            self._obj_map[my_object.name] = my_object

    @property
    def list(self):
        ''' return a string with a human readable list of the available
            transformations '''
        import os
        if len(self._objects) == 1:
            result = "There is 1 transformation available:"
        else:
            result = "There are {0} transformations available:".format(
                len(self._objects))
        result += os.linesep
        for idx, my_object in enumerate(self._objects):
            result += "  " + str(idx+1) + ": " + my_object.name + ": " + \
                      str(my_object) + os.linesep
        return result

    @property
    def num_trans(self):
        ''' return the number of transformations available '''
        return len(self._objects)

    def get_trans_num(self, number):
        ''' return the transformation with this number (use list() first to
            see available transformations) '''
        if number < 1 or number > len(self._objects):
            raise GenerationError("Invalid transformation number supplied")
        return self._objects[number-1]

    def get_trans_name(self, name):
        ''' return the transformation with this name (use list() first to see
            available transformations) '''
        try:
            return self._obj_map[name]
        except KeyError:
            raise GenerationError("Invalid transformation name: got {0} "
                                  "but expected one of {1}".
                                  format(name, self._obj_map.keys()))

    def _find_subclasses(self, module, base_class):
        ''' return a list of classes defined within the specified module that
            are a subclass of the specified baseclass. '''
        import inspect
        return [cls for name, cls in inspect.getmembers(module)
                if inspect.isclass(cls) and not inspect.isabstract(cls) and
                issubclass(cls, base_class) and cls is not base_class]


@six.add_metaclass(abc.ABCMeta)
class Transformation(object):
    '''Abstract baseclass for a transformation. Uses the abc module so it
        can not be instantiated. '''

    @abc.abstractproperty
    def name(self):
        '''Returns the name of the transformation.'''
        return

    @abc.abstractmethod
    def apply(self, *args):
        '''Abstract method that applies the transformation. This function
        must be implemented by each transform.

        :param args: Arguments for the transformation - specific to\
                    the actual transform used.
        :type args: Type depends on actual transformation.
        :returns: A tuple of the new schedule, and a momento.
        :rtype: Tuple.
        '''
        # pylint: disable=no-self-use
        schedule = None
        momento = None
        return schedule, momento

    def _validate(self, *args):
        '''Method that validates that the input data is correct.
        It will raise exceptions if the input data is incorrect. This function
        needs to be implemented by each transformation.

        :param args: Arguments for the applying the transformation - specific\
                    to the actual transform used.
        :type args: Type depends on actual transformation.
        '''
        # pylint: disable=no-self-use, unused-argument
        return


class DummyTransformation(Transformation):
    '''Dummy transformation use elsewhere to keep pyreverse happy.'''
    def name(self):
        return

    def apply(self):
        return None, None


class IfBlock(Node):
    '''
    Class representing an if-block within the PSyIR. It has two mandatory
    children: the first one represents the if-condition and the second one
    the if-body; and an optional third child representing the else-body.

    :param parent: the parent of this node within the PSyIR tree.
    :type parent: :py:class:`psyclone.psyGen.Node`
    :param str annotation: Tags that provide additional information about \
        the node. The node should still be functionally correct when \
        ignoring these tags. Currently, it includes: 'was_elseif' to tag
        nested ifs originally written with the 'else if' languague syntactic \
        constructs, 'was_single_stmt' to tag ifs with a 1-statement body \
        which were originally written in a single line, and 'was_case' to \
        tag an conditional structure which was originally written with the \
        Fortran 'case' or C 'switch' syntactic constructs.
    :raises InternalError: when initialised with invalid parameters.
    '''
    valid_annotations = ('was_elseif', 'was_single_stmt', 'was_case')

    def __init__(self, parent=None, annotation=None):
        super(IfBlock, self).__init__(parent=parent)
        if annotation in IfBlock.valid_annotations:
            self._annotations.append(annotation)
        elif annotation:
            raise InternalError(
                "IfBlock with unrecognized annotation '{0}', valid annotations"
                " are: {1}.".format(annotation, IfBlock.valid_annotations))

    @property
    def condition(self):
        ''' Return the PSyIR Node representing the conditional expression
        of this IfBlock.

        :return: IfBlock conditional expression.
        :rtype: :py:class:`psyclone.psyGen.Node`
        :raises InternalError: If the IfBlock node does not have the correct \
            number of children.
        '''
        if len(self.children) < 2:
            raise InternalError(
                "IfBlock malformed or incomplete. It should have at least 2 "
                "children, but found {0}.".format(len(self.children)))
        return self._children[0]

    @property
    def if_body(self):
        ''' Return the Schedule executed when the IfBlock evaluates to True.

        :return: Schedule to be executed when IfBlock evaluates to True.
        :rtype: :py:class:`psyclone.psyGen.Schedule`
        :raises InternalError: If the IfBlock node does not have the correct \
            number of children.
        '''

        if len(self.children) < 2:
            raise InternalError(
                "IfBlock malformed or incomplete. It should have at least 2 "
                "children, but found {0}.".format(len(self.children)))

        return self._children[1]

    @property
    def else_body(self):
        ''' If available return the Schedule executed when the IfBlock
        evaluates to False, otherwise return None.

        :return: Schedule to be executed when IfBlock evaluates \
            to False, if it doesn't exist returns None.
        :rtype: :py:class:`psyclone.psyGen.Schedule` or NoneType
        '''
        if len(self._children) == 3:
            return self._children[2]
        return None

    @property
    def coloured_text(self):
        '''
        Return text containing the (coloured) name of this node type.

        :returns: the name of this node type, possibly with control codes \
                  for colour.
        :rtype: str
        '''
        return colored("If", SCHEDULE_COLOUR_MAP["If"])

    def view(self, indent=0):
        '''
        Print representation of this node to stdout.

        :param int indent: the level to which to indent the output.
        '''
        print(self.indent(indent) + self.coloured_text + "[", end='')
        if self.annotations:
            print("annotations='" + ','.join(self.annotations) + "'", end='')
        print("]")
        for entity in self._children:
            entity.view(indent=indent + 1)

    def __str__(self):
        result = "If[]\n"
        for entity in self._children:
            result += str(entity)
        return result


class ACCKernelsDirective(ACCDirective):
    '''
    Class representing the !$ACC KERNELS directive in the PSyIR.

    :param children: the PSyIR nodes to be enclosed in the Kernels region \
                     and which are therefore children of this node.
    :type children: list of sub-classes of :py:class:`psyclone.psyGen.Node`
    :param parent: the parent of this node in the PSyIR.
    :type parent: sub-class of :py:class:`psyclone.psyGen.Node`
    :param bool default_present: whether or not to add the "default(present)" \
                                 clause to the kernels directive.

    :raises NotImplementedError: if default_present is False.

    '''
    def __init__(self, children=None, parent=None, default_present=True):
        super(ACCKernelsDirective, self).__init__(children=children,
                                                  parent=parent)
        self._default_present = default_present

    @property
    def dag_name(self):
        '''
        :returns: the name to use for this node in a dag.
        :rtype: str
        '''
        return "ACC_kernels_" + str(self.abs_position)

    def view(self, indent=0):
        '''
        Write out a textual summary of the OpenMP Parallel Do Directive
        and then call the view() method of any children.

        :param indent: Depth of indent for output text
        :type indent: integer
        '''
        print(self.indent(indent) + self.coloured_text +
              "[ACC Kernels]")
        for entity in self._children:
            entity.view(indent=indent + 1)

    def gen_code(self, _):
        '''
        :raises InternalError: the ACC Kernels directive is currently only \
                               supported for the NEMO API and that uses the \
                               update() method to alter the underlying \
                               fparser2 parse tree.
        '''
        raise InternalError(
            "ACCKernelsDirective.gen_code should not have been called.")

    def update(self):
        '''
        Updates the fparser2 AST by inserting nodes for this ACC kernels
        directive.
        '''
        data_movement = None
        if self._default_present:
            data_movement = "present"
        self._add_region(start_text="KERNELS", end_text="END KERNELS",
                         data_movement=data_movement)


class ACCDataDirective(ACCDirective):
    '''
    Class representing the !$ACC DATA ... !$ACC END DATA directive
    in the PSyIR.

    '''
    @property
    def dag_name(self):
        '''
        :returns: the name to use in a dag for this node.
        :rtype: str
        '''
        return "ACC_data_" + str(self.abs_position)

    def view(self, indent=0):
        '''
        Write out a textual summary of the OpenMP Parallel Do Directive
        and then call the view() method of any children.

        :param indent: Depth of indent for output text
        :type indent: integer
        '''
        print(self.indent(indent) + self.coloured_text +
              "[ACC DATA]")
        for entity in self._children:
            entity.view(indent=indent + 1)

    def gen_code(self, _):
        '''
        :raises InternalError: the ACC data directive is currently only \
                               supported for the NEMO API and that uses the \
                               update() method to alter the underlying \
                               fparser2 parse tree.
        '''
        raise InternalError(
            "ACCDataDirective.gen_code should not have been called.")

    def update(self):
        '''
        Updates the fparser2 AST by inserting nodes for this OpenACC Data
        directive.

        '''
        self._add_region(start_text="DATA", end_text="END DATA",
                         data_movement="analyse")


@six.add_metaclass(abc.ABCMeta)
class SymbolInterface(object):
    '''
    Abstract base class for capturing the access mechanism for symbols that
    represent data that exists outside the section of code being represented
    in the PSyIR.

    :param access: How the symbol is accessed within the section of code or \
                   None (if unknown).
    :type access: :py:class:`psyclone.psyGen.SymbolAccess`
    '''
    def __init__(self, access=None):
        self._access = None
        # Use the setter as that has error checking
        if not access:
            self.access = Symbol.Access.UNKNOWN
        else:
            self.access = access

    @property
    def access(self):
        '''
        :returns: the access-type for this symbol.
        :rtype: :py:class:`psyclone.psyGen.Symbol.Access`
        '''
        return self._access

    @access.setter
    def access(self, value):
        '''
        Setter for the access type of this symbol.

        :param value: the new access type.
        :type value: :py:class:`psyclon.psyGen.SymbolAccess`

        :raises TypeError: if the supplied value is not of the correct type.
        '''
        if not isinstance(value, Symbol.Access):
            raise TypeError("SymbolInterface.access must be a 'Symbol.Access' "
                            "but got '{0}'.".format(type(value)))
        self._access = value


class Symbol(object):
    '''
    Symbol item for the Symbol Table. It contains information about: the name,
    the datatype, the shape (in column-major order) and, for a symbol
    representing data that exists outside of the local scope, the interface
    to that symbol (i.e. the mechanism by which it is accessed).

    :param str name: Name of the symbol.
    :param str datatype: Data type of the symbol. (One of \
                     :py:attr:`psyclone.psyGen.Symbol.valid_data_types`.)
    :param list shape: Shape of the symbol in column-major order (leftmost \
                       index is contiguous in memory). Each entry represents \
                       an array dimension. If it is 'None' the extent of that \
                       dimension is unknown, otherwise it holds an integer \
                       literal or a reference to an integer symbol with the \
                       extent. If it is an empty list then the symbol \
                       represents a scalar.
    :param interface: Object describing the interface to this symbol (i.e. \
                      whether it is passed as a routine argument or accessed \
                      in some other way) or None if the symbol is local.
    :type interface: :py:class:`psyclone.psyGen.SymbolInterface` or NoneType.
    :param constant_value: Sets a fixed known value for this \
                           Symbol. If the value is None (the default) \
                           then this symbol is not a constant. The \
                           datatype of the constant value must be \
                           compatible with the datatype of the symbol.
    :type constant_value: int, str or bool

    :raises NotImplementedError: Provided parameters are not supported yet.
    :raises TypeError: Provided parameters have invalid error type.
    :raises ValueError: Provided parameters contain invalid values.

    '''
    ## Tuple with the valid datatypes.
    valid_data_types = ('real',  # Floating point
                        'integer',
                        'character',
                        'boolean',
                        'deferred')  # Type of this symbol not yet determined
    ## Mapping from supported data types for constant values to
    #  internal Python types
    mapping = {'integer': int, 'character': str, 'boolean': bool}

    class Access(Enum):
        '''
        Enumeration for the different types of access that a Symbol is
        permitted to have.

        '''
        ## The symbol is only ever read within the current scoping block.
        READ = 1
        ## The first access of the symbol in the scoping block is a write and
        # therefore any value that it may have had upon entry is discarded.
        WRITE = 2
        ## The first access of the symbol in the scoping block is a read but
        # it is subsequently written to.
        READWRITE = 3
        ## The way in which the symbol is accessed in the scoping block is
        # unknown
        UNKNOWN = 4

    class Argument(SymbolInterface):
        '''
        Captures the interface to a symbol that is accessed as a routine
        argument.

        :param access: how the symbol is accessed within the local scope.
        :type access: :py:class:`psyclone.psyGen.Symbol.Access`
        '''
        def __init__(self, access=None):
            super(Symbol.Argument, self).__init__(access=access)
            self._pass_by_value = False

        def __str__(self):
            return "Argument(pass-by-value={0})".format(self._pass_by_value)

    class FortranGlobal(SymbolInterface):
        '''
        Describes the interface to a Fortran Symbol representing data that
        is supplied as some sort of global variable. Currently only supports
        data accessed via a module 'USE' statement.

        :param str module_use: the name of the Fortran module from which the \
                               symbol is imported.
        :param access: the manner in which the Symbol is accessed in the \
                       associated code section. If None is supplied then the \
                       access is Symbol.Access.UNKNOWN.
        :type access: :py:class:`psyclone.psyGen.Symbol.Access` or None.
        '''
        def __init__(self, module_use, access=None):
            self._module_name = ""
            super(Symbol.FortranGlobal, self).__init__(access=access)
            self.module_name = module_use

        def __str__(self):
            return "FortranModule({0})".format(self.module_name)

        @property
        def module_name(self):
            '''
            :returns: the name of the Fortran module from which the symbol is \
                      imported or None if it is not a module variable.
            :rtype: str or None
            '''
            return self._module_name

        @module_name.setter
        def module_name(self, value):
            '''
            Setter for the name of the Fortran module from which this symbol
            is imported.

            :param str value: the name of the Fortran module.

            :raises TypeError: if the supplied value is not a str.
            :raises ValueError: if the supplied string is not at least one \
                                character long.
            '''
            if not isinstance(value, str):
                raise TypeError("module_name must be a str but got '{0}'".
                                format(type(value)))
            if not value:
                raise ValueError("module_name must be one or more characters "
                                 "long")
            self._module_name = value

    def __init__(self, name, datatype, shape=None, constant_value=None,
                 interface=None):

        self._name = name

        if datatype not in Symbol.valid_data_types:
            raise NotImplementedError(
                "Symbol can only be initialised with {0} datatypes but found "
                "'{1}'.".format(str(Symbol.valid_data_types), datatype))
        self._datatype = datatype

        if shape is None:
            shape = []
        elif not isinstance(shape, list):
            raise TypeError("Symbol shape attribute must be a list.")

        for dimension in shape:
            if isinstance(dimension, Symbol):
                if dimension.datatype != "integer" or dimension.shape:
                    raise TypeError(
                        "Symbols that are part of another symbol shape can "
                        "only be scalar integers, but found '{0}'."
                        "".format(str(dimension)))
            elif not isinstance(dimension, (type(None), int)):
                raise TypeError("Symbol shape list elements can only be "
                                "'Symbol', 'integer' or 'None'.")
        self._shape = shape
        # The following attributes have setter methods (with error checking)
        self._constant_value = None
        self._interface = None
        # If an interface is specified for this symbol then the data with
        # which it is associated must exist outside of this kernel.
        self.interface = interface
        self.constant_value = constant_value

    @property
    def name(self):
        '''
        :returns: Name of the Symbol.
        :rtype: str
        '''
        return self._name

    @property
    def datatype(self):
        '''
        :returns: Datatype of the Symbol.
        :rtype: str
        '''
        return self._datatype

    @property
    def access(self):
        '''
        :returns: How this symbol is accessed (read, readwrite etc.) within \
                  the local scope.
        :rtype: :py:class:`psyclone.psyGen.Symbol.Access` or NoneType.
        '''
        if self._interface:
            return self._interface.access
        # This symbol has no interface info and therefore is local
        return None

    @property
    def shape(self):
        '''
        :returns: Shape of the symbol in column-major order (leftmost \
                  index is contiguous in memory). Each entry represents \
                  an array dimension. If it is 'None' the extent of that \
                  dimension is unknown, otherwise it holds an integer \
                  literal or a reference to an integer symbol with the \
                  extent. If it is an empty list then the symbol \
                  represents a scalar.
        :rtype: list
        '''
        return self._shape

    @property
    def scope(self):
        '''
        :returns: Whether the symbol is 'local' (just exists inside the \
                  kernel scope) or 'global' (data also lives outside the \
                  kernel). Global-scoped symbols must have an associated \
                  'interface' that specifies the mechanism by which the \
                  kernel accesses the associated data.
        :rtype: str
        '''
        if self._interface:
            return "global"
        return "local"

    @property
    def interface(self):
        '''
        :returns: the an object describing the external interface to \
                  this Symbol or None (if it is local).
        :rtype: Sub-class of :py:class:`psyclone.psyGen.SymbolInterface` or \
                NoneType.
        '''
        return self._interface

    @interface.setter
    def interface(self, value):
        '''
        Setter for the Interface associated with this Symbol.

        :param value: an Interface object describing how the Symbol is \
                      accessed by the code or None if it is local.
        :type value: Sub-class of :py:class:`psyclone.psyGen.SymbolInterface` \
                     or NoneType.

        :raises TypeError: if the supplied `value` is of the wrong type.
        '''
        if value is not None and not isinstance(value, SymbolInterface):
            raise TypeError("The interface to a Symbol must be a "
                            "SymbolInterface or None but got '{0}'".
                            format(type(value)))
        self._interface = value

    @property
    def is_constant(self):
        '''
        :returns: Whether the symbol is a constant with a fixed known \
        value (True) or not (False).
        :rtype: bool

        '''
        return self._constant_value is not None

    @property
    def is_scalar(self):
        '''
        :returns: True if this symbol is a scalar and False otherwise.
        :rtype: bool

        '''
        # If the shape variable is an empty list then this symbol is a
        # scalar.
        return self.shape == []

    @property
    def is_array(self):
        '''
        :returns: True if this symbol is an array and False otherwise.
        :rtype: bool

        '''
        # The assumption in this method is that if this symbol is not
        # a scalar then it is an array. If this assumption becomes
        # invalid then this logic will need to be changed
        # appropriately.
        return not self.is_scalar

    @property
    def constant_value(self):
        '''
        :returns: The fixed known value for this symbol if one has \
        been set or None if not.
        :rtype: int, str, bool or NoneType

        '''
        return self._constant_value

    @constant_value.setter
    def constant_value(self, new_value):
        '''
        :param constant_value: Set or change the fixed known value of \
        the constant for this Symbol. If the value is None then this \
        symbol does not have a fixed constant. The datatype of \
        new_value must be compatible with the datatype of the symbol.
        :type constant_value: int, str or bool

        :raises ValueError: If a non-None value is provided and 1) \
        this Symbol instance does not have local scope, or 2) this \
        Symbol instance is not a scalar (as the shape attribute is not \
        empty), or 3) a constant value is provided but the type of the \
        value does not support this, or 4) the type of the value \
        provided is not compatible with the datatype of this Symbol \
        instance.

        '''
        if new_value is not None:
            if self.scope != "local":
                raise ValueError(
                    "Symbol with a constant value is currently limited to "
                    "having local scope but found '{0}'.".format(self.scope))
            if self.is_array:
                raise ValueError(
                    "Symbol with a constant value must be a scalar but the "
                    "shape attribute is not empty.")
            try:
                lookup = Symbol.mapping[self.datatype]
            except KeyError:
                raise ValueError(
                    "A constant value is not currently supported for "
                    "datatype '{0}'.".format(self.datatype))
            if not isinstance(new_value, lookup):
                raise ValueError(
                    "This Symbol instance's datatype is '{0}' which means "
                    "the constant value is expected to be '{1}' but found "
                    "'{2}'.".format(self.datatype,
                                    Symbol.mapping[self.datatype],
                                    type(new_value)))
        self._constant_value = new_value

    def __str__(self):
        ret = self.name + ": <" + self.datatype + ", "
        if self.is_array:
            ret += "Array["
            for dimension in self.shape:
                if isinstance(dimension, Symbol):
                    ret += dimension.name
                elif isinstance(dimension, int):
                    ret += str(dimension)
                elif dimension is None:
                    ret += "'Unknown bound'"
                else:
                    raise InternalError(
                        "Symbol shape list elements can only be 'Symbol', "
                        "'integer' or 'None', but found '{0}'."
                        "".format(type(dimension)))
                ret += ", "
            ret = ret[:-2] + "]"  # Deletes last ", " and adds "]"
        else:
            ret += "Scalar"
        if self.interface:
            ret += ", global=" + str(self.interface)
        else:
            ret += ", local"
        if self.is_constant:
            ret += ", constant_value={0}".format(self.constant_value)
        return ret + ">"

    def copy(self):
        '''Create and return a copy of this object. Any references to the
        original will not be affected so the copy will not be referred
        to by any other object.

        :returns: A symbol object with the same properties as this \
                  symbol object.
        :rtype: :py:class:`psyclone.psyGen.Symbol`

        '''
        return Symbol(self.name, self.datatype, shape=self.shape[:],
                      constant_value=self.constant_value,
                      interface=self.interface)

    def copy_properties(self, symbol_in):
        '''Replace all properties in this object with the properties from
        symbol_in, apart from the name which is immutable.

        :param symbol_in: The symbol from which the properties are \
                          copied from.
        :type symbol_in: :py:class:`psyclone.psyGen.Symbol`

        :raises TypeError: If the argument is not the expected type.

        '''
        if not isinstance(symbol_in, Symbol):
            raise TypeError("Argument should be of type 'Symbol' but found "
                            "'{0}'.".format(type(symbol_in).__name__))

        self._datatype = symbol_in.datatype
        self._shape = symbol_in.shape[:]
        self._constant_value = symbol_in.constant_value
        self._interface = symbol_in.interface


class SymbolTable(object):
    '''
    Encapsulates the symbol table and provides methods to add new symbols
    and look up existing symbols. It is implemented as a single scope
    symbol table (nested scopes not supported).

    :param kernel: Reference to the KernelSchedule to which this symbol table \
        belongs.
    :type kernel: :py:class:`psyclone.psyGen.KernelSchedule` or NoneType
    '''
    # TODO: (Issue #321) Explore how the SymbolTable overlaps with the
    # NameSpace class functionality.
    def __init__(self, kernel=None):
        # Dict of Symbol objects with the symbol names as keys. Make
        # this ordered so that different versions of Python always
        # produce code with declarations in the same order.
        self._symbols = OrderedDict()
        # Ordered list of the arguments.
        self._argument_list = []
        # Reference to KernelSchedule to which this symbol table belongs.
        self._kernel = kernel

    def add(self, new_symbol):
        '''Add a new symbol to the symbol table.

        :param new_symbol: The symbol to add to the symbol table.
        :type new_symbol: :py:class:`psyclone.psyGen.Symbol`

        :raises KeyError: If the symbol name is already in use.

        '''
        if new_symbol.name in self._symbols:
            raise KeyError("Symbol table already contains a symbol with"
                           " name '{0}'.".format(new_symbol.name))
        self._symbols[new_symbol.name] = new_symbol

    def swap_symbol_properties(self, symbol1, symbol2):
        '''Swaps the properties of symbol1 and symbol2 apart from the symbol
        name. Argument list positions are also updated appropriately.

        :param symbol1: The first symbol.
        :type symbol1: :py:class:`psyclone.psyGen.Symbol`
        :param symbol2: The second symbol.
        :type symbol2: :py:class:`psyclone.psyGen.Symbol`

        :raises KeyError: If either of the supplied symbols are not in \
                          the symbol table.
        :raises TypeError: If the supplied arguments are not symbols, \
                 or the names of the symbols are the same in the SymbolTable \
                 instance.

        '''
        for symbol in [symbol1, symbol2]:
            if not isinstance(symbol, Symbol):
                raise TypeError("Arguments should be of type 'Symbol' but "
                                "found '{0}'.".format(type(symbol).__name__))
            if symbol.name not in self._symbols:
                raise KeyError("Symbol '{0}' is not in the symbol table."
                               "".format(symbol.name))
        if symbol1.name == symbol2.name:
            raise ValueError("The symbols should have different names, but "
                             "found '{0}' for both.".format(symbol1.name))

        tmp_symbol = symbol1.copy()
        symbol1.copy_properties(symbol2)
        symbol2.copy_properties(tmp_symbol)

        # Update argument list if necessary
        index1 = None
        if symbol1 in self._argument_list:
            index1 = self._argument_list.index(symbol1)
        index2 = None
        if symbol2 in self._argument_list:
            index2 = self._argument_list.index(symbol2)
        if index1 is not None:
            self._argument_list[index1] = symbol2
        if index2 is not None:
            self._argument_list[index2] = symbol1

    def specify_argument_list(self, argument_symbols):
        '''
        Sets-up the internal list storing the order of the arguments to this
        kernel.

        :param list argument_symbols: Ordered list of the Symbols representing\
                                      the kernel arguments.

        :raises ValueError: If the new argument_list is not consistent with \
                            the existing entries in the SymbolTable.

        '''
        self._validate_arg_list(argument_symbols)
        self._argument_list = argument_symbols[:]

    def lookup(self, name):
        '''
        Look up a symbol in the symbol table.

        :param str name: Name of the symbol
        :raises KeyError: If the given name is not in the Symbol Table.

        '''
        try:
            return self._symbols[name]
        except KeyError:
            raise KeyError("Could not find '{0}' in the Symbol Table."
                           "".format(name))

    def __contains__(self, key):
        '''Check if the given key is part of the Symbol Table.

        :param str key: key to check for existance.
        :returns: Whether the Symbol Table contains the given key.
        :rtype: bool
        '''
        return key in self._symbols

    @property
    def argument_list(self):
        '''
        Checks that the contents of the SymbolTable are self-consistent
        and then returns the list of kernel arguments.

        :returns: Ordered list of arguments.
        :rtype: list of :py:class:`psyclone.psyGen.Symbol`

        :raises InternalError: If the entries of the SymbolTable are not \
                               self-consistent.

        '''
        try:
            self._validate_arg_list(self._argument_list)
            self._validate_non_args()
        except ValueError as err:
            # If the SymbolTable is inconsistent at this point then
            # we have an InternalError.
            raise InternalError(str(err.args))
        return self._argument_list

    @staticmethod
    def _validate_arg_list(arg_list):
        '''
        Checks that the supplied list of Symbols are valid kernel arguments.

        :param arg_list: the proposed kernel arguments.
        :type param_list: list of :py:class:`psyclone.psyGen.Symbol`

        :raises TypeError: if any item in the supplied list is not a Symbol.
        :raises ValueError: if any of the symbols has no Interface.
        :raises ValueError: if any of the symbols has an Interface that is \
                            not a :py:class:`psyclone.psyGen.Symbol.Argument`.

        '''
        for symbol in arg_list:
            if not isinstance(symbol, Symbol):
                raise TypeError("Expected a list of Symbols but found an "
                                "object of type '{0}'.".format(type(symbol)))
            # All symbols in the argument list must have a
            # 'Symbol.Argument' interface
            if symbol.scope == 'local':
                raise ValueError(
                    "Symbol '{0}' is listed as a kernel argument but has "
                    "no associated Interface.".format(str(symbol)))
            if not isinstance(symbol.interface, Symbol.Argument):
                raise ValueError(
                    "Symbol '{0}' is listed as a kernel argument but has "
                    "an interface of type '{1}' rather than "
                    "Symbol.Argument".format(str(symbol),
                                             type(symbol.interface)))

    def _validate_non_args(self):
        '''
        Performs internal consistency checks on the current entries in the
        SymbolTable that do not represent kernel arguments.

        :raises ValueError: If a symbol that is not in the argument list \
                            has a Symbol.Argument interface.

        '''
        for symbol in self._symbols.values():
            if symbol not in self._argument_list:
                # Symbols not in the argument list must not have a
                # Symbol.Argument interface
                if symbol.interface and isinstance(symbol.interface,
                                                   Symbol.Argument):
                    raise ValueError(
                        "Symbol '{0}' is not listed as a kernel argument and "
                        "yet has a Symbol.Argument interface.".format(
                            str(symbol)))

    @property
    def symbols(self):
        '''
        :returns:  List of symbols.
        :rtype: list of :py:class:`psyclone.psyGen.Symbol`
        '''
        return list(self._symbols.values())

    @property
    def local_symbols(self):
        '''
        :returns:  List of local symbols.
        :rtype: list of :py:class:`psyclone.psyGen.Symbol`
        '''
        return [sym for sym in self._symbols.values() if sym.scope == "local"]

    @property
    def iteration_indices(self):
        '''
        :return: List of symbols representing kernel iteration indices.
        :rtype: list of :py:class:`psyclone.psyGen.Symbol`

        :raises NotImplementedError: this method is abstract.
        '''
        raise NotImplementedError(
            "Abstract property. Which symbols are iteration indices is"
            " API-specific.")

    @property
    def data_arguments(self):
        '''
        :return: List of symbols representing kernel data arguments.
        :rtype: list of :py:class:`psyclone.psyGen.Symbol`

        :raises NotImplementedError: this method is abstract.
        '''
        raise NotImplementedError(
            "Abstract property. Which symbols are data arguments is"
            " API-specific.")

    def view(self):
        '''
        Print a representation of this Symbol Table to stdout.
        '''
        print(str(self))

    def __str__(self):
        return ("Symbol Table:\n" +
                "\n".join(map(str, self._symbols.values())) +
                "\n")


class KernelSchedule(Schedule):
    '''
    A kernelSchedule inherits the functionality from Schedule and adds a symbol
    table to keep a record of the declared variables and their attributes.

    :param str name: Kernel subroutine name
    '''

    def __init__(self, name):
        super(KernelSchedule, self).__init__(sequence=None, parent=None)
        self._name = name
        self._symbol_table = SymbolTable(self)

    @property
    def name(self):
        '''
        :returns: Name of the Kernel
        :rtype: str
        '''
        return self._name

    @name.setter
    def name(self, new_name):
        '''
        Sets a new name for the kernel.

        :param str new_name: New name for the kernel.
        '''
        self._name = new_name

    @property
    def symbol_table(self):
        '''
        :returns: Table containing symbol information for the kernel.
        :rtype: :py:class:`psyclone.psyGen.SymbolTable`
        '''
        return self._symbol_table

    def view(self, indent=0):
        '''
        Print a text representation of this node to stdout and then
        call the view() method of any children.

        :param int indent: Depth of indent for output text
        '''
        print(self.indent(indent) + self.coloured_text + "[name:'" + self._name
              + "']")
        for entity in self._children:
            entity.view(indent=indent + 1)

    def __str__(self):
        result = "KernelSchedule[name:'" + self._name + "']:\n"
        for entity in self._children:
            result += str(entity)+"\n"
        result += "End Schedule"
        return result


class CodeBlock(Node):
    '''
    Node representing some generic Fortran code that PSyclone does not attempt
    to manipulate. As such it is a leaf in the PSyIR and therefore has no
    children.

    :param statements: list of fparser2 AST nodes representing the Fortran \
                       code constituting the code block.
    :type statements: list of :py:class:`fparser.two.utils.Base`
    :param parent: the parent node of this code block in the PSyIR.
    :type parent: :py:class:`psyclone.psyGen.Node`
    '''
    def __init__(self, statements, parent=None):
        super(CodeBlock, self).__init__(parent=parent)
        # Store a list of the parser objects holding the code associated
        # with this block. We make a copy of the contents of the list because
        # the list itself is a temporary product of the process of converting
        # from the fparser2 AST to the PSyIR.
        self._statements = statements[:]
        # Store references back into the fparser2 AST
        if statements:
            self.ast = self._statements[0]
            self.ast_end = self._statements[-1]
        else:
            self.ast = None
            self.ast_end = None

    @property
    def coloured_text(self):
        '''
        Return the name of this node type with control codes for
        terminal colouring.

        :returns: Name of node + control chars for colour.
        :rtype: str
        '''
        return colored("CodeBlock", SCHEDULE_COLOUR_MAP["CodeBlock"])

    def view(self, indent=0):
        '''
        Print a representation of this node in the schedule to stdout.

        :param int indent: level to which to indent output.
        '''
        print(self.indent(indent) + self.coloured_text + "[" +
              str(list(map(type, self._statements))) + "]")

    def __str__(self):
        return "CodeBlock[{0} statements]".format(len(self._statements))


class Assignment(Node):
    '''
    Node representing an Assignment statement. As such it has a LHS and RHS
    as children 0 and 1 respectively.

    :param ast: node in the fparser2 AST representing the assignment.
    :type ast: :py:class:`fparser.two.Fortran2003.Assignment_Stmt.
    :param parent: the parent node of this Assignment in the PSyIR.
    :type parent: :py:class:`psyclone.psyGen.Node`
    '''
    def __init__(self, ast=None, parent=None):
        super(Assignment, self).__init__(ast=ast, parent=parent)

    @property
    def lhs(self):
        '''
        :returns: the child node representing the Left-Hand Side of the \
            assignment.
        :rtype: :py:class:`psyclone.psyGen.Node`

        :raises InternalError: Node has fewer children than expected.
        '''
        if not self._children:
            raise InternalError(
                "Assignment '{0}' malformed or incomplete. It "
                "needs at least 1 child to have a lhs.".format(repr(self)))

        return self._children[0]

    @property
    def rhs(self):
        '''
        :returns: the child node representing the Right-Hand Side of the \
            assignment.
        :rtype: :py:class:`psyclone.psyGen.Node`

        :raises InternalError: Node has lest children than expected
        '''
        if len(self._children) < 2:
            raise InternalError(
                "Assignment '{0}' malformed or incomplete. It "
                "needs at least 2 children to have a rhs.".format(repr(self)))

        return self._children[1]

    @property
    def coloured_text(self):
        '''
        Return the name of this node type with control codes for
        terminal colouring.

        :returns: Name of node + control chars for colour.
        :rtype: str
        '''
        return colored("Assignment", SCHEDULE_COLOUR_MAP["Assignment"])

    def view(self, indent=0):
        '''
        Print a representation of this node in the schedule to stdout.

        :param int indent: level to which to indent output.
        '''
        print(self.indent(indent) + self.coloured_text + "[]")
        for entity in self._children:
            entity.view(indent=indent + 1)

    def __str__(self):
        result = "Assignment[]\n"
        for entity in self._children:
            result += str(entity)
        return result


class Reference(Node):
    '''
    Node representing a Reference Expression.

    :param ast: node in the fparser2 AST representing the reference.
    :type ast: :py:class:`fparser.two.Fortran2003.Name.
    :param parent: the parent node of this Reference in the PSyIR.
    :type parent: :py:class:`psyclone.psyGen.Node`
    '''
    def __init__(self, reference_name, parent):
        super(Reference, self).__init__(parent=parent)
        self._reference = reference_name

    @property
    def name(self):
        ''' Return the name of the referenced symbol.

        :return: Name of the referenced symbol.
        :rtype: str
        '''
        return self._reference

    @property
    def coloured_text(self):
        '''
        Return the name of this node type with control codes for
        terminal colouring.

        :returns: Name of node + control chars for colour.
        :rtype: str
        '''
        return colored("Reference", SCHEDULE_COLOUR_MAP["Reference"])

    def view(self, indent=0):
        '''
        Print a representation of this node in the schedule to stdout.

        :param int indent: level to which to indent output.
        '''
        print(self.indent(indent) + self.coloured_text + "[name:'"
              + self._reference + "']")

    def __str__(self):
        return "Reference[name:'" + self._reference + "']\n"


@six.add_metaclass(abc.ABCMeta)
class Operation(Node):
    '''
    Abstract base class for PSyIR nodes representing operators.

    :param operator: the operator used in the operation.
    :type operator: :py:class:`psyclone.psyGen.UnaryOperation.Operator` or \
                    :py:class:`psyclone.psyGen.BinaryOperation.Operator` or \
                    :py:class:`psyclone.psyGen.NaryOperation.Operator`
    :param parent: the parent node of this Operation in the PSyIR.
    :type parent: :py:class:`psyclone.psyGen.Node`

    :raises TypeError: if the supplied operator is not an instance of \
                       self.Operator.

    '''
    # Must be overridden in sub-class to hold an Enumeration of the Operators
    # that it can represent.
    Operator = None

    def __init__(self, operator, parent=None):
        super(Operation, self).__init__(parent=parent)

        if not isinstance(operator, self.Operator):
            raise TypeError(
                "{0} operator argument must be of type "
                "{0}.Operator but found {1}.".format(type(self).__name__,
                                                     type(operator).__name__))
        self._operator = operator

    @property
    @abc.abstractmethod
    def coloured_text(self):
        '''
        Abstract method to return the name of this node type with control
        codes for terminal colouring.

        :return: Name of node + control chars for colour.
        :rtype: str
        '''

    @property
    def operator(self):
        '''
        Return the operator.

        :return: Enumerated type capturing the operator.
        :rtype: :py:class:`psyclone.psyGen.UnaryOperation.Operator` or \
                :py:class:`psyclone.psyGen.BinaryOperation.Operator` or \
                :py:class:`psyclone.psyGen.NaryOperation.Operator`

        '''
        return self._operator

    def view(self, indent=0):
        '''
        Print a representation of this node in the schedule to stdout.

        :param int indent: level to which to indent output.

        '''
        print(self.indent(indent) + self.coloured_text + "[operator:'" +
              self._operator.name + "']")
        for entity in self._children:
            entity.view(indent=indent + 1)

    def __str__(self):
        result = "{0}[operator:'{1}']\n".format(type(self).__name__,
                                                self._operator.name)
        for entity in self._children:
            result += str(entity)
        return result


class UnaryOperation(Operation):
    '''
    Node representing a UnaryOperation expression. As such it has one operand
    as child 0, and an attribute with the operator type.

    :param operator: Enumerated type capturing the unary operator.
    :type operator: :py:class:`psyclone.psyGen.UnaryOperation.Operator`
    :param parent: the parent node of this UnaryOperation in the PSyIR.
    :type parent: :py:class:`psyclone.psyGen.Node`

    '''
    Operator = Enum('Operator', [
        # Arithmetic Operators
        'MINUS', 'PLUS', 'SQRT', 'EXP', 'LOG', 'LOG10',
        # Logical Operators
        'NOT',
        # Trigonometric Operators
        'COS', 'SIN', 'TAN', 'ACOS', 'ASIN', 'ATAN',
        # Other Maths Operators
        'ABS', 'CEIL',
        # Casting Operators
        'REAL', 'INT'
        ])

    @property
    def coloured_text(self):
        '''
        Return the name of this node type with control codes for
        terminal colouring.

        :return: Name of node + control chars for colour.
        :rtype: str

        '''
        return colored("UnaryOperation",
                       SCHEDULE_COLOUR_MAP["Operation"])


class BinaryOperation(Operation):
    '''
    Node representing a BinaryOperation expression. As such it has two operands
    as children 0 and 1, and an attribute with the operator type.

    :param operator: the operator used in the operation.
    :type operator: :py:class:`psyclone.psyGen.BinaryOperation.Operator`
    :param parent: the parent node of this Operation in the PSyIR.
    :type parent: :py:class:`psyclone.psyGen.Node`

    '''
    Operator = Enum('Operator', [
        # Arithmetic Operators. ('REM' is remainder AKA 'MOD' in Fortran.)
        'ADD', 'SUB', 'MUL', 'DIV', 'REM', 'POW', 'SUM',
        # Relational Operators
        'EQ', 'NE', 'GT', 'LT', 'GE', 'LE',
        # Logical Operators
        'AND', 'OR',
        # Other Maths Operators
        'SIGN', 'MIN', 'MAX'
        ])

    @property
    def coloured_text(self):
        '''
        Return the name of this node type with control codes for
        terminal colouring.

        :returns: Name of node + control chars for colour.
        :rtype: str
        '''
        return colored("BinaryOperation",
                       SCHEDULE_COLOUR_MAP["Operation"])


class NaryOperation(Operation):
    '''
    Node representing a n-ary operation expression. The n operands are the
    stored as the 0 - n-1th children of this node and the type of the operator
    is held in an attribute.


    :param operator: the operator used in the operation.
    :type operator: :py:class:`psyclone.psyGen.NaryOperation.Operator`
    :param parent: the parent node of this Operation in the PSyIR.
    :type parent: :py:class:`psyclone.psyGen.Node`

    '''
    Operator = Enum('Operator', [
        # Arithmetic Operators
        'MAX', 'MIN', 'SUM'
        ])

    @property
    def coloured_text(self):
        '''
        Return the name of this node type with control codes for
        terminal colouring.

        :returns: Name of node + control chars for colour.
        :rtype: str

        '''
        return colored("NaryOperation", SCHEDULE_COLOUR_MAP["Operation"])


class Array(Reference):
    '''
    Node representing an Array reference. As such it has a reference and a
    subscript list as children 0 and 1, respectively.

    :param reference_name: node in the fparser2 parse tree representing array.
    :type reference_name: :py:class:`fparser.two.Fortran2003.Part_Ref.
    :param parent: the parent node of this Array in the PSyIR.
    :type parent: :py:class:`psyclone.psyGen.Node`

    '''
    def __init__(self, reference_name, parent):
        super(Array, self).__init__(reference_name, parent=parent)

    @property
    def coloured_text(self):
        '''
        Return the name of this node type with control codes for
        terminal colouring.

        :returns: Name of node + control chars for colour.
        :rtype: str
        '''
        return colored("ArrayReference", SCHEDULE_COLOUR_MAP["Reference"])

    def view(self, indent=0):
        '''
        Print a representation of this node in the schedule to stdout.

        :param int indent: level to which to indent output.
        '''
        super(Array, self).view(indent)
        for entity in self._children:
            entity.view(indent=indent + 1)

    def __str__(self):
        result = "Array" + super(Array, self).__str__()
        for entity in self._children:
            result += str(entity)
        return result


class Literal(Node):
    '''
    Node representing a Literal

    :param str value: String representing the literal value.
    :param parent: the parent node of this Literal in the PSyIR.
    :type parent: :py:class:`psyclone.psyGen.Node`
    '''
    def __init__(self, value, parent=None):
        super(Literal, self).__init__(parent=parent)
        self._value = value

    @property
    def value(self):
        '''
        Return the value of the literal.

        :return: String representing the literal value.
        :rtype: str
        '''
        return self._value

    @property
    def coloured_text(self):
        '''
        Return the name of this node type with control codes for
        terminal colouring.

        :returns: Name of node + control chars for colour.
        :rtype: str
        '''
        return colored("Literal", SCHEDULE_COLOUR_MAP["Literal"])

    def view(self, indent=0):
        '''
        Print a representation of this node in the schedule to stdout.

        :param int indent: level to which to indent output.
        '''
        print(self.indent(indent) + self.coloured_text + "["
              + "value:'"+self._value + "']")

    def __str__(self):
        return "Literal[value:'" + self._value + "']\n"


class Return(Node):
    '''
    Node representing a Return statement (subroutine break without return
    value).

    :param parent: the parent node of this Return in the PSyIR.
    :type parent: :py:class:`psyclone.psyGen.Node`
    '''
    def __init__(self, parent=None):
        super(Return, self).__init__(parent=parent)

    @property
    def coloured_text(self):
        '''
        Return the name of this node type with control codes for
        terminal colouring.

        :return: Name of node + control chars for colour.
        :rtype: str
        '''
        return colored("Return", SCHEDULE_COLOUR_MAP["Return"])

    def view(self, indent=0):
        '''
        Print a representation of this node in the schedule to stdout.

        :param int indent: level to which to indent output.
        '''
        print(self.indent(indent) + self.coloured_text + "[]")

    def __str__(self):
        return "Return[]\n"


class Fparser2ASTProcessor(object):
    '''
    Class to encapsulate the functionality for processing the fparser2 AST and
    convert the nodes to PSyIR.
    '''

    unary_operators = OrderedDict([
        ('+', UnaryOperation.Operator.PLUS),
        ('-', UnaryOperation.Operator.MINUS),
        ('.not.', UnaryOperation.Operator.NOT),
        ('abs', UnaryOperation.Operator.ABS),
        ('ceiling', UnaryOperation.Operator.CEIL),
        ('exp', UnaryOperation.Operator.EXP),
        ('log', UnaryOperation.Operator.LOG),
        ('log10', UnaryOperation.Operator.LOG10),
        ('sin', UnaryOperation.Operator.SIN),
        ('asin', UnaryOperation.Operator.ASIN),
        ('cos', UnaryOperation.Operator.COS),
        ('acos', UnaryOperation.Operator.ACOS),
        ('tan', UnaryOperation.Operator.TAN),
        ('atan', UnaryOperation.Operator.ATAN),
        ('sqrt', UnaryOperation.Operator.SQRT),
        ('real', UnaryOperation.Operator.REAL),
        ('int', UnaryOperation.Operator.INT)])

    binary_operators = OrderedDict([
        ('+', BinaryOperation.Operator.ADD),
        ('-', BinaryOperation.Operator.SUB),
        ('*', BinaryOperation.Operator.MUL),
        ('/', BinaryOperation.Operator.DIV),
        ('**', BinaryOperation.Operator.POW),
        ('==', BinaryOperation.Operator.EQ),
        ('.eq.', BinaryOperation.Operator.EQ),
        ('/=', BinaryOperation.Operator.NE),
        ('.ne.', BinaryOperation.Operator.NE),
        ('<=', BinaryOperation.Operator.LE),
        ('.le.', BinaryOperation.Operator.LE),
        ('<', BinaryOperation.Operator.LT),
        ('.lt.', BinaryOperation.Operator.LT),
        ('>=', BinaryOperation.Operator.GE),
        ('.ge.', BinaryOperation.Operator.GE),
        ('>', BinaryOperation.Operator.GT),
        ('.gt.', BinaryOperation.Operator.GT),
        ('.and.', BinaryOperation.Operator.AND),
        ('.or.', BinaryOperation.Operator.OR),
        ('sign', BinaryOperation.Operator.SIGN),
        ('sum', BinaryOperation.Operator.SUM),
        ('max', BinaryOperation.Operator.MAX),
        ('min', BinaryOperation.Operator.MIN),
        ('mod', BinaryOperation.Operator.REM)])

    nary_operators = OrderedDict([
        ('max', NaryOperation.Operator.MAX),
        ('min', NaryOperation.Operator.MIN),
        ('sum', NaryOperation.Operator.SUM)])

    def __init__(self):
        from fparser.two import Fortran2003, utils
        # Map of fparser2 node types to handlers (which are class methods)
        self.handlers = {
            Fortran2003.Assignment_Stmt: self._assignment_handler,
            Fortran2003.Name: self._name_handler,
            Fortran2003.Parenthesis: self._parenthesis_handler,
            Fortran2003.Part_Ref: self._part_ref_handler,
            Fortran2003.If_Stmt: self._if_stmt_handler,
            utils.NumberBase: self._number_handler,
            utils.BinaryOpBase: self._binary_op_handler,
            Fortran2003.End_Do_Stmt: self._ignore_handler,
            Fortran2003.End_Subroutine_Stmt: self._ignore_handler,
            Fortran2003.If_Construct: self._if_construct_handler,
            Fortran2003.Case_Construct: self._case_construct_handler,
            Fortran2003.Return_Stmt: self._return_handler,
            Fortran2003.UnaryOpBase: self._unary_op_handler,
            Fortran2003.Intrinsic_Function_Reference: self._intrinsic_handler,
        }

    @staticmethod
    def nodes_to_code_block(parent, statements):
        '''
        Create a CodeBlock for the supplied list of statements
        and then wipe the list of statements. A CodeBlock is a node
        in the PSyIR (Schedule) that represents a sequence of one or more
        Fortran statements which PSyclone does not attempt to handle.

        :param parent: Node in the PSyclone AST to which to add this code \
                       block.
        :type parent: :py:class:`psyclone.psyGen.Node`
        :param list statements: List of fparser2 AST nodes constituting the \
                                code block.
        :rtype: :py:class:`psyclone.CodeBlock`
        '''
        if not statements:
            return None

        code_block = CodeBlock(statements, parent=parent)
        parent.addchild(code_block)
        del statements[:]
        return code_block

    @staticmethod
    def get_inputs_outputs(nodes):
        '''
        Identify variables that are inputs and outputs to the section of
        Fortran code represented by the supplied list of nodes in the
        fparser2 parse tree. Loop variables are ignored.

        :param nodes: list of Nodes in the fparser2 AST to analyse.
        :type nodes: list of :py:class:`fparser.two.utils.Base`

        :return: 3-tuple of list of inputs, list of outputs, list of in-outs
        :rtype: (list of str, list of str, list of str)
        '''
        from fparser.two.Fortran2003 import Assignment_Stmt, Part_Ref, \
            Data_Ref, If_Then_Stmt, Array_Section
        from fparser.two.utils import walk_ast
        readers = set()
        writers = set()
        readwrites = set()
        # A dictionary of all array accesses that we encounter - used to
        # sanity check the readers and writers we identify.
        all_array_refs = {}

        # Loop over a flat list of all the nodes in the supplied region
        for node in walk_ast(nodes):

            if isinstance(node, Assignment_Stmt):
                # Found lhs = rhs
                structure_name_str = None

                lhs = node.items[0]
                rhs = node.items[2]
                # Do RHS first as we cull readers after writers but want to
                # keep a = a + ... as the RHS is computed before assigning
                # to the LHS
                for node2 in walk_ast([rhs]):
                    if isinstance(node2, Part_Ref):
                        name = node2.items[0].string
                        if name.upper() not in FORTRAN_INTRINSICS:
                            if name not in writers:
                                readers.add(name)
                    if isinstance(node2, Data_Ref):
                        # TODO we need a robust implementation - issue #309.
                        raise NotImplementedError(
                            "get_inputs_outputs: derived-type references on "
                            "the RHS of assignments are not yet supported.")
                # Now do LHS
                if isinstance(lhs, Data_Ref):
                    # This is a structure which contains an array access.
                    structure_name_str = lhs.items[0].string
                    writers.add(structure_name_str)
                    lhs = lhs.items[1]
                if isinstance(lhs, (Part_Ref, Array_Section)):
                    # This is an array reference
                    name_str = lhs.items[0].string
                    if structure_name_str:
                        # Array ref is part of a derived type
                        name_str = "{0}%{1}".format(structure_name_str,
                                                    name_str)
                        structure_name_str = None
                    writers.add(name_str)
            elif isinstance(node, If_Then_Stmt):
                # Check for array accesses in IF statements
                array_refs = walk_ast([node], [Part_Ref])
                for ref in array_refs:
                    name = ref.items[0].string
                    if name.upper() not in FORTRAN_INTRINSICS:
                        if name not in writers:
                            readers.add(name)
            elif isinstance(node, Part_Ref):
                # Keep a record of all array references to check that we
                # haven't missed anything. Once #309 is done we should be
                # able to get rid of this check.
                name = node.items[0].string
                if name.upper() not in FORTRAN_INTRINSICS and \
                   name not in all_array_refs:
                    all_array_refs[name] = node
            elif node:
                # TODO #309 handle array accesses in other contexts, e.g. as
                # loop bounds in DO statements.
                pass

        # Sanity check that we haven't missed anything. To be replaced when
        # #309 is done.
        accesses = list(readers) + list(writers)
        for name, node in all_array_refs.items():
            if name not in accesses:
                # A matching bare array access hasn't been found but it
                # might have been part of a derived-type access so check
                # for that.
                found = False
                for access in accesses:
                    if "%"+name in access:
                        found = True
                        break
                if not found:
                    raise InternalError(
                        "Array '{0}' present in source code ('{1}') but not "
                        "identified as being read or written.".
                        format(name, str(node)))
        # Now we check for any arrays that are both read and written
        readwrites = readers & writers
        # Remove them from the readers and writers sets
        readers = readers - readwrites
        writers = writers - readwrites
        # Convert sets to lists and sort so that we get consistent results
        # between Python versions (for testing)
        rlist = list(readers)
        rlist.sort()
        wlist = list(writers)
        wlist.sort()
        rwlist = list(readwrites)
        rwlist.sort()

        return (rlist, wlist, rwlist)

    @staticmethod
    def _create_schedule(name):
        '''
        Create an empty KernelSchedule.

        :param str name: Name of the subroutine represented by the kernel.
        :returns: New KernelSchedule empty object.
        :rtype: py:class:`psyclone.psyGen.KernelSchedule`
        '''
        return KernelSchedule(name)

    def generate_schedule(self, name, module_ast):
        '''
        Create a KernelSchedule from the supplied fparser2 AST.

        :param str name: Name of the subroutine represented by the kernel.
        :param module_ast: fparser2 AST of the full module where the kernel \
                           code is located.
        :type module_ast: :py:class:`fparser.two.Fortran2003.Program`
        :raises GenerationError: Unable to generate a kernel schedule from the
                                 provided fpaser2 parse tree.
        '''
        from fparser.two import Fortran2003

        def first_type_match(nodelist, typekind):
            '''
            Returns the first instance of the specified type in the given
            node list.

            :param list nodelist: List of fparser2 nodes.
            :param type typekind: The fparse2 Type we are searching for.
            '''
            for node in nodelist:
                if isinstance(node, typekind):
                    return node
            raise ValueError  # Type not found

        def search_subroutine(nodelist, searchname):
            '''
            Returns the first instance of the specified subroutine in the given
            node list.

            :param list nodelist: List of fparser2 nodes.
            :param str searchname: Name of the subroutine we are searching for.
            '''
            for node in nodelist:
                if (isinstance(node, Fortran2003.Subroutine_Subprogram) and
                        str(node.content[0].get_name()) == searchname):
                    return node
            raise ValueError  # Subroutine not found

        new_schedule = self._create_schedule(name)

        # Assume just 1 Fortran module definition in the file
        if len(module_ast.content) > 1:
            raise GenerationError("Unexpected AST when generating '{0}' "
                                  "kernel schedule. Just one "
                                  "module definition per file supported."
                                  "".format(name))

        # TODO: Metadata can be also accessed for validation (issue #288)

        try:
            mod_content = module_ast.content[0].content
            subroutines = first_type_match(mod_content,
                                           Fortran2003.Module_Subprogram_Part)
            subroutine = search_subroutine(subroutines.content, name)
        except (ValueError, IndexError):
            raise GenerationError("Unexpected kernel AST. Could not find "
                                  "subroutine: {0}".format(name))

        try:
            sub_spec = first_type_match(subroutine.content,
                                        Fortran2003.Specification_Part)
            decl_list = sub_spec.content
            arg_list = subroutine.content[0].items[2].items
        except ValueError:
            # Subroutine without declarations, continue with empty lists.
            decl_list = []
            arg_list = []
        except (IndexError, AttributeError):
            # Subroutine without argument list, continue with empty list.
            arg_list = []
        finally:
            self.process_declarations(new_schedule, decl_list, arg_list)

        try:
            sub_exec = first_type_match(subroutine.content,
                                        Fortran2003.Execution_Part)
        except ValueError:
            pass
        else:
            self.process_nodes(new_schedule, sub_exec.content, sub_exec)

        return new_schedule

    @staticmethod
    def _parse_dimensions(dimensions, symbol_table):
        '''
        Parse the fparser dimension attribute into a shape list with
        the extent of each dimension.

        :param dimensions: fparser dimension attribute
        :type dimensions: \
            :py:class:`fparser.two.Fortran2003.Dimension_Attr_Spec`
        :param symbol_table: Symbol table of the declaration context.
        :type symbol_table: :py:class:`psyclone.psyGen.SymbolTable`
        :returns: Shape of the attribute in column-major order (leftmost \
                  index is contiguous in memory). Each entry represents \
                  an array dimension. If it is 'None' the extent of that \
                  dimension is unknown, otherwise it holds an integer \
                  with the extent. If it is an empty list then the symbol \
                  represents a scalar.
        :rtype: list
        '''
        from fparser.two.utils import walk_ast
        from fparser.two import Fortran2003
        shape = []

        # Traverse shape specs in Depth-first-search order
        for dim in walk_ast([dimensions], [Fortran2003.Assumed_Shape_Spec,
                                           Fortran2003.Explicit_Shape_Spec,
                                           Fortran2003.Assumed_Size_Spec]):

            if isinstance(dim, Fortran2003.Assumed_Size_Spec):
                raise NotImplementedError(
                    "Could not process {0}. Assumed-size arrays"
                    " are not supported.".format(dimensions))

            elif isinstance(dim, Fortran2003.Assumed_Shape_Spec):
                shape.append(None)

            elif isinstance(dim, Fortran2003.Explicit_Shape_Spec):
                def _unsupported_type_error(dimensions):
                    raise NotImplementedError(
                        "Could not process {0}. Only scalar integer literals"
                        " or symbols are supported for explicit shape array "
                        "declarations.".format(dimensions))
                if isinstance(dim.items[1],
                              Fortran2003.Int_Literal_Constant):
                    shape.append(int(dim.items[1].items[0]))
                elif isinstance(dim.items[1], Fortran2003.Name):
                    sym = symbol_table.lookup(dim.items[1].string)
                    if sym.datatype != 'integer' or sym.shape:
                        _unsupported_type_error(dimensions)
                    shape.append(sym)
                else:
                    _unsupported_type_error(dimensions)

            else:
                raise InternalError(
                    "Reached end of loop body and {0} has"
                    " not been handled.".format(type(dim)))

        return shape

    def process_declarations(self, parent, nodes, arg_list):
        '''
        Transform the variable declarations in the fparser2 parse tree into
        symbols in the PSyIR parent node symbol table.

        :param parent: PSyIR node in which to insert the symbols found.
        :type parent: :py:class:`psyclone.psyGen.KernelSchedule`
        :param nodes: fparser2 AST nodes to search for declaration statements.
        :type nodes: list of :py:class:`fparser.two.utils.Base`
        :param arg_list: fparser2 AST node containing the argument list.
        :type arg_list: :py:class:`fparser.Fortran2003.Dummy_Arg_List`
        :raises NotImplementedError: The provided declarations contain
                                     attributes which are not supported yet.
        :raises GenerationError: If the parse tree for a USE statement does \
                                 not have the expected structure.
        '''
        from fparser.two.utils import walk_ast
        from fparser.two import Fortran2003

        def iterateitems(nodes):
            '''
            At the moment fparser nodes can be of type None, a single element
            or a list of elements. This helper function provide a common
            iteration interface. This could be improved when fpaser/#170 is
            fixed.
            :param nodes: fparser2 AST node.
            :type nodes: None or List or :py:class:`fparser.two.utils.Base`
            :returns: Returns nodes but always encapsulated in a list
            :rtype: list
            '''
            if nodes is None:
                return []
            if type(nodes).__name__.endswith("_List"):
                return nodes.items
            return [nodes]

        # Look at any USE statments
        for decl in walk_ast(nodes, [Fortran2003.Use_Stmt]):

            # Check that the parse tree is what we expect
            if len(decl.items) != 5:
                # We can't just do str(decl) as that also checks that items
                # is of length 5
                text = ""
                for item in decl.items:
                    if item:
                        text += str(item)
                raise GenerationError(
                    "Expected the parse tree for a USE statement to contain "
                    "5 items but found {0} for '{1}'".format(len(decl.items),
                                                             text))
            if not isinstance(decl.items[4],
                              (Fortran2003.Name, Fortran2003.Only_List)):
                # This USE doesn't have an ONLY clause so we skip it. We
                # don't raise an error as this will only become a problem if
                # this Schedule represents a kernel that is the target of a
                # transformation. See #315.
                continue
            mod_name = str(decl.items[2])
            for name in iterateitems(decl.items[4]):
                # Create an entry in the SymbolTable for each symbol named
                # in the ONLY clause.
                parent.symbol_table.add(
                    Symbol(str(name), datatype='deferred',
                           interface=Symbol.FortranGlobal(mod_name)))

        for decl in walk_ast(nodes, [Fortran2003.Type_Declaration_Stmt]):
            (type_spec, attr_specs, entities) = decl.items

            # Parse type_spec, currently just 'real', 'integer', 'logical' and
            # 'character' intrinsic types are supported.
            datatype = None
            if isinstance(type_spec, Fortran2003.Intrinsic_Type_Spec):
                if str(type_spec.items[0]).lower() == 'real':
                    datatype = 'real'
                elif str(type_spec.items[0]).lower() == 'integer':
                    datatype = 'integer'
                elif str(type_spec.items[0]).lower() == 'character':
                    datatype = 'character'
                elif str(type_spec.items[0]).lower() == 'logical':
                    datatype = 'boolean'
            if datatype is None:
                raise NotImplementedError(
                    "Could not process {0}. Only 'real', 'integer', "
                    "'logical' and 'character' intrinsic types are "
                    "supported.".format(str(decl.items)))

            # Parse declaration attributes:
            # 1) If no dimension attribute is provided, it defaults to scalar.
            attribute_shape = []
            # 2) If no intent attribute is provided, it is provisionally
            # marked as a local variable (when the argument list is parsed,
            # arguments with no explicit intent are updated appropriately).
            interface = None
            for attr in iterateitems(attr_specs):
                if isinstance(attr, Fortran2003.Attr_Spec):
                    normalized_string = str(attr).lower().replace(' ', '')
                    if "intent(in)" in normalized_string:
                        interface = Symbol.Argument(access=Symbol.Access.READ)
                    elif "intent(out)" in normalized_string:
                        interface = Symbol.Argument(access=Symbol.Access.WRITE)
                    elif "intent(inout)" in normalized_string:
                        interface = Symbol.Argument(
                            access=Symbol.Access.READWRITE)
                    else:
                        raise NotImplementedError(
                            "Could not process {0}. Unrecognized attribute "
                            "'{1}'.".format(decl.items, str(attr)))
                elif isinstance(attr, Fortran2003.Dimension_Attr_Spec):
                    attribute_shape = \
                        self._parse_dimensions(attr, parent.symbol_table)
                else:
                    raise NotImplementedError(
                        "Could not process {0}. Unrecognized attribute "
                        "type {1}.".format(decl.items, str(type(attr))))

            # Parse declarations RHS and declare new symbol into the
            # parent symbol table for each entity found.
            for entity in iterateitems(entities):
                (name, array_spec, char_len, initialisation) = entity.items

                # If the entity has an array-spec shape, it has priority.
                # Otherwise use the declaration attribute shape.
                if array_spec is not None:
                    entity_shape = \
                        self._parse_dimensions(array_spec, parent.symbol_table)
                else:
                    entity_shape = attribute_shape

                if initialisation is not None:
                    raise NotImplementedError(
                        "Could not process {0}. Initialisations on the"
                        " declaration statements are not supported."
                        "".format(decl.items))

                if char_len is not None:
                    raise NotImplementedError(
                        "Could not process {0}. Character length "
                        "specifications are not supported."
                        "".format(decl.items))

                parent.symbol_table.add(Symbol(str(name), datatype,
                                               shape=entity_shape,
                                               interface=interface))

        try:
            arg_symbols = []
            # Ensure each associated symbol has the correct interface info.
            for arg_name in [x.string for x in arg_list]:
                symbol = parent.symbol_table.lookup(arg_name)
                if symbol.scope == 'local':
                    # We didn't previously know that this Symbol was an
                    # argument (as it had no 'intent' qualifier). Mark
                    # that it is an argument by specifying its interface.
                    # A Fortran argument has intent(inout) by default
                    symbol.interface = Symbol.Argument(
                        access=Symbol.Access.READWRITE)
                arg_symbols.append(symbol)
            # Now that we've updated the Symbols themselves, set the
            # argument list
            parent.symbol_table.specify_argument_list(arg_symbols)
        except KeyError:
            raise InternalError("The kernel argument "
                                "list '{0}' does not match the variable "
                                "declarations for fparser nodes {1}."
                                "".format(str(arg_list), nodes))

        # fparser2 does not always handle Statement Functions correctly, this
        # loop checks for Stmt_Functions that should be an array statement
        # and recovers them, otherwise it raises an error as currently
        # Statement Functions are not supported in PSyIR.
        for stmtfn in walk_ast(nodes, [Fortran2003.Stmt_Function_Stmt]):
            (fn_name, arg_list, scalar_expr) = stmtfn.items
            try:
                symbol = parent.symbol_table.lookup(fn_name.string)
                if symbol.is_array:
                    # This is an array assignment wrongly categorized as a
                    # statement_function by fparser2.
                    array_name = fn_name
                    if hasattr(arg_list, 'items'):
                        array_subscript = arg_list.items
                    else:
                        array_subscript = [arg_list]
                    assignment_rhs = scalar_expr

                    # Create assingment node
                    assignment = Assignment(parent=parent)
                    parent.addchild(assignment)

                    # Build lhs
                    lhs = Array(array_name.string, parent=assignment)
                    self.process_nodes(parent=lhs, nodes=array_subscript,
                                       nodes_parent=arg_list)
                    assignment.addchild(lhs)

                    # Build rhs
                    self.process_nodes(parent=assignment,
                                       nodes=[assignment_rhs],
                                       nodes_parent=scalar_expr)
                else:
                    raise InternalError(
                        "Could not process '{0}'. Symbol '{1}' is in the"
                        " SymbolTable but it is not an array as expected, so"
                        " it can not be recovered as an array assignment."
                        "".format(str(stmtfn), symbol.name))
            except KeyError:
                raise NotImplementedError(
                    "Could not process '{0}'. Statement Function declarations "
                    "are not supported.".format(str(stmtfn)))

    # TODO remove nodes_parent argument once fparser2 AST contains
    # parent information (fparser/#102).
    def process_nodes(self, parent, nodes, nodes_parent):
        '''
        Create the PSyIR of the supplied list of nodes in the
        fparser2 AST. Currently also inserts parent information back
        into the fparser2 AST. This is a workaround until fparser2
        itself generates and stores this information.

        :param parent: Parent node in the PSyIR we are constructing.
        :type parent: :py:class:`psyclone.psyGen.Node`
        :param nodes: List of sibling nodes in fparser2 AST.
        :type nodes: list of :py:class:`fparser.two.utils.Base`
        :param nodes_parent: the parent of the supplied list of nodes in \
                             the fparser2 AST.
        :type nodes_parent: :py:class:`fparser.two.utils.Base`
        '''
        code_block_nodes = []
        for child in nodes:
            # TODO remove this line once fparser2 contains parent
            # information (fparser/#102)
            child._parent = nodes_parent  # Retro-fit parent info

            try:
                psy_child = self._create_child(child, parent)
            except NotImplementedError:
                # If child type implementation not found, add them on the
                # ongoing code_block node list.
                code_block_nodes.append(child)
            else:
                if psy_child:
                    self.nodes_to_code_block(parent, code_block_nodes)
                    parent.addchild(psy_child)
                # If psy_child is not initialised but it didn't produce a
                # NotImplementedError, it means it is safe to ignore it.

        # Complete any unfinished code-block
        self.nodes_to_code_block(parent, code_block_nodes)

    def _create_child(self, child, parent=None):
        '''
        Create a PSyIR node representing the supplied fparser 2 node.

        :param child: node in fparser2 AST.
        :type child: :py:class:`fparser.two.utils.Base`
        :param parent: Parent node of the PSyIR node we are constructing.
        :type parent: :py:class:`psyclone.psyGen.Node`
        :raises NotImplementedError: There isn't a handler for the provided \
                child type.
        :returns: Returns the PSyIR representation of child, which can be a \
                  single node, a tree of nodes or None if the child can be \
                  ignored.
        :rtype: :py:class:`psyclone.psyGen.Node` or NoneType
        '''
        handler = self.handlers.get(type(child))
        if handler is None:
            # If the handler is not found then check with the first
            # level parent class. This is done to simplify the
            # handlers map when multiple fparser2 types can be
            # processed with the same handler. (e.g. Subclasses of
            # BinaryOpBase: Mult_Operand, Add_Operand, Level_2_Expr,
            # ... can use the same handler.)
            generic_type = type(child).__bases__[0]
            handler = self.handlers.get(generic_type)
            if not handler:
                raise NotImplementedError()
        return handler(child, parent)

    def _ignore_handler(self, *_):
        '''
        This handler returns None indicating that the associated
        fparser2 node can be ignored.

        Note that this method contains ignored arguments to comform with
        the handler(node, parent) method interface.

        :returns: None
        :rtype: NoneType
        '''
        return None

    def _if_construct_handler(self, node, parent):
        '''
        Transforms an fparser2 If_Construct to the PSyIR representation.

        :param node: node in fparser2 tree.
        :type node: :py:class:`fparser.two.Fortran2003.If_Construct`
        :param parent: Parent node of the PSyIR node we are constructing.
        :type parent: :py:class:`psyclone.psyGen.Node`
        :returns: PSyIR representation of node
        :rtype: :py:class:`psyclone.psyGen.IfBlock`
        :raises InternalError: If the fparser2 tree has an unexpected \
            structure.
        '''
        from fparser.two import Fortran2003

        # Check that the fparser2 parsetree has the expected structure
        if not isinstance(node.content[0], Fortran2003.If_Then_Stmt):
            raise InternalError(
                "Failed to find opening if then statement in: "
                "{0}".format(str(node)))
        if not isinstance(node.content[-1], Fortran2003.End_If_Stmt):
            raise InternalError(
                "Failed to find closing end if statement in: "
                "{0}".format(str(node)))

        # Search for all the conditional clauses in the If_Construct
        clause_indices = []
        for idx, child in enumerate(node.content):
            child._parent = node  # Retrofit parent info
            if isinstance(child, (Fortran2003.If_Then_Stmt,
                                  Fortran2003.Else_Stmt,
                                  Fortran2003.Else_If_Stmt,
                                  Fortran2003.End_If_Stmt)):
                clause_indices.append(idx)

        # Deal with each clause: "if", "else if" or "else".
        ifblock = None
        currentparent = parent
        num_clauses = len(clause_indices) - 1
        for idx in range(num_clauses):
            start_idx = clause_indices[idx]
            end_idx = clause_indices[idx+1]
            clause = node.content[start_idx]

            if isinstance(clause, (Fortran2003.If_Then_Stmt,
                                   Fortran2003.Else_If_Stmt)):
                # If it's an 'IF' clause just create an IfBlock, otherwise
                # it is an 'ELSE' clause and it needs an IfBlock annotated
                # with 'was_elseif' inside a Schedule.
                newifblock = None
                if isinstance(clause, Fortran2003.If_Then_Stmt):
                    ifblock = IfBlock(parent=currentparent)
                    ifblock.ast = node  # Keep pointer to fpaser2 AST
                    newifblock = ifblock
                else:
                    elsebody = Schedule(parent=currentparent)
                    currentparent.addchild(elsebody)
                    newifblock = IfBlock(parent=elsebody,
                                         annotation='was_elseif')
                    elsebody.addchild(newifblock)

                    # Keep pointer to fpaser2 AST
                    elsebody.ast = node.content[start_idx]
                    newifblock.ast = node.content[start_idx]

                # Create condition as first child
                self.process_nodes(parent=newifblock,
                                   nodes=[clause.items[0]],
                                   nodes_parent=node)

                # Create if-body as second child
                ifbody = Schedule(parent=ifblock)
                ifbody.ast = node.content[start_idx + 1]
                ifbody.ast_end = node.content[end_idx - 1]
                newifblock.addchild(ifbody)
                self.process_nodes(parent=ifbody,
                                   nodes=node.content[start_idx + 1:end_idx],
                                   nodes_parent=node)

                currentparent = newifblock

            elif isinstance(clause, Fortran2003.Else_Stmt):
                if not idx == num_clauses - 1:
                    raise InternalError(
                        "Else clause should only be found next to last "
                        "clause, but found {0}".format(node.content))
                elsebody = Schedule(parent=currentparent)
                currentparent.addchild(elsebody)
                elsebody.ast = node.content[start_idx]
                elsebody.ast_end = node.content[end_idx]
                self.process_nodes(parent=elsebody,
                                   nodes=node.content[start_idx + 1:end_idx],
                                   nodes_parent=node)
            else:
                raise InternalError(
                    "Only fparser2 If_Then_Stmt, Else_If_Stmt and Else_Stmt "
                    "are expected, but found {0}.".format(clause))

        return ifblock

    def _if_stmt_handler(self, node, parent):
        '''
        Transforms an fparser2 If_Stmt to the PSyIR representation.

        :param node: node in fparser2 AST.
        :type node: :py:class:`fparser.two.Fortran2003.If_Stmt`
        :param parent: Parent node of the PSyIR node we are constructing.
        :type parent: :py:class:`psyclone.psyGen.Node`
        :returns: PSyIR representation of node
        :rtype: :py:class:`psyclone.psyGen.IfBlock`
        '''
        ifblock = IfBlock(parent=parent, annotation='was_single_stmt')
        ifblock.ast = node
        self.process_nodes(parent=ifblock, nodes=[node.items[0]],
                           nodes_parent=node)
        ifbody = Schedule(parent=ifblock)
        ifblock.addchild(ifbody)
        self.process_nodes(parent=ifbody, nodes=[node.items[1]],
                           nodes_parent=node)
        return ifblock

    def _case_construct_handler(self, node, parent):
        '''
        Transforms an fparser2 Case_Construct to the PSyIR representation.

        :param node: node in fparser2 tree.
        :type node: :py:class:`fparser.two.Fortran2003.Case_Construct`
        :param parent: Parent node of the PSyIR node we are constructing.
        :type parent: :py:class:`psyclone.psyGen.Node`

        :returns: PSyIR representation of node
        :rtype: :py:class:`psyclone.psyGen.IfBlock`

        :raises InternalError: If the fparser2 tree has an unexpected \
            structure.
        :raises NotImplementedError: If the fparser2 tree contains an \
            unsupported structure and should be placed in a CodeBlock.

        '''
        from fparser.two import Fortran2003
        # Check that the fparser2 parsetree has the expected structure
        if not isinstance(node.content[0], Fortran2003.Select_Case_Stmt):
            raise InternalError(
                "Failed to find opening case statement in: "
                "{0}".format(str(node)))
        if not isinstance(node.content[-1], Fortran2003.End_Select_Stmt):
            raise InternalError(
                "Failed to find closing case statement in: "
                "{0}".format(str(node)))

        # Search for all the CASE clauses in the Case_Construct. We do this
        # because the fp2 parse tree has a flat structure at this point with
        # the clauses being siblings of the contents of the clauses. The
        # final index in this list will hold the position of the end-select
        # statement.
        clause_indices = []
        selector = None
        # The position of the 'case default' clause, if any
        default_clause_idx = None
        for idx, child in enumerate(node.content):
            child._parent = node  # Retrofit parent info
            if isinstance(child, Fortran2003.Select_Case_Stmt):
                selector = child.items[0]
            if isinstance(child, Fortran2003.Case_Stmt):
                if not isinstance(child.items[0], Fortran2003.Case_Selector):
                    raise InternalError(
                        "Unexpected parse tree structure. Expected child of "
                        "Case_Stmt to be a Case_Selector but got: '{0}'".
                        format(type(child.items[0]).__name__))
                case_expression = child.items[0].items[0]
                if case_expression is None:
                    # This is a 'case default' clause - store its position.
                    # We do this separately as this clause is special and
                    # will be added as a final 'else'.
                    default_clause_idx = idx
                clause_indices.append(idx)
            if isinstance(child, Fortran2003.End_Select_Stmt):
                clause_indices.append(idx)

        # Deal with each Case_Stmt
        rootif = None
        currentparent = parent
        num_clauses = len(clause_indices) - 1
        for idx in range(num_clauses):
            # Skip the 'default' clause for now because we handle it last
            if clause_indices[idx] == default_clause_idx:
                continue
            start_idx = clause_indices[idx]
            end_idx = clause_indices[idx+1]
            clause = node.content[start_idx]
            case = clause.items[0]

            ifblock = IfBlock(parent=currentparent,
                              annotation='was_case')
            ifblock.ast = node.content[start_idx]
            ifblock.ast_end = node.content[end_idx - 1]

            if isinstance(case.items[0],
                          Fortran2003.Case_Value_Range_List):
                # We have a list of conditions in one CASE stmt which
                # we need to combine with OR operators
                self._process_case_value_list(selector,
                                              case.items[0].items,
                                              case.items[0], ifblock)
            else:
                # We only have a single condition
                # TODO once fparser/#170 is done we might never take
                # this branch...
                self._process_case_value(selector, case.items[0],
                                         case, ifblock)

            # Add If_body
            ifbody = Schedule(parent=ifblock)
            self.process_nodes(parent=ifbody,
                               nodes=node.content[start_idx + 1:
                                                  end_idx],
                               nodes_parent=node)
            ifblock.addchild(ifbody)
            ifbody.ast = node.content[start_idx + 1]
            ifbody.ast_end = node.content[end_idx - 1]

<<<<<<< HEAD
            if isinstance(clause, Fortran2003.Case_Stmt):
                case = clause.items[0]
                if isinstance(case, Fortran2003.Case_Selector):
                    ifblock = IfBlock(parent=currentparent,
                                      annotation='was_case')
                    # Since this IfBlock represents a CASE clause in the
                    # Fortran, we point to the parse tree of the content
                    # of the clause.
                    ifblock.ast = node.content[start_idx + 1]
                    ifblock.ast_end = node.content[end_idx - 1]

                    # Add condition: selector == case
                    bop = BinaryOperation(BinaryOperation.Operator.EQ,
                                          parent=ifblock)

                    self.process_nodes(parent=bop,
                                       nodes=[selector],
                                       nodes_parent=node)
                    self.process_nodes(parent=bop,
                                       nodes=[case.items[0]],
                                       nodes_parent=node)
                    ifblock.addchild(bop)

                    # Add If_body
                    ifbody = Schedule(parent=ifblock)
                    self.process_nodes(parent=ifbody,
                                       nodes=node.content[start_idx + 1:
                                                          end_idx],
                                       nodes_parent=node)
                    ifblock.addchild(ifbody)
                    ifbody.ast = node.content[start_idx + 1]
                    ifbody.ast_end = node.content[end_idx - 1]

                    if rootif:
                        # If rootif is already initialised we chain the new
                        # case in the last else branch.
                        elsebody = Schedule(parent=currentparent)
                        currentparent.addchild(elsebody)
                        elsebody.addchild(ifblock)
                        ifblock.parent = elsebody
                        elsebody.ast = node.content[start_idx + 1]
                        elsebody.ast_end = node.content[end_idx - 1]
                    else:
                        rootif = ifblock
=======
            if rootif:
                # If rootif is already initialised we chain the new
                # case in the last else branch.
                elsebody = Schedule(parent=currentparent)
                currentparent.addchild(elsebody)
                elsebody.addchild(ifblock)
                elsebody.ast = node.content[start_idx + 1]
                elsebody.ast_end = node.content[end_idx - 1]
            else:
                rootif = ifblock
>>>>>>> 2206307c

            currentparent = ifblock

        if default_clause_idx:
            # Finally, add the content of the 'default' clause as a last
            # 'else' clause.
            elsebody = Schedule(parent=currentparent)
            start_idx = default_clause_idx
            # Find the next 'case' clause that occurs after 'case default'
            # (if any)
            end_idx = -1
            for idx in clause_indices:
                if idx > default_clause_idx:
                    end_idx = idx
                    break
            self.process_nodes(parent=elsebody,
                               nodes=node.content[start_idx + 1:
                                                  end_idx],
                               nodes_parent=node)
            currentparent.addchild(elsebody)
            elsebody.ast = node.content[start_idx + 1]
            elsebody.ast_end = node.content[end_idx - 1]
        return rootif

    def _process_case_value_list(self, selector, nodes, nodes_parent, parent):
        '''
        Processes the supplied list of fparser2 nodes representing case-value
        expressions and constructs the equivalent PSyIR representation.
        e.g. for:

               SELECT CASE(my_flag)
               CASE(var1, var2:var3, :var5)
                 my_switch = .true.
               END SELECT

        the equivalent logical expression is:

        my_flag == var1 OR (myflag>=var2 AND myflag <= var3) OR my_flag <= var5

        and the corresponding structure of the PSyIR that we create is:

                    OR
                   /  \
                 EQ    OR
                      /  \
                   AND    LE
                  /  \
                GE    LE

        :param selector: the fparser2 parse tree representing the \
                      selector_expression in SELECT CASE(selector_expression).
        :type selector: sub-class of :py:class:`fparser.two.utils.Base`
        :param nodes: the nodes representing the label-list of the current \
                      CASE() clause.
        :type nodes: list of :py:class:`fparser.two.Fortran2003.Name` or \
                     :py:class:`fparser.two.Fortran2003.Case_Value_Range`
        :param nodes_parent: the parent in the fparser2 parse tree of the \
                             nodes making up the label-list.
        :type nodes_parent: sub-class of :py:class:`fparser.two.utils.Base`
        :param parent: parent node in the PSyIR.
        :type parent: :py:class:`psyclone.psyGen.Node`

        '''
        if len(nodes) == 1:
            # Only one item in list so process it
            self._process_case_value(selector, nodes[0], nodes_parent, parent)
            return
        # More than one item in list. Create an OR node with the first item
        # on the list as one arg then recurse down to handle the remainder
        # of the list.
        orop = BinaryOperation(BinaryOperation.Operator.OR,
                               parent=parent)
        self._process_case_value(selector, nodes[0], nodes_parent, orop)
        self._process_case_value_list(selector, nodes[1:], nodes_parent, orop)
        parent.addchild(orop)

    def _process_case_value(self, selector, node, node_parent, parent):
        '''
        Handles an individual condition inside a CASE statement. This can
        be a single scalar expression (e.g. CASE(1)) or a range specification
        (e.g. CASE(lim1:lim2)).

        :param selector: the node in the fparser2 parse tree representing the
                         'some_expr' of the SELECT CASE(some_expr).
        :type selector: sub-class of :py:class:`fparser.two.utils.Base`
        :param node: the node representing the case-value expression in the \
                     fparser2 parse tree.
        :type node: sub-class of :py:class:`fparser.two.utils.Base`
        :param node_parent: the parent in the fparser2 parse tree of the \
                            node representing this case-value.
        :type node_parent: sub-class of :py:class:`fparser.two.utils.Base`
        :param parent: parent node in the PSyIR.
        :type parent: :py:class:`psyclone.psyGen.Node`

        '''
        node._parent = node_parent  # Retrofit parent information

        if isinstance(node, Fortran2003.Case_Value_Range):
            # The case value is a range (e.g. lim1:lim2)
            if node.items[0] and node.items[1]:
                # Have lower and upper limits so need a parent AND
                aop = BinaryOperation(BinaryOperation.Operator.AND,
                                      parent=parent)
                parent.addchild(aop)
                new_parent = aop
            else:
                # No need to create new parent node
                new_parent = parent

            if node.items[0]:
                # A lower limit is specified
                geop = BinaryOperation(BinaryOperation.Operator.GE,
                                       parent=new_parent)
                self.process_nodes(parent=geop,
                                   nodes=[selector],
                                   nodes_parent=node)
                self.process_nodes(parent=geop,
                                   nodes=[node.items[0]],
                                   nodes_parent=node)
                new_parent.addchild(geop)
            if node.items[1]:
                # An upper limit is specified
                leop = BinaryOperation(BinaryOperation.Operator.LE,
                                       parent=new_parent)
                self.process_nodes(parent=leop,
                                   nodes=[selector],
                                   nodes_parent=node)
                self.process_nodes(parent=leop,
                                   nodes=[node.items[1]],
                                   nodes_parent=node)
                new_parent.addchild(leop)
        else:
            # The case value is some scalar initialisation expression
            bop = BinaryOperation(BinaryOperation.Operator.EQ,
                                  parent=parent)
            parent.addchild(bop)
            self.process_nodes(parent=bop,
                               nodes=[selector],
                               nodes_parent=node)
            self.process_nodes(parent=bop,
                               nodes=[node],
                               nodes_parent=node_parent)

    def _return_handler(self, _, parent):
        '''
        Transforms an fparser2 Return_Stmt to the PSyIR representation.

        Note that this method contains ignored arguments to comform with
        the handler(node, parent) method interface.

        :param parent: Parent node of the PSyIR node we are constructing.
        :type parent: :py:class:`psyclone.psyGen.Node`
        :return: PSyIR representation of node
        :rtype: :py:class:`psyclone.psyGen.Return`
        '''
        return Return(parent=parent)

    def _assignment_handler(self, node, parent):
        '''
        Transforms an fparser2 Assignment_Stmt to the PSyIR representation.

        :param node: node in fparser2 AST.
        :type node: :py:class:`fparser.two.Fortran2003.Assignment_Stmt`
        :param parent: Parent node of the PSyIR node we are constructing.
        :type parent: :py:class:`psyclone.psyGen.Node`

        :returns: PSyIR representation of node.
        :rtype: :py:class:`psyclone.psyGen.Assignment`
        '''
        assignment = Assignment(node, parent=parent)
        self.process_nodes(parent=assignment, nodes=[node.items[0]],
                           nodes_parent=node)
        self.process_nodes(parent=assignment, nodes=[node.items[2]],
                           nodes_parent=node)

        return assignment

    def _unary_op_handler(self, node, parent):
        '''
        Transforms an fparser2 UnaryOpBase or Intrinsic_Function_Reference
        to the PSyIR representation.

        :param node: node in fparser2 AST.
        :type node: :py:class:`fparser.two.utils.UnaryOpBase` or \
               :py:class:`fparser.two.Fortran2003.Intrinsic_Function_Reference`
        :param parent: Parent node of the PSyIR node we are constructing.
        :type parent: :py:class:`psyclone.psyGen.Node`

        :return: PSyIR representation of node
        :rtype: :py:class:`psyclone.psyGen.UnaryOperation`

        :raises NotImplementedError: if the supplied operator is not \
                                     supported by this handler.
        :raises InternalError: if the fparser parse tree does not have the \
                               expected structure.

        '''
        from fparser.two.Fortran2003 import Actual_Arg_Spec_List

        operator_str = str(node.items[0]).lower()
        try:
            operator = Fparser2ASTProcessor.unary_operators[operator_str]
        except KeyError:
            # Operator not supported, it will produce a CodeBlock instead
            raise NotImplementedError(operator_str)

        if isinstance(node.items[1], Actual_Arg_Spec_List) and \
                len(node.items[1].items) > 1:
            # We have more than one argument and therefore this is not a
            # unary operation!
            raise InternalError("Operation '{0}' has more than one argument "
                                "and is therefore not unary!".
                                format(str(node)))

        unary_op = UnaryOperation(operator, parent=parent)
        self.process_nodes(parent=unary_op, nodes=[node.items[1]],
                           nodes_parent=node)

        return unary_op

    def _binary_op_handler(self, node, parent):
        '''
        Transforms an fparser2 BinaryOp or Intrinsic_Function_Reference to
        the PSyIR representation.

        :param node: node in fparser2 AST.
        :type node: :py:class:`fparser.two.utils.BinaryOpBase` or \
               :py:class:`fparser.two.Fortran2003.Intrinsic_Function_Reference`
        :param parent: Parent node of the PSyIR node we are constructing.
        :type parent: :py:class:`psyclone.psyGen.Node`

        :returns: PSyIR representation of node
        :rtype: :py:class:`psyclone.psyGen.BinaryOperation`

        :raises NotImplementedError: if the supplied operator/intrinsic is \
                                     not supported by this handler.
        :raises InternalError: if the fparser parse tree does not have the \
                               expected structure.

        '''
        from fparser.two.Fortran2003 import Intrinsic_Function_Reference, \
            Actual_Arg_Spec_List

        if isinstance(node, Intrinsic_Function_Reference):
            operator_str = node.items[0].string.lower()
            # Arguments are held in an Actual_Arg_Spec_List
            if not isinstance(node.items[1], Actual_Arg_Spec_List):
                raise InternalError(
                    "Unexpected fparser parse tree for binary intrinsic "
                    "operation '{0}'. Expected second child to be "
                    "Actual_Arg_Spec_List but got '{1}'.".format(
                        str(node), type(node.items[1])))
            arg_nodes = node.items[1].items
            if len(arg_nodes) != 2:
                raise InternalError(
                    "Binary operator should have exactly two arguments but "
                    "found {0} for '{1}'.".format(len(arg_nodes), str(node)))
        else:
            operator_str = node.items[1].lower()
            arg_nodes = [node.items[0], node.items[2]]

        try:
            operator = Fparser2ASTProcessor.binary_operators[operator_str]
        except KeyError:
            # Operator not supported, it will produce a CodeBlock instead
            raise NotImplementedError(operator_str)

        binary_op = BinaryOperation(operator, parent=parent)
        self.process_nodes(parent=binary_op, nodes=[arg_nodes[0]],
                           nodes_parent=node)
        self.process_nodes(parent=binary_op, nodes=[arg_nodes[1]],
                           nodes_parent=node)

        return binary_op

    def _nary_op_handler(self, node, parent):
        '''
        Transforms an fparser2 Intrinsic_Function_Reference with three or
        more arguments to the PSyIR representation.
        :param node: node in fparser2 Parse Tree.
        :type node: \
             :py:class:`fparser.two.Fortran2003.Intrinsic_Function_Reference`
        :param parent: Parent node of the PSyIR node we are constructing.
        :type parent: :py:class:`psyclone.psyGen.Node`

        :returns: PSyIR representation of node.
        :rtype: :py:class:`psyclone.psyGen.NaryOperation`

        :raises NotImplementedError: if the supplied Intrinsic is not \
                                     supported by this handler.
        :raises InternalError: if the fparser parse tree does not have the \
                               expected structure.

        '''
        from fparser.two.Fortran2003 import Actual_Arg_Spec_List

        operator_str = str(node.items[0]).lower()
        try:
            operator = Fparser2ASTProcessor.nary_operators[operator_str]
        except KeyError:
            # Intrinsic not supported, it will produce a CodeBlock instead
            raise NotImplementedError(operator_str)

        nary_op = NaryOperation(operator, parent=parent)

        if not isinstance(node.items[1], Actual_Arg_Spec_List):
            raise InternalError(
                "Expected second 'item' of N-ary intrinsic '{0}' in fparser "
                "parse tree to be an Actual_Arg_Spec_List but found '{1}'.".
                format(str(node), type(node.items[1])))
        if len(node.items[1].items) < 3:
            raise InternalError(
                "An N-ary operation must have more than two arguments but "
                "found {0} for '{1}'.".format(len(node.items[1].items),
                                              str(node)))

        # node.items[1] is a Fortran2003.Actual_Arg_Spec_List so we have
        # to process the `items` of that...
        self.process_nodes(parent=nary_op, nodes=list(node.items[1].items),
                           nodes_parent=node.items[1])
        return nary_op

    def _intrinsic_handler(self, node, parent):
        '''
        Transforms an fparser2 Intrinsic_Function_Reference to the PSyIR
        representation. Since Fortran Intrinsics can be unary, binary or
        nary this handler identifies the appropriate 'sub handler' by
        examining the number of arguments present.

        :param node: node in fparser2 Parse Tree.
        :type node: \
            :py:class:`fparser.two.Fortran2003.Intrinsic_Function_Reference`
        :param parent: Parent node of the PSyIR node we are constructing.
        :type parent: :py:class:`psyclone.psyGen.Node`

        :returns: PSyIR representation of node
        :rtype: :py:class:`psyclone.psyGen.UnaryOperation` or \
                :py:class:`psyclone.psyGen.BinaryOperation` or \
                :py:class:`psyclone.psyGen.NaryOperation`

        '''
        from fparser.two.Fortran2003 import Actual_Arg_Spec_List
        # First item is the name of the intrinsic
        name = node.items[0].string.upper()
        # Now work out how many arguments it has
        num_args = 0
        if len(node.items) > 1:
            # TODO Once fparser #203 is on master this check on isinstance
            # will probably be unnecessary.
            if isinstance(node.items[1], Actual_Arg_Spec_List):
                num_args = len(node.items[1].items)
            else:
                num_args = len(node.items) - 1

        # We don't handle any intrinsics that don't have arguments
        if num_args == 1:
            return self._unary_op_handler(node, parent)
        if num_args == 2:
            return self._binary_op_handler(node, parent)
        if num_args > 2:
            return self._nary_op_handler(node, parent)

        # Intrinsic is not handled - this will result in a CodeBlock
        raise NotImplementedError(name)

    def _name_handler(self, node, parent):
        '''
        Transforms an fparser2 Name to the PSyIR representation. If the node
        is connected to a SymbolTable, it checks the reference has been
        previously declared.

        :param node: node in fparser2 AST.
        :type node: :py:class:`fparser.two.Fortran2003.Name`
        :param parent: Parent node of the PSyIR node we are constructing.
        :type parent: :py:class:`psyclone.psyGen.Node`
        :returns: PSyIR representation of node
        :rtype: :py:class:`psyclone.psyGen.Reference`
        '''
        if hasattr(parent.root, 'symbol_table'):
            symbol_table = parent.root.symbol_table
            try:
                symbol_table.lookup(node.string)
            except KeyError:
                raise GenerationError(
                    "Undeclared reference '{0}' found when parsing fparser2 "
                    "node '{1}' inside '{2}'."
                    "".format(str(node.string), repr(node), parent.root.name))

        return Reference(node.string, parent)

    def _parenthesis_handler(self, node, parent):
        '''
        Transforms an fparser2 Parenthesis to the PSyIR representation.
        This means ignoring the parentheis and process the fparser2 children
        inside.

        :param node: node in fparser2 AST.
        :type node: :py:class:`fparser.two.Fortran2003.Parenthesis`
        :param parent: Parent node of the PSyIR node we are constructing.
        :type parent: :py:class:`psyclone.psyGen.Node`
        :returns: PSyIR representation of node
        :rtype: :py:class:`psyclone.psyGen.Node`
        '''
        # Use the items[1] content of the node as it contains the required
        # information (items[0] and items[2] just contain the left and right
        # brackets as strings so can be disregarded.
        return self._create_child(node.items[1], parent)

    def _part_ref_handler(self, node, parent):
        '''
        Transforms an fparser2 Part_Ref to the PSyIR representation. If the
        node is connected to a SymbolTable, it checks the reference has been
        previously declared.

        :param node: node in fparser2 AST.
        :type node: :py:class:`fparser.two.Fortran2003.Part_Ref`
        :param parent: Parent node of the PSyIR node we are constructing.
        :type parent: :py:class:`psyclone.psyGen.Node`

        :raises NotImplementedError: If the fparser node represents \
            unsupported PSyIR features and should be placed in a CodeBlock.

        :returns: PSyIR representation of node
        :rtype: :py:class:`psyclone.psyGen.Array`

        '''
        from fparser.two import Fortran2003

        reference_name = node.items[0].string.lower()

        if hasattr(parent.root, 'symbol_table'):
            symbol_table = parent.root.symbol_table
            try:
                symbol_table.lookup(reference_name)
            except KeyError:
                raise GenerationError(
                    "Undeclared reference '{0}' found when parsing fparser2 "
                    "node '{1}' inside '{2}'."
                    "".format(str(reference_name), repr(node),
                              parent.root.name))

        array = Array(reference_name, parent)

        if isinstance(node.items[1], Fortran2003.Section_Subscript_List):
            subscript_list = node.items[1].items

            self.process_nodes(parent=array, nodes=subscript_list,
                               nodes_parent=node.items[1])
        else:
            # When there is only one dimension fparser does not have
            # a Subscript_List
            self.process_nodes(parent=array, nodes=[node.items[1]],
                               nodes_parent=node)

        return array

    def _number_handler(self, node, parent):
        '''
        Transforms an fparser2 NumberBase to the PSyIR representation.

        :param node: node in fparser2 AST.
        :type node: :py:class:`fparser.two.utils.NumberBase`
        :param parent: Parent node of the PSyIR node we are constructing.
        :type parent: :py:class:`psyclone.psyGen.Node`
        :returns: PSyIR representation of node
        :rtype: :py:class:`psyclone.psyGen.Literal`
        '''
        return Literal(str(node.items[0]), parent=parent)


__all__ = ['UnaryOperation', 'BinaryOperation', 'NaryOperation']<|MERGE_RESOLUTION|>--- conflicted
+++ resolved
@@ -6971,7 +6971,10 @@
 
             ifblock = IfBlock(parent=currentparent,
                               annotation='was_case')
-            ifblock.ast = node.content[start_idx]
+            # Since this IfBlock represents a CASE clause in the
+            # Fortran, we point to the parse tree of the content
+            # of the clause.
+            ifblock.ast = node.content[start_idx + 1]
             ifblock.ast_end = node.content[end_idx - 1]
 
             if isinstance(case.items[0],
@@ -6998,63 +7001,17 @@
             ifbody.ast = node.content[start_idx + 1]
             ifbody.ast_end = node.content[end_idx - 1]
 
-<<<<<<< HEAD
-            if isinstance(clause, Fortran2003.Case_Stmt):
-                case = clause.items[0]
-                if isinstance(case, Fortran2003.Case_Selector):
-                    ifblock = IfBlock(parent=currentparent,
-                                      annotation='was_case')
-                    # Since this IfBlock represents a CASE clause in the
-                    # Fortran, we point to the parse tree of the content
-                    # of the clause.
-                    ifblock.ast = node.content[start_idx + 1]
-                    ifblock.ast_end = node.content[end_idx - 1]
-
-                    # Add condition: selector == case
-                    bop = BinaryOperation(BinaryOperation.Operator.EQ,
-                                          parent=ifblock)
-
-                    self.process_nodes(parent=bop,
-                                       nodes=[selector],
-                                       nodes_parent=node)
-                    self.process_nodes(parent=bop,
-                                       nodes=[case.items[0]],
-                                       nodes_parent=node)
-                    ifblock.addchild(bop)
-
-                    # Add If_body
-                    ifbody = Schedule(parent=ifblock)
-                    self.process_nodes(parent=ifbody,
-                                       nodes=node.content[start_idx + 1:
-                                                          end_idx],
-                                       nodes_parent=node)
-                    ifblock.addchild(ifbody)
-                    ifbody.ast = node.content[start_idx + 1]
-                    ifbody.ast_end = node.content[end_idx - 1]
-
-                    if rootif:
-                        # If rootif is already initialised we chain the new
-                        # case in the last else branch.
-                        elsebody = Schedule(parent=currentparent)
-                        currentparent.addchild(elsebody)
-                        elsebody.addchild(ifblock)
-                        ifblock.parent = elsebody
-                        elsebody.ast = node.content[start_idx + 1]
-                        elsebody.ast_end = node.content[end_idx - 1]
-                    else:
-                        rootif = ifblock
-=======
             if rootif:
                 # If rootif is already initialised we chain the new
                 # case in the last else branch.
                 elsebody = Schedule(parent=currentparent)
                 currentparent.addchild(elsebody)
                 elsebody.addchild(ifblock)
+                ifblock.parent = elsebody
                 elsebody.ast = node.content[start_idx + 1]
                 elsebody.ast_end = node.content[end_idx - 1]
             else:
                 rootif = ifblock
->>>>>>> 2206307c
 
             currentparent = ifblock
 
