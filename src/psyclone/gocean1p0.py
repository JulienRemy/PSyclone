--- conflicted
+++ resolved
@@ -50,11 +50,7 @@
 from psyclone.parse import Descriptor, KernelType, ParseError
 from psyclone.psyGen import PSy, Invokes, Invoke, Schedule, \
     Loop, Kern, Arguments, Argument, KernelArgument, ACCDataDirective, \
-<<<<<<< HEAD
-    GenerationError, args_filter, NameSpaceFactory
-=======
-    GenerationError, InternalError, args_filter
->>>>>>> b0a2667c
+    GenerationError, InternalError, args_filter, NameSpaceFactory
 import psyclone.expression as expr
 
 # The different grid-point types that a field can live on
