# -----------------------------------------------------------------------------
# BSD 3-Clause License
#
# Copyright (c) 2017-2020, Science and Technology Facilities Council.
# All rights reserved.
#
# Redistribution and use in source and binary forms, with or without
# modification, are permitted provided that the following conditions are met:
#
# * Redistributions of source code must retain the above copyright notice, this
#   list of conditions and the following disclaimer.
#
# * Redistributions in binary form must reproduce the above copyright notice,
#   this list of conditions and the following disclaimer in the documentation
#   and/or other materials provided with the distribution.
#
# * Neither the name of the copyright holder nor the names of its
#   contributors may be used to endorse or promote products derived from
#   this software without specific prior written permission.
#
# THIS SOFTWARE IS PROVIDED BY THE COPYRIGHT HOLDERS AND CONTRIBUTORS
# "AS IS" AND ANY EXPRESS OR IMPLIED WARRANTIES, INCLUDING, BUT NOT
# LIMITED TO, THE IMPLIED WARRANTIES OF MERCHANTABILITY AND FITNESS
# FOR A PARTICULAR PURPOSE ARE DISCLAIMED. IN NO EVENT SHALL THE
# COPYRIGHT HOLDER OR CONTRIBUTORS BE LIABLE FOR ANY DIRECT, INDIRECT,
# INCIDENTAL, SPECIAL, EXEMPLARY, OR CONSEQUENTIAL DAMAGES (INCLUDING,
# BUT NOT LIMITED TO, PROCUREMENT OF SUBSTITUTE GOODS OR SERVICES;
# LOSS OF USE, DATA, OR PROFITS; OR BUSINESS INTERRUPTION) HOWEVER
# CAUSED AND ON ANY THEORY OF LIABILITY, WHETHER IN CONTRACT, STRICT
# LIABILITY, OR TORT (INCLUDING NEGLIGENCE OR OTHERWISE) ARISING IN
# ANY WAY OUT OF THE USE OF THIS SOFTWARE, EVEN IF ADVISED OF THE
# POSSIBILITY OF SUCH DAMAGE.
# -----------------------------------------------------------------------------
# Authors R. W. Ford, A. R. Porter and S. Siso, STFC Daresbury Lab
#         I. Kavcic, Met Office
#         J. Henrichs, Bureau of Meteorology
# -----------------------------------------------------------------------------

''' This module contains the SymbolTable implementation. '''

from __future__ import print_function, absolute_import
from collections import OrderedDict
from psyclone.configuration import Config
from psyclone.psyir.symbols import Symbol, DataSymbol, GlobalInterface, \
    ContainerSymbol
from psyclone.errors import InternalError


class SymbolTable(object):
    '''
    Encapsulates the symbol table and provides methods to add new symbols
    and look up existing symbols. It is implemented as a single scope
    symbol table (nested scopes not supported).

    :param schedule: reference to the Schedule to which this symbol table \
        belongs.
    :type schedule: :py:class:`psyclone.psyir.nodes.Schedule` or NoneType
    '''
    # TODO: (Issue #321) Explore how the SymbolTable overlaps with the
    # NameSpace class functionality.
    def __init__(self, schedule=None):
        # Dict of Symbol objects with the symbol names as keys. Make
        # this ordered so that different versions of Python always
        # produce code with declarations in the same order.
        self._symbols = OrderedDict()
        # Ordered list of the arguments.
        self._argument_list = []
        # Dict of tags. Some symbols can be identified with a tag.
        self._tags = {}
        # Reference to Schedule to which this symbol table belongs.
        self._schedule = schedule

    def shallow_copy(self):
        """
        """
        # pylint: disable=protected-access
        from copy import copy
        new_st = SymbolTable()
        new_st._symbols = copy(self._symbols)
        new_st._argument_list = copy(self._argument_list)
        new_st._tags = copy(self._tags)
        new_st._schedule = self._schedule
        return new_st

    def new_symbol_name(self, root_name=None):
        '''Create a symbol name that is not in the symbol table. If the
        `root_name` argument is not supplied or if it is an empty
        string then the name is generated internally, otherwise the
        `root_name` is used. If required, an additional integer is
        appended to avoid clashes.

        :param root_name: optional name to use when creating a new \
        symbol name. This will be appended with an integer if the name \
        clashes with an existing symbol name.
        :type root_name: str or NoneType
        :returns: the new symbol name
        :rtype: str

        :raises TypeError: if the root_name argument is not a string \
        or None.

        '''
        if root_name is not None and not isinstance(root_name, str):
            raise TypeError(
                "Argument root_name should be of type str or NoneType but "
                "found '{0}'.".format(type(root_name).__name__))
        if not root_name:
            root_name = Config.get().psyir_root_name
        candidate_name = root_name
        idx = 1
        while candidate_name in self._symbols:
            candidate_name = "{0}_{1}".format(root_name, idx)
            idx += 1
        return candidate_name

    def add(self, new_symbol, tag=None):
        '''Add a new symbol to the symbol table.

        :param new_symbol: the symbol to add to the symbol table.
        :type new_symbol: :py:class:`psyclone.psyir.symbols.Symbol`
        :param tag: a tag identifier for the new symbol, by default no tag \
            is given.
        :type tag: str

        :raises KeyError: if the symbol name is already in use.

        '''
        key = new_symbol.name.lower()
        if key in self._symbols:
            raise KeyError("Symbol table already contains a symbol with"
                           " name '{0}'.".format(new_symbol.name))
        self._symbols[key] = new_symbol

        if tag:
            if tag in self._tags:
                raise KeyError(
                    "Symbol table already contains the tag '{0}' for symbol"
                    " '{1}', so it can not be associated to symbol '{2}'.".
                    format(tag, self._tags[tag], new_symbol.name))
            self._tags[tag] = new_symbol


    def swap_symbol_properties(self, symbol1, symbol2):
        '''Swaps the properties of symbol1 and symbol2 apart from the symbol
        name. Argument list positions are also updated appropriately.

        :param symbol1: the first symbol.
        :type symbol1: :py:class:`psyclone.psyir.symbols.Symbol`
        :param symbol2: the second symbol.
        :type symbol2: :py:class:`psyclone.psyir.symbols.Symbol`

        :raises KeyError: if either of the supplied symbols are not in \
                          the symbol table.
        :raises TypeError: if the supplied arguments are not symbols, \
                 or the names of the symbols are the same in the SymbolTable \
                 instance.

        '''
        for symbol in [symbol1, symbol2]:
            if not isinstance(symbol, Symbol):
                raise TypeError("Arguments should be of type 'Symbol' but "
                                "found '{0}'.".format(type(symbol).__name__))
            if symbol.name not in self._symbols:
                raise KeyError("Symbol '{0}' is not in the symbol table."
                               "".format(symbol.name))
        if symbol1.name == symbol2.name:
            raise ValueError("The symbols should have different names, but "
                             "found '{0}' for both.".format(symbol1.name))

        tmp_symbol = symbol1.copy()
        symbol1.copy_properties(symbol2)
        symbol2.copy_properties(tmp_symbol)

        # Update argument list if necessary
        index1 = None
        if symbol1 in self._argument_list:
            index1 = self._argument_list.index(symbol1)
        index2 = None
        if symbol2 in self._argument_list:
            index2 = self._argument_list.index(symbol2)
        if index1 is not None:
            self._argument_list[index1] = symbol2
        if index2 is not None:
            self._argument_list[index2] = symbol1

    def specify_argument_list(self, argument_symbols):
        '''
        Sets-up the internal list storing the order of the arguments to this
        kernel.

        :param list argument_symbols: ordered list of the DataSymbols \
            representing the kernel arguments.

        :raises ValueError: if the new argument_list is not consistent with \
            the existing entries in the SymbolTable.

        '''
        self._validate_arg_list(argument_symbols)
        self._argument_list = argument_symbols[:]

    def lookup(self, name):
        '''
        Look up a symbol in the symbol table.

        :param str name: name of the symbol.

        :returns: symbol with the given name.
        :rtype: :py:class:`psyclone.psyir.symbols.Symbol`

        :raises KeyError: if the given name is not in the Symbol Table.
        '''
        try:
            return self._symbols[name.lower()]
        except KeyError:
            raise KeyError("Could not find '{0}' in the Symbol Table."
                           "".format(name))

    def lookup_tag(self, tag):
        '''
        Look up a tag in the symbol table.

        :param str tag: tag identifier.

        :returns: symbol with the given tag.
        :rtype: :py:class:`psyclone.psyir.symbols.Symbol`

        :raises KeyError: if the given tag is not in the Symbol Table.
        '''
        try:
            return self._tags[tag]
        except KeyError:
            raise KeyError("Could not find the tag '{0}' in the Symbol Table."
                           "".format(tag))

    def name_from_tag(self, tag):
        try:
            return self.lookup_tag(tag).name
        except KeyError:
            name = self.new_symbol_name(tag)
            self.add(Symbol(name), tag=tag)
            return name


    def __contains__(self, key):
        '''Check if the given key is part of the Symbol Table.

        :param str key: key to check for existance.

        :returns: Whether the Symbol Table contains the given key.
        :rtype: bool
        '''
        return key.lower() in self._symbols

    def imported_symbols(self, csymbol):
        '''
        Examines the contents of this symbol table to see which DataSymbols
        (if any) are imported from the supplied ContainerSymbol (which must
        be present in the SymbolTable).

        :param csymbol: the ContainerSymbol to search for imports from.
        :type csymbol: :py:class:`psyclone.psyir.symbols.ContainerSymbol`

        :returns: list of DataSymbols that are imported from the supplied \
                  ContainerSymbol. If none are found then the list is empty.
        :rtype: list of :py:class:`psyclone.psyir.symbols.DataSymbol`

        :raises TypeError: if the supplied object is not a ContainerSymbol.
        :raises KeyError: if the supplied object is not in this SymbolTable.

        '''
        if not isinstance(csymbol, ContainerSymbol):
            raise TypeError(
                "imported_symbols() expects a ContainerSymbol but got an "
                "object of type '{0}'".format(type(csymbol).__name__))
        # self.lookup(name) will raise a KeyError if there is no symbol with
        # that name in the table.
        if self.lookup(csymbol.name) is not csymbol:
            raise KeyError("The '{0}' entry in this SymbolTable is not the "
                           "supplied ContainerSymbol.".format(csymbol.name))

        return [symbol for symbol in self.global_datasymbols if
                symbol.interface.container_symbol is csymbol]

    def remove(self, symbol):
        ''' Remove the supplied ContainerSymbol from the Symbol Table.
        Support for removing other types of Symbol will be added as required.

        :param symbol: the container symbol to remove.
        :type symbol: :py:class:`psyclone.psyir.symbols.ContainerSymbol`

        :raises TypeError: if the supplied symbol is not a ContainerSymbol.
        :raises KeyError: if the supplied symbol is not in the symbol table.
        :raises ValueError: if the supplied container symbol is referenced \
                            by one or more DataSymbols.
        :raises InternalError: if the supplied symbol is not the same as the \
                               entry with that name in this SymbolTable.
        '''
        if not isinstance(symbol, ContainerSymbol):
            raise TypeError("remove() expects a ContainerSymbol object but "
                            "got: '{0}'".format(type(symbol).__name__))
        if symbol.name not in self._symbols:
            raise KeyError("Cannot remove Symbol '{0}' from symbol table "
                           "because it does not exist.".format(symbol.name))
        # Sanity-check that the entry in the table is the symbol we've
        # been passed.
        if self._symbols[symbol.name] is not symbol:
            raise InternalError(
                "The Symbol with name '{0}' in this symbol table is not the "
                "same Symbol object as the one that has been supplied to the "
                "remove() method.".format(symbol.name))
        # We can only remove a ContainerSymbol if no DataSymbols are
        # being imported from it
        if self.imported_symbols(symbol):
            raise ValueError(
                "Cannot remove ContainerSymbol '{0}' because symbols "
                "{1} are imported from it - remove them first.".format(
                    symbol.name,
                    [sym.name for sym in self.imported_symbols(symbol)]))
        self._symbols.pop(symbol.name)

    @property
    def argument_list(self):
        '''
        Checks that the contents of the SymbolTable are self-consistent
        and then returns the list of kernel arguments.

        :returns: ordered list of arguments.
        :rtype: list of :py:class:`psyclone.psyir.symbols.DataSymbol`

        :raises InternalError: if the entries of the SymbolTable are not \
            self-consistent.

        '''
        try:
            self._validate_arg_list(self._argument_list)
            self._validate_non_args()
        except ValueError as err:
            # If the SymbolTable is inconsistent at this point then
            # we have an InternalError.
            raise InternalError(str(err.args))
        return self._argument_list

    @staticmethod
    def _validate_arg_list(arg_list):
        '''
        Checks that the supplied list of Symbols are valid kernel arguments.

        :param arg_list: the proposed kernel arguments.
        :type param_list: list of :py:class:`psyclone.psyir.symbols.DataSymbol`

        :raises TypeError: if any item in the supplied list is not a \
            DataSymbol.
        :raises ValueError: if any of the symbols does not have an argument \
            interface.

        '''
        for symbol in arg_list:
            if not isinstance(symbol, DataSymbol):
                raise TypeError("Expected a list of DataSymbols but found an "
                                "object of type '{0}'.".format(type(symbol)))
            if not symbol.is_argument:
                raise ValueError(
                    "DataSymbol '{0}' is listed as a kernel argument but has "
                    "an interface of type '{1}' rather than "
                    "ArgumentInterface"
                    "".format(str(symbol), type(symbol.interface)))

    def _validate_non_args(self):
        '''
        Performs internal consistency checks on the current entries in the
        SymbolTable that do not represent kernel arguments.

        :raises ValueError: if a symbol that is not in the argument list \
            has an argument interface.

        '''
        for symbol in self.datasymbols:
            if symbol not in self._argument_list:
                # DataSymbols not in the argument list must not have a
                # Symbol.Argument interface
                if symbol.is_argument:
                    raise ValueError(
                        "Symbol '{0}' is not listed as a kernel argument and "
                        "yet has an ArgumentInterface interface."
                        "".format(str(symbol)))

    def get_unresolved_datasymbols(self, ignore_precision=False):
        '''
        Create a list of the names of all of the DataSymbols in the table that
        do not have a resolved interface. If ignore_precision is True then
        those DataSymbols that are used to define the precision of other
        DataSymbols are ignored. If no unresolved DataSymbols are found then an
        empty list is returned.

        :param bool ignore_precision: whether or not to ignore DataSymbols \
                    that are used to define the precision of other DataSymbols.

        :returns: the names of those DataSymbols with unresolved interfaces.
        :rtype: list of str

        '''
        unresolved_symbols = [sym for sym in self.datasymbols
                              if sym.unresolved_interface]
        if ignore_precision:
            unresolved_datasymbols = list(set(unresolved_symbols) -
                                          set(self.precision_datasymbols))
        else:
            unresolved_datasymbols = unresolved_symbols
        return [sym.name for sym in unresolved_datasymbols]

    @property
    def symbols(self):
        '''
        :returns:  list of symbols.
        :rtype: list of :py:class:`psyclone.psyir.symbols.Symbol`
        '''
        return list(self._symbols.values())

    @property
    def datasymbols(self):
        '''
        :returns:  list of symbols representing data variables.
        :rtype: list of :py:class:`psyclone.psyir.symbols.DataSymbol`
        '''
        return [sym for sym in self._symbols.values() if
                isinstance(sym, DataSymbol)]

    @property
    def local_datasymbols(self):
        '''
        :returns:  List of symbols representing local variables.
        :rtype: list of :py:class:`psyclone.psyir.symbols.DataSymbol`
        '''
        return [sym for sym in self.datasymbols if sym.is_local]

    @property
    def argument_datasymbols(self):
        '''
        :returns:  List of symbols representing arguments.
        :rtype: list of :py:class:`psyclone.psyir.symbols.DataSymbol`
        '''
        return [sym for sym in self.datasymbols if sym.is_argument]

    @property
    def global_datasymbols(self):
        '''
        :returns: list of symbols that have 'global' interface (are \
            associated with data that exists outside the current scope).
        :rtype: list of :py:class:`psyclone.psyir.symbols.DataSymbol`

        '''
        return [sym for sym in self.datasymbols if sym.is_global]

    @property
    def precision_datasymbols(self):
        '''
        :returns: list of all symbols used to define the precision of \
                  other symbols within the table.
        :rtype: list of :py:class:`psyclone.psyir.symbols.DataSymbol`

        '''
        # Accumulate into a set so as to remove any duplicates
        precision_symbols = set()
        for sym in self.datasymbols:
            if isinstance(sym.precision, DataSymbol):
                precision_symbols.add(sym.precision)
        return list(precision_symbols)

    @property
    def containersymbols(self):
        '''
        :returns: a list of the ContainerSymbols present in the Symbol Table.
        :rtype: list of :py:class:`psyclone.psyir.symbols.ContainerSymbol`
        '''
        return [sym for sym in self.symbols if isinstance(sym,
                                                          ContainerSymbol)]

    @property
    def iteration_indices(self):
        '''
        :returns: List of symbols representing kernel iteration indices.
        :rtype: list of :py:class:`psyclone.psyir.symbols.DataSymbol`

        :raises NotImplementedError: this method is abstract.
        '''
        raise NotImplementedError(
            "Abstract property. Which symbols are iteration indices is"
            " API-specific.")

    @property
    def data_arguments(self):
        '''
        :returns: List of symbols representing kernel data arguments.
        :rtype: list of :py:class:`psyclone.psyir.symbols.DataSymbol`

        :raises NotImplementedError: this method is abstract.
        '''
        raise NotImplementedError(
            "Abstract property. Which symbols are data arguments is"
            " API-specific.")

    def copy_external_global(self, globalvar, tag=None):
        '''
        Copy the given global variable (and its referenced ContainerSymbol if
        needed) into the SymbolTable.

        :param globalvar: the variable to be copied in.
        :type globalvar: :py:class:`psyclone.psyir.symbols.DataSymbol`

        :raises TypeError: if the given variable is not a global variable.
        :raises KeyError: if the given variable name already exists in the \
            symbol table.
        '''
        if not isinstance(globalvar, DataSymbol):
            raise TypeError(
                "The globalvar argument of SymbolTable.copy_external_global"
                " method should be a DataSymbol, but found '{0}'."
                "".format(type(globalvar).__name__))

        if not globalvar.is_global:
            raise TypeError(
                "The globalvar argument of SymbolTable.copy_external_"
                "global method should have a GlobalInterface interface, "
                "but found '{0}'.".format(type(globalvar.interface).__name__))

        external_container_name = globalvar.interface.container_symbol.name

        # If the Container is not yet in the SymbolTable we need to
        # create one and add it.
        if external_container_name not in self:
            self.add(ContainerSymbol(external_container_name))
        container_ref = self.lookup(external_container_name)

        # Copy the variable into the SymbolTable with the appropriate interface
        if globalvar.name not in self:
            new_symbol = globalvar.copy()
            # Update the interface of this new symbol
            new_symbol.interface = GlobalInterface(container_ref)
            self.add(new_symbol, tag)
        else:
<<<<<<< HEAD
            # If it already exists it must refer to the same Container and have
            # the same tag.
            if not (self.lookup(globalvar.name).is_global and
                    self.lookup(globalvar.name).interface
                    .container_symbol.name == external_container_name):
=======
            # If it already exists it must refer to the same Container
            local_instance = self.lookup(globalvar.name)
            if not (local_instance.is_global and
                    local_instance.interface.container_symbol.name ==
                    external_container_name):
>>>>>>> 7e79d4b3
                raise KeyError(
                    "Couldn't copy '{0}' into the SymbolTable. The"
                    " name '{1}' is already used by another symbol."
                    "".format(globalvar, globalvar.name))
            if tag and self.lookup(globalvar.name) != self.lookup_tag(tag):
                raise KeyError()

    def view(self):
        '''
        Print a representation of this Symbol Table to stdout.
        '''
        print(str(self))

    def __str__(self):
        return ("Symbol Table:\n" +
                "\n".join(map(str, self._symbols.values())) +
                "\n")<|MERGE_RESOLUTION|>--- conflicted
+++ resolved
@@ -538,19 +538,12 @@
             new_symbol.interface = GlobalInterface(container_ref)
             self.add(new_symbol, tag)
         else:
-<<<<<<< HEAD
             # If it already exists it must refer to the same Container and have
             # the same tag.
-            if not (self.lookup(globalvar.name).is_global and
-                    self.lookup(globalvar.name).interface
-                    .container_symbol.name == external_container_name):
-=======
-            # If it already exists it must refer to the same Container
             local_instance = self.lookup(globalvar.name)
             if not (local_instance.is_global and
                     local_instance.interface.container_symbol.name ==
                     external_container_name):
->>>>>>> 7e79d4b3
                 raise KeyError(
                     "Couldn't copy '{0}' into the SymbolTable. The"
                     " name '{1}' is already used by another symbol."
