--- conflicted
+++ resolved
@@ -145,58 +145,8 @@
         self._psy_data_symbol_with_prefix = \
             self.add_psydata_class_prefix("psy_data")
 
-<<<<<<< HEAD
-        # The use statement that will be inserted. Any use of a module
-        # of the same name that doesn't match this will result in a
-        # NotImplementedError at code-generation time.
-        self.use_stmt = "use {0}, only: "\
-            .format(self.add_psydata_class_prefix("psy_data_mod")) + \
-            ", ".join(self.add_psydata_class_prefix(symbol) for symbol in
-                      PSyDataNode.symbols)
-
-        # TODO #1185. Much of what is done in this constructor should either
-        # be done in a create() method or in the transformation that adds
-        # this node.
-
-        # A PSyData node always contains a Schedule
-        sched = self._insert_schedule(children)
-        super(PSyDataNode, self).__init__(ast=ast, children=[sched],
-                                          parent=parent)
-
-        # Get or create a symbol table so we can avoid name clashes
-        # when creating variables
-        if parent and self.ancestor(Routine):
-            symtab = self.ancestor(Routine).symbol_table
-        else:
-            # FIXME: This may not be a good solution
-            symtab = SymbolTable()
-
-        # Ensure that we have a container symbol for the API access
-        fortran_module = self.add_psydata_class_prefix(self.fortran_module)
-        try:
-            csym = symtab.lookup(fortran_module)
-        except KeyError:
-            csym = ContainerSymbol(fortran_module)
-            symtab.add(csym)
-
-        # The type symbol for PSyData variables
-        var_name = self.add_psydata_class_prefix("PSyDataType")
-        try:
-            type_sym = symtab.lookup(var_name)
-            if (not isinstance(type_sym.interface, GlobalInterface) or
-                    type_sym.interface.container_symbol is not csym):
-                raise InternalError(
-                    "Symbol table already contains a symbol named '{0}' but "
-                    "its interface does not refer to the '{1}' container.".
-                    format(var_name, csym.name))
-        except KeyError:
-            type_sym = TypeSymbol(var_name, DeferredType(),
-                                  interface=GlobalInterface(csym))
-            symtab.add(type_sym)
-=======
         # The name of the PSyData variable that is used for this PSyDataNode
         self._var_name = ""
->>>>>>> 01600a83
 
         # The region identifier caches the computed module- and region-name
         # as a tuple of strings. This is required so that a derived class can
