# -----------------------------------------------------------------------------
# (c) The copyright relating to this work is owned jointly by the Crown,
# Met Office and NERC 2015.
# However, it has been created with the help of the GungHo Consortium,
# whose members are identified at https://puma.nerc.ac.uk/trac/GungHo/wiki
# -----------------------------------------------------------------------------
# Author R. Ford STFC Daresbury Lab

''' This module tests the Dynamo 0.3 API using pytest. '''

# imports
import os
import pytest
from parse import parse, ParseError
from psyGen import PSyFactory, GenerationError
import fparser
from fparser import api as fpapi
from dynamo0p3 import DynKernMetadata, DynKern, DynLoop, \
    FunctionSpace, VALID_STENCIL_TYPES, DynHaloExchange, \
    DynGlobalSum
from transformations import LoopFuseTrans
from genkernelstub import generate

# constants
BASE_PATH = os.path.join(os.path.dirname(os.path.abspath(__file__)),
                         "test_files", "dynamo0p3")


def test_get_op_wrong_name():
    ''' Tests that the get_operator_name() utility raises an error
    if passed the name of something that is not a valid operator '''
    from dynamo0p3 import get_fs_operator_name
    with pytest.raises(GenerationError) as err:
        get_fs_operator_name("not_an_op", FunctionSpace("w3", None))
    assert "Unsupported name 'not_an_op' found" in str(err)


def test_get_op_orientation_name():
    ''' Test that get_operator_name() works for the orientation operator '''
    from dynamo0p3 import get_fs_operator_name
    name = get_fs_operator_name("gh_orientation", FunctionSpace("w3", None))
    assert name == "orientation_w3"


CODE = '''
module testkern_qr
  type, extends(kernel_type) :: testkern_qr_type
     type(arg_type), meta_args(6) =                 &
          (/ arg_type(gh_real, gh_read),         &
             arg_type(gh_field,gh_write,w1),        &
             arg_type(gh_field,gh_read, w2),        &
             arg_type(gh_operator,gh_read, w2, w2), &
             arg_type(gh_field,gh_read, w3),        &
             arg_type(gh_integer, gh_read)          &
           /)
     type(func_type), dimension(3) :: meta_funcs =  &
          (/ func_type(w1, gh_basis),               &
             func_type(w2, gh_diff_basis),          &
             func_type(w3, gh_basis, gh_diff_basis) &
           /)
     integer, parameter :: iterates_over = cells
   contains
     procedure() :: code => testkern_qr_code
  end type testkern_qr_type
contains
  subroutine testkern_qr_code(a,b,c,d)
  end subroutine testkern_qr_code
end module testkern_qr
'''

# functions


def test_arg_descriptor_wrong_type():
    ''' Tests that an error is raised when the argument descriptor
    metadata is not of type arg_type. '''
    fparser.logging.disable('CRITICAL')
    code = CODE.replace("arg_type(gh_field,gh_read, w2)",
                        "arg_typ(gh_field,gh_read, w2)", 1)
    ast = fpapi.parse(code, ignore_comments=False)
    name = "testkern_qr_type"
    with pytest.raises(ParseError) as excinfo:
        _ = DynKernMetadata(ast, name=name)
    assert "each meta_arg entry must be of type 'arg_type'" \
        in str(excinfo.value)


def test_arg_descriptor_vector_str():
    ''' Test the str method of an argument descriptor containing a vector '''
    fparser.logging.disable('CRITICAL')
    # Change the meta-data so that the second argument is a vector
    code = CODE.replace("gh_field,gh_write,w1", "gh_field*3,gh_write,w1", 1)
    ast = fpapi.parse(code, ignore_comments=False)
    name = "testkern_qr_type"
    dkm = DynKernMetadata(ast, name=name)
    dkm_str = str(dkm.arg_descriptors[1])
    expected = (
        "DynArgDescriptor03 object\n"
        "  argument_type[0]='gh_field'*3\n"
        "  access_descriptor[1]='gh_write'\n"
        "  function_space[2]='w1'")
    assert expected in dkm_str


def test_ad_scalar_type_too_few_args():
    ''' Tests that an error is raised when the argument descriptor
    metadata for a scalar has fewer than 2 args. '''
    fparser.logging.disable('CRITICAL')
    code = CODE.replace("arg_type(gh_real, gh_read)",
                        "arg_type(gh_real)", 1)
    ast = fpapi.parse(code, ignore_comments=False)
    name = "testkern_qr_type"
    with pytest.raises(ParseError) as excinfo:
        _ = DynKernMetadata(ast, name=name)
    assert 'each meta_arg entry must have at least 2 args' \
        in str(excinfo.value)


def test_ad_scalar_type_too_many_args():
    ''' Tests that an error is raised when the argument descriptor
    metadata for a scalar has more than 2 args. '''
    fparser.logging.disable('CRITICAL')
    code = CODE.replace("arg_type(gh_real, gh_read)",
                        "arg_type(gh_real, gh_read, w1)", 1)
    ast = fpapi.parse(code, ignore_comments=False)
    name = "testkern_qr_type"
    with pytest.raises(ParseError) as excinfo:
        _ = DynKernMetadata(ast, name=name)
    assert 'each meta_arg entry must have 2 arguments if' \
        in str(excinfo.value)


def test_ad_scalar_type_no_write():
    ''' Tests that an error is raised when the argument descriptor
    metadata for a scalar specifies GH_WRITE '''
    fparser.logging.disable('CRITICAL')
    code = CODE.replace("arg_type(gh_real, gh_read)",
                        "arg_type(gh_real, gh_write)", 1)
    ast = fpapi.parse(code, ignore_comments=False)
    name = "testkern_qr_type"
    with pytest.raises(ParseError) as excinfo:
        _ = DynKernMetadata(ast, name=name)
    assert ("scalar arguments must be read-only (gh_read) or a reduction "
            "(['gh_sum']) but found 'gh_write'" in str(excinfo.value))


def test_ad_scalar_type_no_inc():
    ''' Tests that an error is raised when the argument descriptor
    metadata for a scalar specifies GH_INC '''
    fparser.logging.disable('CRITICAL')
    code = CODE.replace("arg_type(gh_real, gh_read)",
                        "arg_type(gh_real, gh_inc)", 1)
    ast = fpapi.parse(code, ignore_comments=False)
    name = "testkern_qr_type"
    with pytest.raises(ParseError) as excinfo:
        _ = DynKernMetadata(ast, name=name)
    assert ("scalar arguments must be read-only (gh_read) or a reduction "
            "(['gh_sum']) but found 'gh_inc'" in str(excinfo.value))


def test_ad_field_type_too_few_args():
    ''' Tests that an error is raised when the argument descriptor
    metadata for a field has fewer than 3 args. '''
    fparser.logging.disable('CRITICAL')
    code = CODE.replace("arg_type(gh_field,gh_write,w1)",
                        "arg_type(gh_field,gh_write)", 1)
    ast = fpapi.parse(code, ignore_comments=False)
    name = "testkern_qr_type"
    with pytest.raises(ParseError) as excinfo:
        _ = DynKernMetadata(ast, name=name)
    assert 'each meta_arg entry must have at least 3 arguments' \
        in str(excinfo.value)


def test_ad_fld_type_too_many_args():
    ''' Tests that an error is raised when the argument descriptor
    metadata has more than 4 args. '''
    fparser.logging.disable('CRITICAL')
    code = CODE.replace("arg_type(gh_field,gh_write,w1)",
                        "arg_type(gh_field,gh_write,w1,w1,w2)", 1)
    ast = fpapi.parse(code, ignore_comments=False)
    name = "testkern_qr_type"
    with pytest.raises(ParseError) as excinfo:
        _ = DynKernMetadata(ast, name=name)
    assert "each meta_arg entry must have at most 4 arguments if its first" \
        in str(excinfo.value)


def test_ad_fld_type_1st_arg():
    ''' Tests that an error is raised when the 1st argument is
    invalid'''
    fparser.logging.disable('CRITICAL')
    code = CODE.replace("arg_type(gh_field,gh_write,w1)",
                        "arg_type(gh_hedge,gh_write,w1)", 1)
    ast = fpapi.parse(code, ignore_comments=False)
    name = "testkern_qr_type"
    with pytest.raises(ParseError) as excinfo:
        _ = DynKernMetadata(ast, name=name)
    assert 'the 1st argument of a meta_arg entry should be a valid ' \
        'argument type' in str(excinfo.value)


def test_ad_op_type_too_few_args():
    ''' Tests that an error is raised when the operator descriptor
    metadata has fewer than 4 args. '''
    fparser.logging.disable('CRITICAL')
    code = CODE.replace("arg_type(gh_operator,gh_read, w2, w2)",
                        "arg_type(gh_operator,gh_read, w2)", 1)
    ast = fpapi.parse(code, ignore_comments=False)
    name = "testkern_qr_type"
    with pytest.raises(ParseError) as excinfo:
        _ = DynKernMetadata(ast, name=name)
    assert 'meta_arg entry must have 4 arguments' in str(excinfo.value)


def test_ad_op_type_too_many_args():
    ''' Tests that an error is raised when the operator descriptor
    metadata has more than 4 args. '''
    fparser.logging.disable('CRITICAL')
    code = CODE.replace("arg_type(gh_operator,gh_read, w2, w2)",
                        "arg_type(gh_operator,gh_read, w2, w2, w2)", 1)
    ast = fpapi.parse(code, ignore_comments=False)
    name = "testkern_qr_type"
    with pytest.raises(ParseError) as excinfo:
        _ = DynKernMetadata(ast, name=name)
    assert 'meta_arg entry must have 4 arguments' in str(excinfo.value)


def test_ad_op_type_wrong_3rd_arg():
    ''' Tests that an error is raised when the 3rd entry in the operator
    descriptor metadata is invalid. '''
    fparser.logging.disable('CRITICAL')
    code = CODE.replace("arg_type(gh_operator,gh_read, w2, w2)",
                        "arg_type(gh_operator,gh_read, woops, w2)", 1)
    ast = fpapi.parse(code, ignore_comments=False)
    name = "testkern_qr_type"
    with pytest.raises(ParseError) as excinfo:
        _ = DynKernMetadata(ast, name=name)
    assert ("dynamo0.3 API the 3rd argument of a meta_arg entry must be "
            "a valid function space name" in str(excinfo.value))


def test_ad_op_type_1st_arg_not_space():
    ''' Tests that an error is raised when the operator descriptor
    metadata contains something that is not a valid space. '''
    fparser.logging.disable('CRITICAL')
    code = CODE.replace("arg_type(gh_operator,gh_read, w2, w2)",
                        "arg_type(gh_operator,gh_read, wbroke, w2)", 1)
    ast = fpapi.parse(code, ignore_comments=False)
    name = "testkern_qr_type"
    with pytest.raises(ParseError) as excinfo:
        _ = DynKernMetadata(ast, name=name)
    assert 'meta_arg entry must be a valid function space' in \
        str(excinfo.value)


def test_ad_invalid_type():
    ''' Tests that an error is raised when an invalid descriptor type
    name is provided as the first argument. '''
    fparser.logging.disable('CRITICAL')
    code = CODE.replace("gh_operator", "gh_operato", 1)
    ast = fpapi.parse(code, ignore_comments=False)
    name = "testkern_qr_type"
    with pytest.raises(ParseError) as excinfo:
        _ = DynKernMetadata(ast, name=name)
    assert '1st argument of a meta_arg entry should be a valid argument type' \
        in str(excinfo.value)


def test_ad_invalid_access_type():
    ''' Tests that an error is raised when an invalid access
    name is provided as the second argument. '''
    fparser.logging.disable('CRITICAL')
    code = CODE.replace("gh_read", "gh_ead", 1)
    ast = fpapi.parse(code, ignore_comments=False)
    name = "testkern_qr_type"
    with pytest.raises(ParseError) as excinfo:
        _ = DynKernMetadata(ast, name=name)
    assert '2nd argument of a meta_arg entry' in str(excinfo.value)


def test_arg_descriptor_invalid_fs1():
    ''' Tests that an error is raised when an invalid function space
    name is provided as the third argument. '''
    fparser.logging.disable('CRITICAL')
    code = CODE.replace("gh_field,gh_read, w3", "gh_field,gh_read, w4", 1)
    ast = fpapi.parse(code, ignore_comments=False)
    name = "testkern_qr_type"
    with pytest.raises(ParseError) as excinfo:
        _ = DynKernMetadata(ast, name=name)
    assert '3rd argument of a meta_arg entry' in str(excinfo.value)


def test_arg_descriptor_invalid_fs2():
    ''' Tests that an error is raised when an invalid function space
    name is provided as the third argument. '''
    fparser.logging.disable('CRITICAL')
    code = CODE.replace("w2, w2", "w2, w4", 1)
    ast = fpapi.parse(code, ignore_comments=False)
    name = "testkern_qr_type"
    with pytest.raises(ParseError) as excinfo:
        _ = DynKernMetadata(ast, name=name)
    assert '4th argument of a meta_arg entry' in str(excinfo.value)


def test_invalid_vector_operator():
    ''' Tests that an error is raised when a vector does not use "*"
    as it's operator. '''
    fparser.logging.disable('CRITICAL')
    code = CODE.replace("gh_field,gh_write,w1", "gh_field+3,gh_write,w1", 1)
    ast = fpapi.parse(code, ignore_comments=False)
    name = "testkern_qr_type"
    with pytest.raises(ParseError) as excinfo:
        _ = DynKernMetadata(ast, name=name)
    assert "must use '*' as the separator" in str(excinfo.value)


def test_invalid_vector_value_type():
    ''' Tests that an error is raised when a vector value is not a valid
    integer '''
    fparser.logging.disable('CRITICAL')
    code = CODE.replace("gh_field,gh_write,w1", "gh_field*n,gh_write,w1", 1)
    ast = fpapi.parse(code, ignore_comments=False)
    name = "testkern_qr_type"
    with pytest.raises(ParseError) as excinfo:
        _ = DynKernMetadata(ast, name=name)
    assert 'vector notation expects the format (field*n)' in str(excinfo.value)


def test_invalid_vector_value_range():
    ''' Tests that an error is raised when a vector value is not a valid
    value (<2) '''
    fparser.logging.disable('CRITICAL')
    code = CODE.replace("gh_field,gh_write,w1", "gh_field*1,gh_write,w1", 1)
    ast = fpapi.parse(code, ignore_comments=False)
    name = "testkern_qr_type"
    with pytest.raises(ParseError) as excinfo:
        _ = DynKernMetadata(ast, name=name)
    assert 'must contain a valid integer vector size' in str(excinfo.value)

# Testing that an error is raised when a vector value is not provided is
# not required here as it causes a parse error in the generic code.


def test_fs_descriptor_wrong_type():
    ''' Tests that an error is raised when the function space descriptor
    metadata is not of type func_type. '''
    fparser.logging.disable('CRITICAL')
    code = CODE.replace("func_type(w2", "funced_up_type(w2", 1)
    ast = fpapi.parse(code, ignore_comments=False)
    name = "testkern_qr_type"
    with pytest.raises(ParseError) as excinfo:
        _ = DynKernMetadata(ast, name=name)
    assert "each meta_func entry must be of type 'func_type'" in \
        str(excinfo.value)


def test_fs_descriptor_too_few_args():
    ''' Tests that an error is raised when there are two few arguments in
    the function space descriptor metadata (must be at least 2). '''
    fparser.logging.disable('CRITICAL')
    code = CODE.replace("w1, gh_basis", "w1", 1)
    ast = fpapi.parse(code, ignore_comments=False)
    name = "testkern_qr_type"
    with pytest.raises(ParseError) as excinfo:
        _ = DynKernMetadata(ast, name=name)
    assert 'meta_func entry must have at least 2 args' in str(excinfo.value)


def test_fs_desc_invalid_fs_type():
    ''' Tests that an error is raised when an invalid function space name
    is provided as the first argument. '''
    fparser.logging.disable('CRITICAL')
    code = CODE.replace("w3, gh_basis", "w4, gh_basis", 1)
    ast = fpapi.parse(code, ignore_comments=False)
    name = "testkern_qr_type"
    with pytest.raises(ParseError) as excinfo:
        _ = DynKernMetadata(ast, name=name)
    assert '1st argument of a meta_func entry should be a valid function ' + \
        'space name' in str(excinfo.value)


def test_fs_desc_replicated_fs_type():
    ''' Tests that an error is raised when a function space name
    is replicated. '''
    fparser.logging.disable('CRITICAL')
    code = CODE.replace("w3, gh_basis", "w1, gh_basis", 1)
    ast = fpapi.parse(code, ignore_comments=False)
    name = "testkern_qr_type"
    with pytest.raises(ParseError) as excinfo:
        _ = DynKernMetadata(ast, name=name)
    assert 'function spaces specified in meta_funcs must be unique' \
        in str(excinfo.value)


def test_fs_desc_invalid_op_type():
    ''' Tests that an error is raised when an invalid function space
    operator name is provided as an argument. '''
    fparser.logging.disable('CRITICAL')
    code = CODE.replace("w2, gh_diff_basis", "w2, gh_dif_basis", 1)
    ast = fpapi.parse(code, ignore_comments=False)
    name = "testkern_qr_type"
    with pytest.raises(ParseError) as excinfo:
        _ = DynKernMetadata(ast, name=name)
    assert '2nd argument and all subsequent arguments of a meta_func ' + \
        'entry should be a valid operator name' in str(excinfo.value)


def test_fs_desc_replicated_op_type():
    ''' Tests that an error is raised when a function space
    operator name is replicated as an argument. '''
    fparser.logging.disable('CRITICAL')
    code = CODE.replace("w3, gh_basis, gh_diff_basis",
                        "w3, gh_basis, gh_basis", 1)
    ast = fpapi.parse(code, ignore_comments=False)
    name = "testkern_qr_type"
    with pytest.raises(ParseError) as excinfo:
        _ = DynKernMetadata(ast, name=name)
    assert 'error to specify an operator name more than once' \
        in str(excinfo.value)


def test_fsdesc_fs_not_in_argdesc():
    ''' Tests that an error is raised when a function space
    name is provided that has not been used in the arg descriptor. '''
    fparser.logging.disable('CRITICAL')
    code = CODE.replace("w3, gh_basis", "w0, gh_basis", 1)
    ast = fpapi.parse(code, ignore_comments=False)
    name = "testkern_qr_type"
    with pytest.raises(ParseError) as excinfo:
        _ = DynKernMetadata(ast, name=name)
    assert 'function spaces specified in meta_funcs must exist in ' + \
        'meta_args' in str(excinfo)


def test_field():
    ''' Tests that a call with a set of fields, no basis functions and
    no distributed memory, produces correct code.'''
    _, invoke_info = parse(os.path.join(BASE_PATH, "1_single_invoke.f90"),
                           api="dynamo0.3")
    psy = PSyFactory("dynamo0.3", distributed_memory=False).create(invoke_info)
    generated_code = psy.gen
    output = (
        "  MODULE psy_single_invoke\n"
        "    USE constants_mod, ONLY: r_def\n"
        "    USE quadrature_mod, ONLY: quadrature_type\n"
        "    USE operator_mod, ONLY: operator_type, operator_proxy_type\n"
        "    USE field_mod, ONLY: field_type, field_proxy_type\n"
        "    IMPLICIT NONE\n"
        "    CONTAINS\n"
        "    SUBROUTINE invoke_0_testkern_type(a, f1, f2, m1, m2)\n"
        "      USE testkern, ONLY: testkern_code\n"
        "      REAL(KIND=r_def), intent(in) :: a\n"
        "      TYPE(field_type), intent(inout) :: f1\n"
        "      TYPE(field_type), intent(in) :: f2, m1, m2\n"
        "      INTEGER cell\n"
        "      INTEGER ndf_w1, undf_w1, ndf_w2, undf_w2, ndf_w3, undf_w3\n"
        "      INTEGER nlayers\n"
        "      TYPE(field_proxy_type) f1_proxy, f2_proxy, m1_proxy, m2_proxy\n"
        "      INTEGER, pointer :: map_w2(:,:) => null(), "
        "map_w3(:,:) => null(), map_w1(:,:) => null()\n"
        "      !\n"
        "      ! Initialise field proxies\n"
        "      !\n"
        "      f1_proxy = f1%get_proxy()\n"
        "      f2_proxy = f2%get_proxy()\n"
        "      m1_proxy = m1%get_proxy()\n"
        "      m2_proxy = m2%get_proxy()\n"
        "      !\n"
        "      ! Initialise number of layers\n"
        "      !\n"
        "      nlayers = f1_proxy%vspace%get_nlayers()\n"
        "      !\n"
        "      ! Look-up dofmaps for each function space\n"
        "      !\n"
        "      map_w2 => f2_proxy%vspace%get_whole_dofmap()\n"
        "      map_w3 => m2_proxy%vspace%get_whole_dofmap()\n"
        "      map_w1 => f1_proxy%vspace%get_whole_dofmap()\n"
        "      !\n"
        "      ! Initialise sizes and allocate any basis arrays for w1\n"
        "      !\n"
        "      ndf_w1 = f1_proxy%vspace%get_ndf()\n"
        "      undf_w1 = f1_proxy%vspace%get_undf()\n"
        "      !\n"
        "      ! Initialise sizes and allocate any basis arrays for w2\n"
        "      !\n"
        "      ndf_w2 = f2_proxy%vspace%get_ndf()\n"
        "      undf_w2 = f2_proxy%vspace%get_undf()\n"
        "      !\n"
        "      ! Initialise sizes and allocate any basis arrays for w3\n"
        "      !\n"
        "      ndf_w3 = m2_proxy%vspace%get_ndf()\n"
        "      undf_w3 = m2_proxy%vspace%get_undf()\n"
        "      !\n"
        "      ! Call our kernels\n"
        "      !\n"
        "      DO cell=1,f1_proxy%vspace%get_ncell()\n"
        "        !\n"
        "        CALL testkern_code(nlayers, a, f1_proxy%data, f2_proxy%data, "
        "m1_proxy%data, m2_proxy%data, ndf_w1, undf_w1, map_w1(:,cell), "
        "ndf_w2, undf_w2, map_w2(:,cell), ndf_w3, undf_w3, map_w3(:,cell))\n"
        "      END DO \n"
        "      !\n"
        "    END SUBROUTINE invoke_0_testkern_type\n"
        "  END MODULE psy_single_invoke")
    print output
    print generated_code
    assert str(generated_code).find(output) != -1


def test_field_deref():
    ''' Tests that a call with a set of fields (some obtained by
    de-referencing derived types) and no basis functions produces
    correct code.'''
    _, invoke_info = parse(os.path.join(BASE_PATH,
                                        "1.13_single_invoke_field_deref.f90"),
                           api="dynamo0.3")
    for dist_mem in [True, False]:

        psy = PSyFactory("dynamo0.3",
                         distributed_memory=dist_mem).create(invoke_info)
        generated_code = psy.gen
        output = (
            "    SUBROUTINE invoke_0_testkern_type(a, f1, est_f2, m1, "
            "est_m2)\n"
            "      USE testkern, ONLY: testkern_code\n")
        if dist_mem:
            output += "      USE mesh_mod, ONLY: mesh_type\n"
        output += (
            "      REAL(KIND=r_def), intent(in) :: a\n"
            "      TYPE(field_type), intent(inout) :: f1\n"
            "      TYPE(field_type), intent(in) :: est_f2, m1, est_m2\n"
            "      INTEGER, pointer :: map_w1(:) => null(), "
            "map_w2(:) => null(), map_w3(:) => null()\n"
            "      INTEGER cell\n"
            "      INTEGER ndf_w1, undf_w1, ndf_w2, undf_w2, ndf_w3, "
            "undf_w3\n")
        if dist_mem:
            output += "      TYPE(mesh_type), pointer :: mesh => null()\n"
        output += (
            "      INTEGER nlayers\n"
            "      TYPE(field_proxy_type) f1_proxy, est_f2_proxy, m1_proxy, "
            "est_m2_proxy\n"
            "      !\n"
            "      ! Initialise field proxies\n"
            "      !\n"
            "      f1_proxy = f1%get_proxy()\n"
            "      est_f2_proxy = est_f2%get_proxy()\n"
            "      m1_proxy = m1%get_proxy()\n"
            "      est_m2_proxy = est_m2%get_proxy()\n"
            "      !\n"
            "      ! Initialise number of layers\n"
            "      !\n"
            "      nlayers = f1_proxy%vspace%get_nlayers()\n")
        if dist_mem:
            output += (
                "      !\n"
                "      ! Create a mesh object\n"
                "      !\n"
                "      mesh => f1%get_mesh()\n"
            )
        output += (
            "      !\n"
            "      ! Initialise sizes and allocate any basis arrays for w1\n"
            "      !\n"
            "      ndf_w1 = f1_proxy%vspace%get_ndf()\n"
            "      undf_w1 = f1_proxy%vspace%get_undf()\n"
            "      !\n"
            "      ! Initialise sizes and allocate any basis arrays for w2\n"
            "      !\n"
            "      ndf_w2 = est_f2_proxy%vspace%get_ndf()\n"
            "      undf_w2 = est_f2_proxy%vspace%get_undf()\n"
            "      !\n"
            "      ! Initialise sizes and allocate any basis arrays for w3\n"
            "      !\n"
            "      ndf_w3 = est_m2_proxy%vspace%get_ndf()\n"
            "      undf_w3 = est_m2_proxy%vspace%get_undf()\n"
            "      !\n")
        if dist_mem:
            output += (
                "      ! Call kernels and communication routines\n"
                "      !\n"
                "      IF (est_f2_proxy%is_dirty(depth=1)) THEN\n"
                "        CALL est_f2_proxy%halo_exchange(depth=1)\n"
                "      END IF \n"
                "      !\n"
                "      IF (m1_proxy%is_dirty(depth=1)) THEN\n"
                "        CALL m1_proxy%halo_exchange(depth=1)\n"
                "      END IF \n"
                "      !\n"
                "      IF (est_m2_proxy%is_dirty(depth=1)) THEN\n"
                "        CALL est_m2_proxy%halo_exchange(depth=1)\n"
                "      END IF \n"
                "      !\n"
                "      DO cell=1,mesh%get_last_halo_cell(1)\n")
        else:
            output += (
                "      ! Call our kernels\n"
                "      !\n"
                "      DO cell=1,f1_proxy%vspace%get_ncell()\n")
        output += (
            "        !\n"
            "        map_w1 => f1_proxy%vspace%get_cell_dofmap(cell)\n"
            "        map_w2 => est_f2_proxy%vspace%get_cell_dofmap(cell)\n"
            "        map_w3 => est_m2_proxy%vspace%get_cell_dofmap(cell)\n"
            "        !\n"
            "        CALL testkern_code(nlayers, a, f1_proxy%data, "
            "est_f2_proxy%data, m1_proxy%data, est_m2_proxy%data, ndf_w1, "
            "undf_w1, map_w1, ndf_w2, undf_w2, map_w2, ndf_w3, undf_w3, "
            "map_w3)\n"
            "      END DO \n")
        print generated_code
        assert str(generated_code).find(output) != -1


def test_field_fs():
    ''' Tests that a call with a set of fields making use of all
    function spaces and no basis functions produces correct code.'''
    _, invoke_info = parse(os.path.join(BASE_PATH, "1.5_single_invoke_fs.f90"),
                           api="dynamo0.3")
    psy = PSyFactory("dynamo0.3").create(invoke_info)
    generated_code = psy.gen
    output = (
        "  MODULE psy_single_invoke_fs\n"
        "    USE constants_mod, ONLY: r_def\n"
        "    USE quadrature_mod, ONLY: quadrature_type\n"
        "    USE operator_mod, ONLY: operator_type, operator_proxy_type\n"
        "    USE field_mod, ONLY: field_type, field_proxy_type\n"
        "    IMPLICIT NONE\n"
        "    CONTAINS\n"
        "    SUBROUTINE invoke_0_testkern_fs_type(f1, f2, m1, m2, f3, f4, "
        "m3)\n"
        "      USE testkern_fs, ONLY: testkern_code\n"
        "      USE mesh_mod, ONLY: mesh_type\n"
        "      TYPE(field_type), intent(inout) :: f1, f3\n"
        "      TYPE(field_type), intent(in) :: f2, m1, m2, f4, m3\n"
        "      INTEGER cell\n"
        "      INTEGER ndf_w1, undf_w1, ndf_w2, undf_w2, ndf_w3, undf_w3, "
        "ndf_wtheta, undf_wtheta, ndf_w2h, undf_w2h, ndf_w2v, undf_w2v\n"
        "      TYPE(mesh_type), pointer :: mesh => null()\n"
        "      INTEGER nlayers\n"
        "      TYPE(field_proxy_type) f1_proxy, f2_proxy, m1_proxy, m2_proxy, "
        "f3_proxy, f4_proxy, m3_proxy\n"
        "      INTEGER, pointer :: map_w2(:,:) => null(), "
        "map_w3(:,:) => null(), map_wtheta(:,:) => null(), "
        "map_w1(:,:) => null(), map_w2v(:,:) => null(), "
        "map_w2h(:,:) => null()\n"
        "      !\n"
        "      ! Initialise field proxies\n"
        "      !\n"
        "      f1_proxy = f1%get_proxy()\n"
        "      f2_proxy = f2%get_proxy()\n"
        "      m1_proxy = m1%get_proxy()\n"
        "      m2_proxy = m2%get_proxy()\n"
        "      f3_proxy = f3%get_proxy()\n"
        "      f4_proxy = f4%get_proxy()\n"
        "      m3_proxy = m3%get_proxy()\n"
        "      !\n"
        "      ! Initialise number of layers\n"
        "      !\n"
        "      nlayers = f1_proxy%vspace%get_nlayers()\n"
        "      !\n"
        "      ! Create a mesh object\n"
        "      !\n"
        "      mesh => f1%get_mesh()\n"
        "      !\n"
        "      ! Look-up dofmaps for each function space\n"
        "      !\n"
        "      map_w2 => f2_proxy%vspace%get_whole_dofmap()\n"
        "      map_w3 => m2_proxy%vspace%get_whole_dofmap()\n"
        "      map_wtheta => f3_proxy%vspace%get_whole_dofmap()\n"
        "      map_w1 => f1_proxy%vspace%get_whole_dofmap()\n"
        "      map_w2v => m3_proxy%vspace%get_whole_dofmap()\n"
        "      map_w2h => f4_proxy%vspace%get_whole_dofmap()\n"
        "      !\n"
        "      ! Initialise sizes and allocate any basis arrays for w1\n"
        "      !\n"
        "      ndf_w1 = f1_proxy%vspace%get_ndf()\n"
        "      undf_w1 = f1_proxy%vspace%get_undf()\n"
        "      !\n"
        "      ! Initialise sizes and allocate any basis arrays for w2\n"
        "      !\n"
        "      ndf_w2 = f2_proxy%vspace%get_ndf()\n"
        "      undf_w2 = f2_proxy%vspace%get_undf()\n"
        "      !\n"
        "      ! Initialise sizes and allocate any basis arrays for w3\n"
        "      !\n"
        "      ndf_w3 = m2_proxy%vspace%get_ndf()\n"
        "      undf_w3 = m2_proxy%vspace%get_undf()\n"
        "      !\n"
        "      ! Initialise sizes and allocate any basis arrays for wtheta\n"
        "      !\n"
        "      ndf_wtheta = f3_proxy%vspace%get_ndf()\n"
        "      undf_wtheta = f3_proxy%vspace%get_undf()\n"
        "      !\n"
        "      ! Initialise sizes and allocate any basis arrays for w2h\n"
        "      !\n"
        "      ndf_w2h = f4_proxy%vspace%get_ndf()\n"
        "      undf_w2h = f4_proxy%vspace%get_undf()\n"
        "      !\n"
        "      ! Initialise sizes and allocate any basis arrays for w2v\n"
        "      !\n"
        "      ndf_w2v = m3_proxy%vspace%get_ndf()\n"
        "      undf_w2v = m3_proxy%vspace%get_undf()\n"
        "      !\n"
        "      ! Call kernels and communication routines\n"
        "      !\n"
        "      IF (f2_proxy%is_dirty(depth=1)) THEN\n"
        "        CALL f2_proxy%halo_exchange(depth=1)\n"
        "      END IF \n"
        "      !\n"
        "      IF (m1_proxy%is_dirty(depth=1)) THEN\n"
        "        CALL m1_proxy%halo_exchange(depth=1)\n"
        "      END IF \n"
        "      !\n"
        "      IF (m2_proxy%is_dirty(depth=1)) THEN\n"
        "        CALL m2_proxy%halo_exchange(depth=1)\n"
        "      END IF \n"
        "      !\n"
        "      IF (f4_proxy%is_dirty(depth=1)) THEN\n"
        "        CALL f4_proxy%halo_exchange(depth=1)\n"
        "      END IF \n"
        "      !\n"
        "      IF (m3_proxy%is_dirty(depth=1)) THEN\n"
        "        CALL m3_proxy%halo_exchange(depth=1)\n"
        "      END IF \n"
        "      !\n"
        "      DO cell=1,mesh%get_last_halo_cell(1)\n"
        "        !\n"
        "        CALL testkern_code(nlayers, f1_proxy%data, f2_proxy%data, "
        "m1_proxy%data, m2_proxy%data, f3_proxy%data, f4_proxy%data, "
        "m3_proxy%data, ndf_w1, undf_w1, map_w1(:,cell), ndf_w2, undf_w2, "
        "map_w2(:,cell), ndf_w3, undf_w3, map_w3(:,cell), ndf_wtheta, "
        "undf_wtheta, map_wtheta(:,cell), ndf_w2h, undf_w2h, map_w2h(:,cell), "
        "ndf_w2v, undf_w2v, map_w2v(:,cell))\n"
        "      END DO \n"
        "      !\n"
        "      ! Set halos dirty for fields modified in the above loop\n"
        "      !\n"
        "      CALL f1_proxy%set_dirty()\n"
        "      CALL f3_proxy%set_dirty()\n"
        "      !\n"
        "      !\n"
        "    END SUBROUTINE invoke_0_testkern_fs_type\n"
        "  END MODULE psy_single_invoke_fs")
    print str(generated_code)
    print output
    assert str(generated_code).find(output) != -1


def test_field_qr():
    ''' Tests that a call, with a set of fields requiring
    quadrature, produces correct code. '''
    _, invoke_info = parse(os.path.join(BASE_PATH,
                                        "1.1_single_invoke_qr.f90"),
                           api="dynamo0.3")
    psy = PSyFactory("dynamo0.3").create(invoke_info)
    generated_code = str(psy.gen)
    print generated_code
    output_decls = (
        "    SUBROUTINE invoke_0_testkern_qr_type(f1, f2, m1, a, m2, istp,"
        " qr)\n"
        "      USE testkern_qr, ONLY: testkern_qr_code\n"
        "      USE mesh_mod, ONLY: mesh_type\n"
        "      REAL(KIND=r_def), intent(in) :: a\n"
        "      INTEGER, intent(in) :: istp\n"
        "      TYPE(field_type), intent(inout) :: f1\n"
        "      TYPE(field_type), intent(in) :: f2, m1, m2\n"
        "      TYPE(quadrature_type), intent(in) :: qr\n"
        "      INTEGER cell\n"
        "      REAL(KIND=r_def), allocatable :: basis_w1(:,:,:,:), "
        "diff_basis_w2(:,:,:,:), basis_w3(:,:,:,:), diff_basis_w3(:,:,:,:)\n"
        "      INTEGER dim_w1, diff_dim_w2, dim_w3, diff_dim_w3\n"
        "      INTEGER ndf_w1, undf_w1, ndf_w2, undf_w2, ndf_w3, undf_w3\n"
        "      REAL(KIND=r_def), pointer :: zp(:) => null(), wh(:) => null(), "
        "wv(:) => null()\n"
        "      REAL(KIND=r_def), pointer :: xp(:,:) => null()\n"
        "      INTEGER nqp_h, nqp_v\n"
        "      TYPE(mesh_type), pointer :: mesh => null()\n"
        "      INTEGER nlayers\n"
        "      TYPE(field_proxy_type) f1_proxy, f2_proxy, m1_proxy, m2_proxy\n"
        "      INTEGER, pointer :: map_w2(:,:) => null(), "
        "map_w3(:,:) => null(), map_w1(:,:) => null()\n")
    assert output_decls in generated_code
    output = (
        "      !\n"
        "      ! Initialise field proxies\n"
        "      !\n"
        "      f1_proxy = f1%get_proxy()\n"
        "      f2_proxy = f2%get_proxy()\n"
        "      m1_proxy = m1%get_proxy()\n"
        "      m2_proxy = m2%get_proxy()\n"
        "      !\n"
        "      ! Initialise number of layers\n"
        "      !\n"
        "      nlayers = f1_proxy%vspace%get_nlayers()\n"
        "      !\n"
        "      ! Create a mesh object\n"
        "      !\n"
        "      mesh => f1%get_mesh()\n"
        "      !\n"
        "      ! Look-up dofmaps for each function space\n"
        "      !\n"
        "      map_w2 => f2_proxy%vspace%get_whole_dofmap()\n"
        "      map_w3 => m2_proxy%vspace%get_whole_dofmap()\n"
        "      map_w1 => f1_proxy%vspace%get_whole_dofmap()\n"
        "      !\n"
        "      ! Initialise qr values\n"
        "      !\n"
        "      wv => qr%get_wqp_v()\n"
        "      xp => qr%get_xqp_h()\n"
        "      zp => qr%get_xqp_v()\n"
        "      wh => qr%get_wqp_h()\n"
        "      nqp_h = qr%get_nqp_h()\n"
        "      nqp_v = qr%get_nqp_v()\n"
        "      !\n"
        "      ! Initialise sizes and allocate any basis arrays for w1\n"
        "      !\n"
        "      ndf_w1 = f1_proxy%vspace%get_ndf()\n"
        "      undf_w1 = f1_proxy%vspace%get_undf()\n"
        "      dim_w1 = f1_proxy%vspace%get_dim_space()\n"
        "      ALLOCATE (basis_w1(dim_w1, ndf_w1, nqp_h, nqp_v))\n"
        "      !\n"
        "      ! Initialise sizes and allocate any basis arrays for w2\n"
        "      !\n"
        "      ndf_w2 = f2_proxy%vspace%get_ndf()\n"
        "      undf_w2 = f2_proxy%vspace%get_undf()\n"
        "      diff_dim_w2 = f2_proxy%vspace%get_dim_space_diff()\n"
        "      ALLOCATE (diff_basis_w2(diff_dim_w2, ndf_w2, nqp_h, nqp_v))\n"
        "      !\n"
        "      ! Initialise sizes and allocate any basis arrays for w3\n"
        "      !\n"
        "      ndf_w3 = m2_proxy%vspace%get_ndf()\n"
        "      undf_w3 = m2_proxy%vspace%get_undf()\n"
        "      dim_w3 = m2_proxy%vspace%get_dim_space()\n"
        "      ALLOCATE (basis_w3(dim_w3, ndf_w3, nqp_h, nqp_v))\n"
        "      diff_dim_w3 = m2_proxy%vspace%get_dim_space_diff()\n"
        "      ALLOCATE (diff_basis_w3(diff_dim_w3, ndf_w3, nqp_h, nqp_v))\n"
        "      !\n"
        "      ! Compute basis arrays\n"
        "      !\n"
        "      CALL f1_proxy%vspace%compute_basis_function(basis_w1, ndf_w1, "
        "nqp_h, nqp_v, xp, zp)\n"
        "      CALL f2_proxy%vspace%compute_diff_basis_function("
        "diff_basis_w2, ndf_w2, nqp_h, nqp_v, xp, zp)\n"
        "      CALL m2_proxy%vspace%compute_basis_function(basis_w3, ndf_w3, "
        "nqp_h, nqp_v, xp, zp)\n"
        "      CALL m2_proxy%vspace%compute_diff_basis_function("
        "diff_basis_w3, ndf_w3, nqp_h, nqp_v, xp, zp)\n"
        "      !\n"
        "      ! Call kernels and communication routines\n"
        "      !\n"
        "      IF (f2_proxy%is_dirty(depth=1)) THEN\n"
        "        CALL f2_proxy%halo_exchange(depth=1)\n"
        "      END IF \n"
        "      !\n"
        "      IF (m1_proxy%is_dirty(depth=1)) THEN\n"
        "        CALL m1_proxy%halo_exchange(depth=1)\n"
        "      END IF \n"
        "      !\n"
        "      IF (m2_proxy%is_dirty(depth=1)) THEN\n"
        "        CALL m2_proxy%halo_exchange(depth=1)\n"
        "      END IF \n"
        "      !\n"
        "      DO cell=1,mesh%get_last_halo_cell(1)\n"
        "        !\n"
        "        CALL testkern_qr_code(nlayers, f1_proxy%data, f2_proxy%data, "
        "m1_proxy%data, a, m2_proxy%data, istp, ndf_w1, undf_w1, "
        "map_w1(:,cell), basis_w1, ndf_w2, undf_w2, map_w2(:,cell), "
        "diff_basis_w2, ndf_w3, undf_w3, map_w3(:,cell), basis_w3, "
        "diff_basis_w3, nqp_h, nqp_v, wh, wv)\n"
        "      END DO \n"
        "      !\n"
        "      ! Set halos dirty for fields modified in the above loop\n"
        "      !\n"
        "      CALL f1_proxy%set_dirty()\n"
        "      !\n"
        "      !\n"
        "      ! Deallocate basis arrays\n"
        "      !\n"
        "      DEALLOCATE (basis_w1, diff_basis_w2, basis_w3, diff_basis_w3)\n"
        "      !\n"
        "    END SUBROUTINE invoke_0_testkern_qr_type"
    )
    assert output in generated_code


def test_field_qr_deref():
    ''' Tests that a call, with a set of fields requiring
    quadrature, produces correct code when the quadrature is supplied as the
    component of a derived type. '''
    _, invoke_info = parse(os.path.join(BASE_PATH,
                                        "1.1.1_single_invoke_qr_deref.f90"),
                           api="dynamo0.3")
    for dist_mem in [True, False]:
        psy = PSyFactory("dynamo0.3",
                         distributed_memory=dist_mem).create(invoke_info)
        gen = str(psy.gen)
        print gen
        assert (
            "    SUBROUTINE invoke_0_testkern_qr_type(f1, f2, m1, a, m2, istp,"
            " qr_data)\n" in gen)
        assert "TYPE(quadrature_type), intent(in) :: qr_data" in gen


def test_real_scalar():
    ''' tests that we generate correct code when a kernel takes a single,
    real scalar argument (plus fields)'''
    _, invoke_info = parse(os.path.join(BASE_PATH,
                                        "1_single_invoke.f90"),
                           api="dynamo0.3")
    psy = PSyFactory("dynamo0.3").create(invoke_info)
    generated_code = str(psy.gen)
    print generated_code
    expected = (
        "    SUBROUTINE invoke_0_testkern_type(a, f1, f2, m1, m2)\n"
        "      USE testkern, ONLY: testkern_code\n"
        "      USE mesh_mod, ONLY: mesh_type\n"
        "      REAL(KIND=r_def), intent(in) :: a\n"
        "      TYPE(field_type), intent(inout) :: f1\n"
        "      TYPE(field_type), intent(in) :: f2, m1, m2\n"
        "      INTEGER cell\n"
        "      INTEGER ndf_w1, undf_w1, ndf_w2, undf_w2, ndf_w3, undf_w3\n"
        "      TYPE(mesh_type), pointer :: mesh => null()\n"
        "      INTEGER nlayers\n"
        "      TYPE(field_proxy_type) f1_proxy, f2_proxy, m1_proxy, m2_proxy\n"
        "      INTEGER, pointer :: map_w2(:,:) => null(), "
        "map_w3(:,:) => null(), map_w1(:,:) => null()\n"
        "      !\n"
        "      ! Initialise field proxies\n"
        "      !\n"
        "      f1_proxy = f1%get_proxy()\n"
        "      f2_proxy = f2%get_proxy()\n"
        "      m1_proxy = m1%get_proxy()\n"
        "      m2_proxy = m2%get_proxy()\n"
        "      !\n"
        "      ! Initialise number of layers\n"
        "      !\n"
        "      nlayers = f1_proxy%vspace%get_nlayers()\n"
        "      !\n"
        "      ! Create a mesh object\n"
        "      !\n"
        "      mesh => f1%get_mesh()\n"
        "      !\n"
        "      ! Look-up dofmaps for each function space\n"
        "      !\n"
        "      map_w2 => f2_proxy%vspace%get_whole_dofmap()\n"
        "      map_w3 => m2_proxy%vspace%get_whole_dofmap()\n"
        "      map_w1 => f1_proxy%vspace%get_whole_dofmap()\n"
        "      !\n"
        "      ! Initialise sizes and allocate any basis arrays for w1\n"
        "      !\n"
        "      ndf_w1 = f1_proxy%vspace%get_ndf()\n"
        "      undf_w1 = f1_proxy%vspace%get_undf()\n"
        "      !\n"
        "      ! Initialise sizes and allocate any basis arrays for w2\n"
        "      !\n"
        "      ndf_w2 = f2_proxy%vspace%get_ndf()\n"
        "      undf_w2 = f2_proxy%vspace%get_undf()\n"
        "      !\n"
        "      ! Initialise sizes and allocate any basis arrays for w3\n"
        "      !\n"
        "      ndf_w3 = m2_proxy%vspace%get_ndf()\n"
        "      undf_w3 = m2_proxy%vspace%get_undf()\n"
        "      !\n"
        "      ! Call kernels and communication routines\n"
        "      !\n"
        "      IF (f2_proxy%is_dirty(depth=1)) THEN\n"
        "        CALL f2_proxy%halo_exchange(depth=1)\n"
        "      END IF \n"
        "      !\n"
        "      IF (m1_proxy%is_dirty(depth=1)) THEN\n"
        "        CALL m1_proxy%halo_exchange(depth=1)\n"
        "      END IF \n"
        "      !\n"
        "      IF (m2_proxy%is_dirty(depth=1)) THEN\n"
        "        CALL m2_proxy%halo_exchange(depth=1)\n"
        "      END IF \n"
        "      !\n"
        "      DO cell=1,mesh%get_last_halo_cell(1)\n"
        "        !\n"
        "        CALL testkern_code(nlayers, a, f1_proxy%data, f2_proxy%data,"
        " m1_proxy%data, m2_proxy%data, ndf_w1, undf_w1, map_w1(:,cell), "
        "ndf_w2, undf_w2, map_w2(:,cell), ndf_w3, undf_w3, map_w3(:,cell))\n")
    assert expected in generated_code


def test_int_scalar():
    ''' tests that we generate correct code when a kernel takes a single,
    integer scalar argument (plus fields) '''
    _, invoke_info = parse(
        os.path.join(BASE_PATH,
                     "1.6.1_single_invoke_1_int_scalar.f90"),
        api="dynamo0.3")
    psy = PSyFactory("dynamo0.3").create(invoke_info)
    generated_code = str(psy.gen)
    print generated_code
    expected = (
        "    SUBROUTINE invoke_0_testkern_type(f1, iflag, f2, m1, m2)\n"
        "      USE testkern_one_int_scalar, ONLY: testkern_code\n"
        "      USE mesh_mod, ONLY: mesh_type\n"
        "      INTEGER, intent(in) :: iflag\n"
        "      TYPE(field_type), intent(inout) :: f1\n"
        "      TYPE(field_type), intent(in) :: f2, m1, m2\n"
        "      INTEGER cell\n"
        "      INTEGER ndf_w1, undf_w1, ndf_w2, undf_w2, ndf_w3, undf_w3\n"
        "      TYPE(mesh_type), pointer :: mesh => null()\n"
        "      INTEGER nlayers\n"
        "      TYPE(field_proxy_type) f1_proxy, f2_proxy, m1_proxy, m2_proxy\n"
        "      INTEGER, pointer :: map_w2(:,:) => null(), "
        "map_w3(:,:) => null(), map_w1(:,:) => null()\n"
        "      !\n"
        "      ! Initialise field proxies\n"
        "      !\n"
        "      f1_proxy = f1%get_proxy()\n"
        "      f2_proxy = f2%get_proxy()\n"
        "      m1_proxy = m1%get_proxy()\n"
        "      m2_proxy = m2%get_proxy()\n"
        "      !\n"
        "      ! Initialise number of layers\n"
        "      !\n"
        "      nlayers = f1_proxy%vspace%get_nlayers()\n"
        "      !\n"
        "      ! Create a mesh object\n"
        "      !\n"
        "      mesh => f1%get_mesh()\n"
        "      !\n"
        "      ! Look-up dofmaps for each function space\n"
        "      !\n"
        "      map_w2 => f2_proxy%vspace%get_whole_dofmap()\n"
        "      map_w3 => m2_proxy%vspace%get_whole_dofmap()\n"
        "      map_w1 => f1_proxy%vspace%get_whole_dofmap()\n"
        "      !\n"
        "      ! Initialise sizes and allocate any basis arrays for w1\n"
        "      !\n"
        "      ndf_w1 = f1_proxy%vspace%get_ndf()\n"
        "      undf_w1 = f1_proxy%vspace%get_undf()\n"
        "      !\n"
        "      ! Initialise sizes and allocate any basis arrays for w2\n"
        "      !\n"
        "      ndf_w2 = f2_proxy%vspace%get_ndf()\n"
        "      undf_w2 = f2_proxy%vspace%get_undf()\n"
        "      !\n"
        "      ! Initialise sizes and allocate any basis arrays for w3\n"
        "      !\n"
        "      ndf_w3 = m2_proxy%vspace%get_ndf()\n"
        "      undf_w3 = m2_proxy%vspace%get_undf()\n"
        "      !\n"
        "      ! Call kernels and communication routines\n"
        "      !\n"
        "      IF (f2_proxy%is_dirty(depth=1)) THEN\n"
        "        CALL f2_proxy%halo_exchange(depth=1)\n"
        "      END IF \n"
        "      !\n"
        "      IF (m1_proxy%is_dirty(depth=1)) THEN\n"
        "        CALL m1_proxy%halo_exchange(depth=1)\n"
        "      END IF \n"
        "      !\n"
        "      IF (m2_proxy%is_dirty(depth=1)) THEN\n"
        "        CALL m2_proxy%halo_exchange(depth=1)\n"
        "      END IF \n"
        "      !\n"
        "      DO cell=1,mesh%get_last_halo_cell(1)\n"
        "        !\n"
        "        CALL testkern_code(nlayers, f1_proxy%data, iflag, "
        "f2_proxy%data, m1_proxy%data, m2_proxy%data, ndf_w1, undf_w1, "
        "map_w1(:,cell), ndf_w2, undf_w2, map_w2(:,cell), ndf_w3, undf_w3, "
        "map_w3(:,cell))\n")
    assert expected in generated_code


def test_two_real_scalars():
    ''' tests that we generate correct code when a kernel has two real,
    scalar arguments '''
    _, invoke_info = parse(
        os.path.join(BASE_PATH,
                     "1.9_single_invoke_2_real_scalars.f90"),
        api="dynamo0.3")
    psy = PSyFactory("dynamo0.3").create(invoke_info)
    generated_code = str(psy.gen)
    print generated_code
    expected = (
        "    SUBROUTINE invoke_0_testkern_type(a, f1, f2, m1, m2, b)\n"
        "      USE testkern_two_real_scalars, ONLY: testkern_code\n"
        "      USE mesh_mod, ONLY: mesh_type\n"
        "      REAL(KIND=r_def), intent(in) :: a, b\n"
        "      TYPE(field_type), intent(inout) :: f1\n"
        "      TYPE(field_type), intent(in) :: f2, m1, m2\n"
        "      INTEGER cell\n"
        "      INTEGER ndf_w1, undf_w1, ndf_w2, undf_w2, ndf_w3, undf_w3\n"
        "      TYPE(mesh_type), pointer :: mesh => null()\n"
        "      INTEGER nlayers\n"
        "      TYPE(field_proxy_type) f1_proxy, f2_proxy, m1_proxy, m2_proxy\n"
        "      INTEGER, pointer :: map_w2(:,:) => null(), "
        "map_w3(:,:) => null(), map_w1(:,:) => null()\n"
        "      !\n"
        "      ! Initialise field proxies\n"
        "      !\n"
        "      f1_proxy = f1%get_proxy()\n"
        "      f2_proxy = f2%get_proxy()\n"
        "      m1_proxy = m1%get_proxy()\n"
        "      m2_proxy = m2%get_proxy()\n"
        "      !\n"
        "      ! Initialise number of layers\n"
        "      !\n"
        "      nlayers = f1_proxy%vspace%get_nlayers()\n"
        "      !\n"
        "      ! Create a mesh object\n"
        "      !\n"
        "      mesh => f1%get_mesh()\n"
        "      !\n"
        "      ! Look-up dofmaps for each function space\n"
        "      !\n"
        "      map_w2 => f2_proxy%vspace%get_whole_dofmap()\n"
        "      map_w3 => m2_proxy%vspace%get_whole_dofmap()\n"
        "      map_w1 => f1_proxy%vspace%get_whole_dofmap()\n"
        "      !\n"
        "      ! Initialise sizes and allocate any basis arrays for w1\n"
        "      !\n"
        "      ndf_w1 = f1_proxy%vspace%get_ndf()\n"
        "      undf_w1 = f1_proxy%vspace%get_undf()\n"
        "      !\n"
        "      ! Initialise sizes and allocate any basis arrays for w2\n"
        "      !\n"
        "      ndf_w2 = f2_proxy%vspace%get_ndf()\n"
        "      undf_w2 = f2_proxy%vspace%get_undf()\n"
        "      !\n"
        "      ! Initialise sizes and allocate any basis arrays for w3\n"
        "      !\n"
        "      ndf_w3 = m2_proxy%vspace%get_ndf()\n"
        "      undf_w3 = m2_proxy%vspace%get_undf()\n"
        "      !\n"
        "      ! Call kernels and communication routines\n"
        "      !\n"
        "      IF (f2_proxy%is_dirty(depth=1)) THEN\n"
        "        CALL f2_proxy%halo_exchange(depth=1)\n"
        "      END IF \n"
        "      !\n"
        "      IF (m1_proxy%is_dirty(depth=1)) THEN\n"
        "        CALL m1_proxy%halo_exchange(depth=1)\n"
        "      END IF \n"
        "      !\n"
        "      IF (m2_proxy%is_dirty(depth=1)) THEN\n"
        "        CALL m2_proxy%halo_exchange(depth=1)\n"
        "      END IF \n"
        "      !\n"
        "      DO cell=1,mesh%get_last_halo_cell(1)\n"
        "        !\n"
        "        CALL testkern_code(nlayers, a, f1_proxy%data, "
        "f2_proxy%data, m1_proxy%data, m2_proxy%data, b, ndf_w1, "
        "undf_w1, map_w1(:,cell), ndf_w2, undf_w2, map_w2(:,cell), "
        "ndf_w3, undf_w3, map_w3(:,cell))\n")
    assert expected in generated_code


def test_two_int_scalars():
    ''' tests that we generate correct code when a kernel has two integer,
    scalar arguments '''
    _, invoke_info = parse(os.path.join(BASE_PATH,
                                        "1.6_single_invoke_2_int_scalars.f90"),
                           api="dynamo0.3")
    psy = PSyFactory("dynamo0.3").create(invoke_info)
    generated_code = str(psy.gen)
    print generated_code
    expected = (
        "    SUBROUTINE invoke_0(iflag, f1, f2, m1, m2, istep)\n"
        "      USE testkern_two_int_scalars, ONLY: testkern_code\n"
        "      USE mesh_mod, ONLY: mesh_type\n"
        "      INTEGER, intent(in) :: iflag, istep\n"
        "      TYPE(field_type), intent(inout) :: f1\n"
        "      TYPE(field_type), intent(in) :: f2, m1, m2\n"
        "      INTEGER cell\n"
        "      INTEGER ndf_w1, undf_w1, ndf_w2, undf_w2, ndf_w3, undf_w3\n"
        "      TYPE(mesh_type), pointer :: mesh => null()\n"
        "      INTEGER nlayers\n"
        "      TYPE(field_proxy_type) f1_proxy, f2_proxy, m1_proxy, m2_proxy\n"
        "      INTEGER, pointer :: map_w2(:,:) => null(), "
        "map_w3(:,:) => null(), map_w1(:,:) => null()\n"
        "      !\n"
        "      ! Initialise field proxies\n"
        "      !\n"
        "      f1_proxy = f1%get_proxy()\n"
        "      f2_proxy = f2%get_proxy()\n"
        "      m1_proxy = m1%get_proxy()\n"
        "      m2_proxy = m2%get_proxy()\n"
        "      !\n"
        "      ! Initialise number of layers\n"
        "      !\n"
        "      nlayers = f1_proxy%vspace%get_nlayers()\n"
        "      !\n"
        "      ! Create a mesh object\n"
        "      !\n"
        "      mesh => f1%get_mesh()\n"
        "      !\n"
        "      ! Look-up dofmaps for each function space\n"
        "      !\n"
        "      map_w2 => f2_proxy%vspace%get_whole_dofmap()\n"
        "      map_w3 => m2_proxy%vspace%get_whole_dofmap()\n"
        "      map_w1 => f1_proxy%vspace%get_whole_dofmap()\n"
        "      !\n"
        "      ! Initialise sizes and allocate any basis arrays for w1\n"
        "      !\n"
        "      ndf_w1 = f1_proxy%vspace%get_ndf()\n"
        "      undf_w1 = f1_proxy%vspace%get_undf()\n"
        "      !\n"
        "      ! Initialise sizes and allocate any basis arrays for w2\n"
        "      !\n"
        "      ndf_w2 = f2_proxy%vspace%get_ndf()\n"
        "      undf_w2 = f2_proxy%vspace%get_undf()\n"
        "      !\n"
        "      ! Initialise sizes and allocate any basis arrays for w3\n"
        "      !\n"
        "      ndf_w3 = m2_proxy%vspace%get_ndf()\n"
        "      undf_w3 = m2_proxy%vspace%get_undf()\n"
        "      !\n"
        "      ! Call kernels and communication routines\n"
        "      !\n"
        "      IF (f2_proxy%is_dirty(depth=1)) THEN\n"
        "        CALL f2_proxy%halo_exchange(depth=1)\n"
        "      END IF \n"
        "      !\n"
        "      IF (m1_proxy%is_dirty(depth=1)) THEN\n"
        "        CALL m1_proxy%halo_exchange(depth=1)\n"
        "      END IF \n"
        "      !\n"
        "      IF (m2_proxy%is_dirty(depth=1)) THEN\n"
        "        CALL m2_proxy%halo_exchange(depth=1)\n"
        "      END IF \n"
        "      !\n"
        "      DO cell=1,mesh%get_last_halo_cell(1)\n"
        "        !\n"
        "        CALL testkern_code(nlayers, iflag, f1_proxy%data, "
        "f2_proxy%data, m1_proxy%data, m2_proxy%data, istep, ndf_w1, "
        "undf_w1, map_w1(:,cell), ndf_w2, undf_w2, map_w2(:,cell), ndf_w3, "
        "undf_w3, map_w3(:,cell))\n")
    assert expected in generated_code
    # Check that we pass iflag by value in the second kernel call
    expected = (
        "        CALL testkern_code(nlayers, 1_i_def, f1_proxy%data, "
        "f2_proxy%data, m1_proxy%data, m2_proxy%data, istep, ndf_w1, "
        "undf_w1, map_w1(:,cell), ndf_w2, undf_w2, map_w2(:,cell), ndf_w3, "
        "undf_w3, map_w3(:,cell))\n")
    assert expected in generated_code


def test_two_scalars():
    ''' tests that we generate correct code when a kernel has two scalar
    arguments, one real and one integer '''
    _, invoke_info = parse(os.path.join(BASE_PATH,
                                        "1.7_single_invoke_2scalar.f90"),
                           api="dynamo0.3")
    psy = PSyFactory("dynamo0.3").create(invoke_info)
    generated_code = str(psy.gen)
    print generated_code
    expected = (
        "    SUBROUTINE invoke_0_testkern_type(a, f1, f2, m1, m2, istep)\n"
        "      USE testkern_two_scalars, ONLY: testkern_code\n"
        "      USE mesh_mod, ONLY: mesh_type\n"
        "      REAL(KIND=r_def), intent(in) :: a\n"
        "      INTEGER, intent(in) :: istep\n"
        "      TYPE(field_type), intent(inout) :: f1\n"
        "      TYPE(field_type), intent(in) :: f2, m1, m2\n"
        "      INTEGER cell\n"
        "      INTEGER ndf_w1, undf_w1, ndf_w2, undf_w2, ndf_w3, undf_w3\n"
        "      TYPE(mesh_type), pointer :: mesh => null()\n"
        "      INTEGER nlayers\n"
        "      TYPE(field_proxy_type) f1_proxy, f2_proxy, m1_proxy, m2_proxy\n"
        "      INTEGER, pointer :: map_w2(:,:) => null(), "
        "map_w3(:,:) => null(), map_w1(:,:) => null()\n"
        "      !\n"
        "      ! Initialise field proxies\n"
        "      !\n"
        "      f1_proxy = f1%get_proxy()\n"
        "      f2_proxy = f2%get_proxy()\n"
        "      m1_proxy = m1%get_proxy()\n"
        "      m2_proxy = m2%get_proxy()\n"
        "      !\n"
        "      ! Initialise number of layers\n"
        "      !\n"
        "      nlayers = f1_proxy%vspace%get_nlayers()\n"
        "      !\n"
        "      ! Create a mesh object\n"
        "      !\n"
        "      mesh => f1%get_mesh()\n"
        "      !\n"
        "      ! Look-up dofmaps for each function space\n"
        "      !\n"
        "      map_w2 => f2_proxy%vspace%get_whole_dofmap()\n"
        "      map_w3 => m2_proxy%vspace%get_whole_dofmap()\n"
        "      map_w1 => f1_proxy%vspace%get_whole_dofmap()\n"
        "      !\n"
        "      ! Initialise sizes and allocate any basis arrays for w1\n"
        "      !\n"
        "      ndf_w1 = f1_proxy%vspace%get_ndf()\n"
        "      undf_w1 = f1_proxy%vspace%get_undf()\n"
        "      !\n"
        "      ! Initialise sizes and allocate any basis arrays for w2\n"
        "      !\n"
        "      ndf_w2 = f2_proxy%vspace%get_ndf()\n"
        "      undf_w2 = f2_proxy%vspace%get_undf()\n"
        "      !\n"
        "      ! Initialise sizes and allocate any basis arrays for w3\n"
        "      !\n"
        "      ndf_w3 = m2_proxy%vspace%get_ndf()\n"
        "      undf_w3 = m2_proxy%vspace%get_undf()\n"
        "      !\n"
        "      ! Call kernels and communication routines\n"
        "      !\n"
        "      IF (f2_proxy%is_dirty(depth=1)) THEN\n"
        "        CALL f2_proxy%halo_exchange(depth=1)\n"
        "      END IF \n"
        "      !\n"
        "      IF (m1_proxy%is_dirty(depth=1)) THEN\n"
        "        CALL m1_proxy%halo_exchange(depth=1)\n"
        "      END IF \n"
        "      !\n"
        "      IF (m2_proxy%is_dirty(depth=1)) THEN\n"
        "        CALL m2_proxy%halo_exchange(depth=1)\n"
        "      END IF \n"
        "      !\n"
        "      DO cell=1,mesh%get_last_halo_cell(1)\n"
        "        !\n"
        "        CALL testkern_code(nlayers, a, f1_proxy%data, f2_proxy%data,"
        " m1_proxy%data, m2_proxy%data, istep, ndf_w1, undf_w1, "
        "map_w1(:,cell), ndf_w2, undf_w2, map_w2(:,cell), ndf_w3, undf_w3, "
        "map_w3(:,cell))\n")
    assert expected in generated_code


def test_no_vector_scalar():
    ''' Tests that we raise an error when kernel meta-data erroneously
    specifies a vector scalar '''
    fparser.logging.disable('CRITICAL')
    code = CODE.replace("arg_type(gh_real, gh_read)",
                        "arg_type(gh_real*3, gh_read)", 1)
    ast = fpapi.parse(code, ignore_comments=False)
    name = "testkern_qr_type"
    with pytest.raises(ParseError) as excinfo:
        _ = DynKernMetadata(ast, name=name)
    assert 'vector notation is not supported for scalar arguments' in \
        str(excinfo.value)


def test_vector_field():
    ''' tests that a vector field is declared correctly in the PSy
    layer '''
    _, invoke_info = parse(os.path.join(BASE_PATH, "8_vector_field.f90"),
                           api="dynamo0.3")
    psy = PSyFactory("dynamo0.3").create(invoke_info)
    generated_code = psy.gen
    assert str(generated_code).find("SUBROUTINE invoke_0_testkern_chi_"
                                    "type(f1, chi)") != -1
    assert str(generated_code).find("TYPE(field_type), intent(inout)"
                                    " :: f1, chi(3)") != -1


def test_vector_field_2():
    ''' Tests that a vector field is indexed correctly in the PSy layer. '''
    _, invoke_info = parse(os.path.join(BASE_PATH, "8_vector_field_2.f90"),
                           api="dynamo0.3")
    psy = PSyFactory("dynamo0.3").create(invoke_info)
    generated_code = psy.gen
    print generated_code
    # all references to chi_proxy should be chi_proxy(1)
    assert str(generated_code).find("chi_proxy%") == -1
    assert str(generated_code).count("chi_proxy(1)%vspace") == 4
    # use each chi field individually in the kernel
    assert str(generated_code).find("chi_proxy(1)%data, chi_proxy(2)%data,"
                                    " chi_proxy(3)%data") != -1


def test_vector_field_deref():
    ''' tests that a vector field is declared correctly in the PSy
    layer when it is obtained by de-referencing a derived type in the
    Algorithm layer '''
    _, invoke_info = parse(os.path.join(BASE_PATH,
                                        "8.1_vector_field_deref.f90"),
                           api="dynamo0.3")
    for dist_mem in [True, False]:
        psy = PSyFactory("dynamo0.3",
                         distributed_memory=dist_mem).create(invoke_info)
        generated_code = psy.gen
        assert str(generated_code).find("SUBROUTINE invoke_0_testkern_chi_"
                                        "type(f1, box_chi)") != -1
        assert str(generated_code).find("TYPE(field_type), intent(inout)"
                                        " :: f1, box_chi(3)") != -1


def test_orientation():
    ''' tests that orientation information is created correctly in
    the PSy '''
    _, invoke_info = parse(os.path.join(BASE_PATH, "9_orientation.f90"),
                           api="dynamo0.3")
    psy = PSyFactory("dynamo0.3").create(invoke_info)
    generated_code = psy.gen
    print str(generated_code)
    assert str(generated_code).find("INTEGER, pointer :: orientation_w2(:)"
                                    " => null()") != -1
    assert str(generated_code).find("orientation_w2 => f2_proxy%vspace%"
                                    "get_cell_orientation(cell)") != -1


def test_operator():
    ''' tests that an operator is implemented correctly in the PSy
    layer '''
    _, invoke_info = parse(os.path.join(BASE_PATH, "10_operator.f90"),
                           api="dynamo0.3")
    psy = PSyFactory("dynamo0.3").create(invoke_info)
    generated_code = str(psy.gen)
    assert generated_code.find("SUBROUTINE invoke_0_testkern_operator"
                               "_type(mm_w0, chi, a, qr)") != -1
    assert generated_code.find("TYPE(operator_type), intent(inout) ::"
                               " mm_w0") != -1
    assert generated_code.find("TYPE(operator_proxy_type) mm_w0_"
                               "proxy") != -1
    assert generated_code.find("mm_w0_proxy = mm_w0%get_proxy()") != -1
    assert generated_code.find(
        "CALL testkern_operator_code(cell, nlayers, mm_w0_proxy%ncell_3d, mm_"
        "w0_proxy%local_stencil, chi_proxy(1)%data, chi_proxy(2)%data, chi_pr"
        "oxy(3)%data, a, ndf_w0, undf_w0, map_w0(:,cell), basis_w0, "
        "diff_basis_w0, nqp_h, nqp_v, wh, wv)") != -1


def test_operator_different_spaces():
    '''tests that an operator with different to and from spaces is
    implemented correctly in the PSy layer'''
    _, invoke_info = parse(os.path.join(BASE_PATH,
                                        "10.3_operator_different_spaces.f90"),
                           api="dynamo0.3")
    psy = PSyFactory("dynamo0.3").create(invoke_info)
    generated_code = str(psy.gen)
    output = (
        "    SUBROUTINE invoke_0_assemble_weak_derivative_w3_w2_kernel_type"
        "(mapping, chi, qr)\n"
        "      USE assemble_weak_derivative_w3_w2_kernel_mod, ONLY: "
        "assemble_weak_derivative_w3_w2_kernel_code\n"
        "      USE mesh_mod, ONLY: mesh_type\n"
        "      TYPE(field_type), intent(in) :: chi(3)\n"
        "      TYPE(operator_type), intent(inout) :: mapping\n"
        "      TYPE(quadrature_type), intent(in) :: qr\n"
        "      INTEGER, pointer :: orientation_w2(:) => null()\n"
        "      INTEGER cell\n"
        "      REAL(KIND=r_def), allocatable :: basis_w3(:,:,:,:), "
        "diff_basis_w2(:,:,:,:), diff_basis_w0(:,:,:,:)\n"
        "      INTEGER dim_w3, diff_dim_w2, diff_dim_w0\n"
        "      INTEGER ndf_w3, ndf_w2, ndf_w0, undf_w0\n"
        "      REAL(KIND=r_def), pointer :: zp(:) => null(), wh(:) => null(), "
        "wv(:) => null()\n"
        "      REAL(KIND=r_def), pointer :: xp(:,:) => null()\n"
        "      INTEGER nqp_h, nqp_v\n"
        "      TYPE(mesh_type), pointer :: mesh => null()\n"
        "      INTEGER nlayers\n"
        "      TYPE(operator_proxy_type) mapping_proxy\n"
        "      TYPE(field_proxy_type) chi_proxy(3)\n"
        "      INTEGER, pointer :: map_w0(:,:) => null()\n"
        "      !\n"
        "      ! Initialise field proxies\n"
        "      !\n"
        "      mapping_proxy = mapping%get_proxy()\n"
        "      chi_proxy(1) = chi(1)%get_proxy()\n"
        "      chi_proxy(2) = chi(2)%get_proxy()\n"
        "      chi_proxy(3) = chi(3)%get_proxy()\n"
        "      !\n"
        "      ! Initialise number of layers\n"
        "      !\n"
        "      nlayers = mapping_proxy%fs_from%get_nlayers()\n"
        "      !\n"
        "      ! Create a mesh object\n"
        "      !\n"
        "      mesh => mapping%get_mesh()\n"
        "      !\n"
        "      ! Look-up dofmaps for each function space\n"
        "      !\n"
        "      map_w0 => chi_proxy(1)%vspace%get_whole_dofmap()\n"
        "      !\n"
        "      ! Initialise qr values\n"
        "      !\n"
        "      wv => qr%get_wqp_v()\n"
        "      xp => qr%get_xqp_h()\n"
        "      zp => qr%get_xqp_v()\n"
        "      wh => qr%get_wqp_h()\n"
        "      nqp_h = qr%get_nqp_h()\n"
        "      nqp_v = qr%get_nqp_v()\n"
        "      !\n"
        "      ! Initialise sizes and allocate any basis arrays for w3\n"
        "      !\n"
        "      ndf_w3 = mapping_proxy%fs_to%get_ndf()\n"
        "      dim_w3 = mapping_proxy%fs_to%get_dim_space()\n"
        "      ALLOCATE (basis_w3(dim_w3, ndf_w3, nqp_h, nqp_v))\n"
        "      !\n"
        "      ! Initialise sizes and allocate any basis arrays for w2\n"
        "      !\n"
        "      ndf_w2 = mapping_proxy%fs_from%get_ndf()\n"
        "      diff_dim_w2 = mapping_proxy%fs_from%get_dim_space_diff()\n"
        "      ALLOCATE (diff_basis_w2(diff_dim_w2, ndf_w2, nqp_h, nqp_v))\n"
        "      !\n"
        "      ! Initialise sizes and allocate any basis arrays for w0\n"
        "      !\n"
        "      ndf_w0 = chi_proxy(1)%vspace%get_ndf()\n"
        "      undf_w0 = chi_proxy(1)%vspace%get_undf()\n"
        "      diff_dim_w0 = chi_proxy(1)%vspace%get_dim_space_diff()\n"
        "      ALLOCATE (diff_basis_w0(diff_dim_w0, ndf_w0, nqp_h, nqp_v))\n"
        "      !\n"
        "      ! Compute basis arrays\n"
        "      !\n"
        "      CALL mapping_proxy%fs_to%compute_basis_function(basis_w3, "
        "ndf_w3, nqp_h, nqp_v, xp, zp)\n"
        "      CALL mapping_proxy%fs_from%compute_diff_basis_function("
        "diff_basis_w2, ndf_w2, nqp_h, nqp_v, xp, zp)\n"
        "      CALL chi_proxy(1)%vspace%compute_diff_basis_function("
        "diff_basis_w0, ndf_w0, nqp_h, nqp_v, xp, zp)\n"
        "      !\n"
        "      ! Call kernels and communication routines\n"
        "      !\n"
        "      IF (chi_proxy(1)%is_dirty(depth=1)) THEN\n"
        "        CALL chi_proxy(1)%halo_exchange(depth=1)\n"
        "      END IF \n"
        "      !\n"
        "      IF (chi_proxy(2)%is_dirty(depth=1)) THEN\n"
        "        CALL chi_proxy(2)%halo_exchange(depth=1)\n"
        "      END IF \n"
        "      !\n"
        "      IF (chi_proxy(3)%is_dirty(depth=1)) THEN\n"
        "        CALL chi_proxy(3)%halo_exchange(depth=1)\n"
        "      END IF \n"
        "      !\n"
        "      DO cell=1,mesh%get_last_halo_cell(1)\n"
        "        !\n"
        "        orientation_w2 => mapping_proxy%fs_from%get_cell_orientation("
        "cell)\n"
        "        !\n"
        "        CALL assemble_weak_derivative_w3_w2_kernel_code(cell, "
        "nlayers, mapping_proxy%ncell_3d, mapping_proxy%local_stencil, "
        "chi_proxy(1)%data, chi_proxy(2)%data, chi_proxy(3)%data, ndf_w3, "
        "basis_w3, ndf_w2, diff_basis_w2, orientation_w2, ndf_w0, undf_w0, "
        "map_w0(:,cell), diff_basis_w0, nqp_h, nqp_v, wh, wv)\n"
        "      END DO \n"
        "      !\n"
        "      ! Deallocate basis arrays\n"
        "      !\n"
        "      DEALLOCATE (basis_w3, diff_basis_w2, diff_basis_w0)\n"
        "      !\n"
        "    END SUBROUTINE invoke_0_assemble_weak_derivative_w3_w2_kernel_"
        "type")
    print generated_code
    assert output in generated_code


def test_operator_nofield():
    ''' tests that an operator with no field on the same space is
    implemented correctly in the PSy layer '''
    _, invoke_info = parse(os.path.join(BASE_PATH,
                                        "10.1_operator_nofield.f90"),
                           api="dynamo0.3")
    psy = PSyFactory("dynamo0.3").create(invoke_info)
    gen_code_str = str(psy.gen)
    assert gen_code_str.find("SUBROUTINE invoke_0_testkern_operator_"
                             "nofield_type(mm_w2, chi, qr)") != -1
    assert gen_code_str.find("TYPE(operator_type), intent(inout) :: "
                             "mm_w2") != -1
    assert gen_code_str.find("TYPE(operator_proxy_type) mm_w2_proxy") != -1
    assert gen_code_str.find("mm_w2_proxy = mm_w2%get_proxy()") != -1
    assert gen_code_str.find("undf_w2") == -1
    assert gen_code_str.find("map_w2") == -1
    assert gen_code_str.find(
        "CALL testkern_operator_code(cell, nlayers, mm_w2_proxy%ncell_3d,"
        " mm_w2_proxy%local_stencil, chi_proxy(1)%data, chi_proxy(2)%data"
        ", chi_proxy(3)%data, ndf_w2, basis_w2, ndf_w0, undf_w0, "
        "map_w0(:,cell), diff_basis_w0, nqp_h, nqp_v, wh, wv)") != -1


def test_operator_nofield_different_space():
    ''' tests that an operator with no field on different spaces is
    implemented correctly in the PSy layer '''
    _, invoke_info = parse(os.path.join(BASE_PATH,
                                        "10.5_operator_no_field_different_"
                                        "space.f90"),
                           api="dynamo0.3")
    psy = PSyFactory("dynamo0.3").create(invoke_info)
    gen = str(psy.gen)
    print gen
    assert "mesh => my_mapping%get_mesh()" in gen
    assert "nlayers = my_mapping_proxy%fs_from%get_nlayers()" in gen
    assert "ndf_w3 = my_mapping_proxy%fs_from%get_ndf()" in gen
    assert "ndf_w2 = my_mapping_proxy%fs_to%get_ndf()" in gen
    assert "DO cell=1,mesh%get_last_edge_cell" in gen
    assert ("(cell, nlayers, my_mapping_proxy%ncell_3d, my_mapping_proxy%"
            "local_stencil, ndf_w2, ndf_w3)" in gen)


def test_operator_nofield_scalar():
    ''' tests that an operator with no field and a
    scalar argument is implemented correctly in the PSy layer '''
    _, invoke_info = parse(os.path.join(BASE_PATH,
                                        "10.6_operator_no_field_scalar.f90"),
                           api="dynamo0.3")
    psy = PSyFactory("dynamo0.3").create(invoke_info)
    gen = str(psy.gen)
    print gen
    assert "mesh => my_mapping%get_mesh()" in gen
    assert "nlayers = my_mapping_proxy%fs_from%get_nlayers()" in gen
    assert "ndf_w2 = my_mapping_proxy%fs_from%get_ndf()" in gen
    assert "DO cell=1,mesh%get_last_halo_cell(1)" in gen
    assert (
        "(cell, nlayers, my_mapping_proxy%ncell_3d, my_mapping_proxy%"
        "local_stencil, b, ndf_w2, basis_w2, nqp_h, nqp_v, wh, wv)" in gen)


def test_operator_nofield_scalar_deref():
    ''' Tests that an operator with no field and a
    scalar argument is implemented correctly in the PSy layer when both
    are obtained by dereferencing derived type objects '''
    _, invoke_info = parse(
        os.path.join(BASE_PATH,
                     "10.6.1_operator_no_field_scalar_deref.f90"),
        api="dynamo0.3")
    for dist_mem in [True, False]:
        psy = PSyFactory("dynamo0.3",
                         distributed_memory=dist_mem).create(invoke_info)
        gen = str(psy.gen)
        print gen
        if dist_mem:
            assert "mesh => opbox_my_mapping%get_mesh()" in gen
        assert "nlayers = opbox_my_mapping_proxy%fs_from%get_nlayers()" in gen
        assert "ndf_w2 = opbox_my_mapping_proxy%fs_from%get_ndf()" in gen
        assert ("CALL opbox_my_mapping_proxy%fs_from%compute_basis_function("
                "basis_w2, ndf_w2, nqp_h, nqp_v, xp, zp)" in gen)
        if dist_mem:
            assert "DO cell=1,mesh%get_last_halo_cell(1)" in gen
        else:
            assert (
                "DO cell=1,opbox_my_mapping_proxy%fs_from%get_ncell()" in gen)
        assert (
            "(cell, nlayers, opbox_my_mapping_proxy%ncell_3d, "
            "opbox_my_mapping_proxy%local_stencil, box_b, ndf_w2, basis_w2, "
            "nqp_h, nqp_v, wh, wv)" in gen)


def test_operator_orientation():
    ''' tests that an operator requiring orientation information is
    implemented correctly in the PSy layer '''
    _, invoke_info = parse(os.path.join(BASE_PATH,
                                        "10.2_operator_orient.f90"),
                           api="dynamo0.3")
    psy = PSyFactory("dynamo0.3").create(invoke_info)
    gen_str = str(psy.gen)
    print gen_str
    assert gen_str.find("SUBROUTINE invoke_0_testkern_operator"
                        "_orient_type(mm_w1, chi, qr)") != -1
    assert gen_str.find("TYPE(operator_type), intent(inout) ::"
                        " mm_w1") != -1
    assert gen_str.find("TYPE(operator_proxy_type) mm_w1_"
                        "proxy") != -1
    assert gen_str.find("mm_w1_proxy = mm_w1%get_proxy()") != -1
    assert gen_str.find(
        "orientation_w1 => mm_w1_proxy%fs_from%get_cell_orientation"
        "(cell)") != -1
    assert gen_str.find(
        "CALL testkern_operator_orient_code(cell, nlayers, mm_w1_proxy%ncell_"
        "3d, mm_w1_proxy%local_stencil, chi_proxy(1)%data, chi_proxy(2)%data,"
        " chi_proxy(3)%data, ndf_w1, basis_w1, orientation_w1, ndf_w0, undf_w"
        "0, map_w0(:,cell), diff_basis_w0, nqp_h, nqp_v, wh, wv)") != -1


def test_operator_orientation_different_space():
    '''tests that an operator on different spaces requiring orientation
    information is implemented correctly in the PSy layer. '''
    _, invoke_info = parse(os.path.join(BASE_PATH,
                                        "10.4_operator_orient_different_"
                                        "space.f90"),
                           api="dynamo0.3")
    psy = PSyFactory("dynamo0.3").create(invoke_info)
    gen_str = str(psy.gen)
    print gen_str
    assert (
        "INTEGER, pointer :: orientation_w1(:) => null(), orientation_w2(:)"
        " => null()" in gen_str)
    assert "ndf_w2 = my_mapping_proxy%fs_from%get_ndf()" in gen_str
    assert "ndf_w1 = my_mapping_proxy%fs_to%get_ndf()" in gen_str
    assert "dim_w1 = my_mapping_proxy%fs_to%get_dim_space()" in gen_str
    assert (
        "CALL my_mapping_proxy%fs_to%compute_basis_function(basis_w1, ndf_w1,"
        " nqp_h, nqp_v, xp, zp)" in gen_str)
    assert (
        "orientation_w2 => my_mapping_proxy%fs_from%get_cell_orientation("
        "cell)" in gen_str)
    assert (
        "orientation_w1 => my_mapping_proxy%fs_to%get_cell_orientation(cell)"
        in gen_str)
    assert (
        "(cell, nlayers, my_mapping_proxy%ncell_3d, my_mapping_proxy%local_"
        "stencil, chi_proxy(1)%data, chi_proxy(2)%data, chi_proxy(3)%data, "
        "ndf_w1, basis_w1, orientation_w1, ndf_w2, orientation_w2, ndf_w0, "
        "undf_w0, map_w0(:,cell), diff_basis_w0, nqp_h, nqp_v, wh, wv)"
        in gen_str)


def test_operator_deref():
    ''' Tests that we generate correct names for an operator in the PSy
    layer when obtained by de-referencing a derived type in the Algorithm
    layer '''
    _, invoke_info = parse(os.path.join(BASE_PATH, "10.8_operator_deref.f90"),
                           api="dynamo0.3")
    for dist_mem in [True, False]:
        psy = PSyFactory("dynamo0.3",
                         distributed_memory=dist_mem).create(invoke_info)
        generated_code = str(psy.gen)
        assert generated_code.find("SUBROUTINE invoke_0_testkern_operator"
                                   "_type(mm_w0_op, chi, a, qr)") != -1
        assert generated_code.find("TYPE(operator_type), intent(inout) ::"
                                   " mm_w0_op") != -1
        assert generated_code.find("TYPE(operator_proxy_type) mm_w0_op_"
                                   "proxy") != -1
        assert (
            generated_code.find("mm_w0_op_proxy = mm_w0_op%get_proxy()") != -1)
        assert generated_code.find(
            "CALL testkern_operator_code(cell, nlayers, "
            "mm_w0_op_proxy%ncell_3d, mm_w0_op_proxy%local_stencil, "
            "chi_proxy(1)%data, chi_proxy(2)%data, chi_proxy(3)%data, a, "
            "ndf_w0, undf_w0, map_w0, basis_w0, "
            "diff_basis_w0, nqp_h, nqp_v, wh, wv)") != -1


def test_any_space_1():
    ''' tests that any_space is implemented correctly in the PSy
    layer. Includes more than one type of any_space declaration
    and func_type basis functions on any_space. '''
    _, invoke_info = parse(os.path.join(BASE_PATH, "11_any_space.f90"),
                           api="dynamo0.3")
    psy = PSyFactory("dynamo0.3").create(invoke_info)
    generated_code = str(psy.gen)
    print generated_code
    assert ("INTEGER, pointer :: map_w0(:,:) => null(), "
            "map_any_space_2_b(:,:) => null(), "
            "map_any_space_1_a(:,:) => null()\n" in generated_code)
    assert generated_code.find(
        "REAL(KIND=r_def), allocatable :: basis_any_space_1_a(:,:,:,:), "
        "basis_any_space_2_b(:,:,:,:)") != -1
    assert generated_code.find(
        "ALLOCATE (basis_any_space_1_a(dim_any_space_1_a, ndf_any_space_1_a, "
        "nqp_h, nqp_v))") != -1
    assert generated_code.find(
        "ALLOCATE (basis_any_space_2_b(dim_any_space_2_b, ndf_any_space_2_b, "
        "nqp_h, nqp_v))") != -1
    assert generated_code.find(
        "map_any_space_1_a => a_proxy%vspace%get_whole_dofmap()") != -1
    assert generated_code.find(
        "map_any_space_2_b => b_proxy%vspace%get_whole_dofmap()") != -1
    assert generated_code.find(
        "CALL testkern_any_space_1_code(nlayers, a_proxy%data, rdt, b_proxy%"
        "data, c_proxy(1)%data, c_proxy(2)%data, c_proxy(3)%data, ndf_a"
        "ny_space_1_a, undf_any_space_1_a, map_any_space_1_a(:,cell), "
        "basis_any_space_1_a, ndf_any_space_2_b, undf_any_space_2_b, "
        "map_any_space_2_b(:,cell), basis_any_space_2_b, ndf_w0, undf_w0, "
        "map_w0(:,cell), diff_basis_w0, nqp_h, nqp_v, wh, wv)") != -1
    assert generated_code.find(
        "DEALLOCATE (basis_any_space_1_a, basis_any_space_2_b, diff_basis_w"
        "0)") != -1


def test_any_space_2():
    ''' tests that any_space is implemented correctly in the PSy
    layer. Includes multiple declarations of the same space, no
    func_type declarations and any_space used with an
    operator. '''
    _, invoke_info = parse(os.path.join(BASE_PATH, "11.1_any_space.f90"),
                           api="dynamo0.3")
    psy = PSyFactory("dynamo0.3").create(invoke_info)
    generated_code = str(psy.gen)
    print generated_code
    assert "INTEGER, intent(in) :: istp" in generated_code
    assert generated_code.find(
        "INTEGER, pointer :: map_any_space_1_a(:,:) => null()") != -1
    assert generated_code.find(
        "INTEGER ndf_any_space_1_a, undf_any_space_1_a") != -1
    assert generated_code.find(
        "ndf_any_space_1_a = a_proxy%vspace%get_ndf()") != -1
    assert generated_code.find(
        "undf_any_space_1_a = a_proxy%vspace%get_undf()") != -1
    assert generated_code.find(
        "map_any_space_1_a => a_proxy%vspace%get_whole_dofmap()") != -1
    assert generated_code.find(
        "CALL testkern_any_space_2_code(cell, nlayers, a_proxy%data, b_pro"
        "xy%data, c_proxy%ncell_3d, c_proxy%local_stencil, istp, ndf_any_sp"
        "ace_1_a, undf_any_space_1_a, map_any_space_1_a(:,cell))") != -1


def test_operator_any_space_different_space_1():
    ''' tests that any_space is implemented correctly in the PSy
    layer. Includes different spaces for an operator and no other
    fields.'''
    _, invoke_info = parse(os.path.join(BASE_PATH, "11.2_any_space.f90"),
                           api="dynamo0.3")
    psy = PSyFactory("dynamo0.3").create(invoke_info)
    generated_code = str(psy.gen)
    print generated_code
    assert generated_code.find(
        "ndf_any_space_2_a = a_proxy%fs_from%get_ndf()") != -1
    assert generated_code.find(
        "ndf_any_space_1_a = a_proxy%fs_to%get_ndf()") != -1


def test_operator_any_space_different_space_2():
    ''' tests that any_space is implemented correctly in the PSy
    layer in a more complicated example. '''
    _, invoke_info = parse(os.path.join(BASE_PATH, "11.3_any_space.f90"),
                           api="dynamo0.3")
    psy = PSyFactory("dynamo0.3").create(invoke_info)
    generated_code = psy.gen
    print generated_code
    assert str(generated_code).find(
        "ndf_any_space_1_b = b_proxy%fs_to%get_ndf()") != -1
    assert str(generated_code).find(
        "dim_any_space_1_b = b_proxy%fs_to%get_dim_space()") != -1
    assert str(generated_code).find(
        "ndf_any_space_2_b = b_proxy%fs_from%get_ndf()") != -1
    assert str(generated_code).find(
        "ndf_any_space_3_c = c_proxy%fs_to%get_ndf()") != -1
    assert str(generated_code).find(
        "ndf_any_space_4_d = d_proxy%fs_from%get_ndf()") != -1
    assert str(generated_code).find(
        "undf_any_space_4_d = d_proxy%fs_from%get_undf()") != -1
    assert str(generated_code).find(
        "dim_any_space_4_d = d_proxy%fs_from%get_dim_space()") != -1
    assert str(generated_code).find(
        "ndf_any_space_5_a = a_proxy%vspace%get_ndf()") != -1
    assert str(generated_code).find(
        "undf_any_space_5_a = a_proxy%vspace%get_undf()") != -1
    assert str(generated_code).find(
        "CALL b_proxy%fs_to%compute_basis_function") != -1
    assert str(generated_code).find(
        "CALL d_proxy%fs_from%compute_basis_function") != -1
    assert str(generated_code).find(
        "CALL d_proxy%fs_from%compute_diff_basis_function") != -1
    assert str(generated_code).find(
        "map_any_space_5_a => a_proxy%vspace%get_whole_dofmap()") != -1
    assert str(generated_code).find(
        "map_any_space_4_d => d_proxy%fs_from%get_whole_dofmap()") != -1


def test_invoke_uniq_declns():
    ''' tests that we raise an error when Invoke.unique_declarations() is
    called for an invalid type '''
    _, invoke_info = parse(os.path.join(BASE_PATH,
                                        "1.7_single_invoke_2scalar.f90"),
                           api="dynamo0.3")
    psy = PSyFactory("dynamo0.3").create(invoke_info)
    with pytest.raises(GenerationError) as excinfo:
        psy.invokes.invoke_list[0].unique_declarations("not_a_type")
    assert 'unique_declarations called with an invalid datatype' \
        in str(excinfo.value)


def test_invoke_uniq_declns_invalid_access():
    ''' tests that we raise an error when Invoke.unique_declarations() is
    called for an invalid access type '''
    _, invoke_info = parse(os.path.join(BASE_PATH,
                                        "1.7_single_invoke_2scalar.f90"),
                           api="dynamo0.3")
    psy = PSyFactory("dynamo0.3").create(invoke_info)
    with pytest.raises(GenerationError) as excinfo:
        psy.invokes.invoke_list[0].unique_declarations("gh_field",
                                                       access="invalid_acc")
    assert 'unique_declarations called with an invalid access type' \
        in str(excinfo.value)


def test_invoke_uniq_proxy_declns():
    ''' tests that we raise an error when DynInvoke.unique_proxy_declarations()
    is called for an invalid type '''
    _, invoke_info = parse(os.path.join(BASE_PATH,
                                        "1.7_single_invoke_2scalar.f90"),
                           api="dynamo0.3")
    psy = PSyFactory("dynamo0.3").create(invoke_info)
    with pytest.raises(GenerationError) as excinfo:
        psy.invokes.invoke_list[0].unique_proxy_declarations("not_a_type")
    assert 'unique_proxy_declarations called with an invalid datatype' \
        in str(excinfo.value)


def test_invoke_uniq_proxy_declns_invalid_access():
    ''' tests that we raise an error when DynInvoke.unique_proxy_declarations()
    is called for an invalid access type '''
    _, invoke_info = parse(os.path.join(BASE_PATH,
                                        "1.7_single_invoke_2scalar.f90"),
                           api="dynamo0.3")
    psy = PSyFactory("dynamo0.3").create(invoke_info)
    with pytest.raises(GenerationError) as excinfo:
        psy.invokes.invoke_list[0].unique_proxy_declarations(
            "gh_field",
            access="invalid_acc")
    assert 'unique_proxy_declarations called with an invalid access type' \
        in str(excinfo.value)


def test_dyninvoke_first_access():
    ''' tests that we raise an error if DynInvoke.first_access(name) is
    called for an argument name that doesn't exist '''
    _, invoke_info = parse(os.path.join(BASE_PATH,
                                        "1.7_single_invoke_2scalar.f90"),
                           api="dynamo0.3")
    psy = PSyFactory("dynamo0.3").create(invoke_info)
    with pytest.raises(GenerationError) as excinfo:
        psy.invokes.invoke_list[0].first_access("not_an_arg")
    assert 'Failed to find any kernel argument with name' \
        in str(excinfo.value)


def test_dyninvoke_uniq_declns_intent_invalid_type():
    ''' tests that we raise an error when DynInvoke.unique_declns_by_intent()
    is called for an invalid argument type '''
    _, invoke_info = parse(os.path.join(BASE_PATH,
                                        "1.7_single_invoke_2scalar.f90"),
                           api="dynamo0.3")
    psy = PSyFactory("dynamo0.3").create(invoke_info)
    with pytest.raises(GenerationError) as excinfo:
        psy.invokes.invoke_list[0].unique_declns_by_intent("gh_invalid")
    assert 'unique_declns_by_intent called with an invalid datatype' \
        in str(excinfo.value)


def test_dyninvoke_uniq_declns_intent_fields():
    ''' tests that DynInvoke.unique_declns_by_intent() returns the correct
    list of arguments for gh_fields '''
    _, invoke_info = parse(os.path.join(BASE_PATH,
                                        "1.7_single_invoke_2scalar.f90"),
                           api="dynamo0.3")
    psy = PSyFactory("dynamo0.3").create(invoke_info)
    args = psy.invokes.invoke_list[0].unique_declns_by_intent("gh_field")
    assert args['inout'] == []
    assert args['out'] == ['f1']
    assert args['in'] == ['f2', 'm1', 'm2']


def test_dyninvoke_uniq_declns_intent_real():
    ''' tests that DynInvoke.unique_declns_by_intent() returns the correct
    list of arguments for gh_real '''
    _, invoke_info = parse(os.path.join(BASE_PATH,
                                        "1.7_single_invoke_2scalar.f90"),
                           api="dynamo0.3")
    psy = PSyFactory("dynamo0.3").create(invoke_info)
    args = psy.invokes.invoke_list[0].unique_declns_by_intent("gh_real")
    assert args['inout'] == []
    assert args['out'] == []
    assert args['in'] == ['a']


def test_dyninvoke_uniq_declns_intent_integer():
    ''' tests that DynInvoke.unique_declns_by_intent() returns the correct
    list of arguments for gh_integer '''
    _, invoke_info = parse(os.path.join(BASE_PATH,
                                        "1.7_single_invoke_2scalar.f90"),
                           api="dynamo0.3")
    psy = PSyFactory("dynamo0.3").create(invoke_info)
    args = psy.invokes.invoke_list[0].unique_declns_by_intent("gh_integer")
    assert args['inout'] == []
    assert args['out'] == []
    assert args['in'] == ['istep']


def test_dyninvoke_uniq_declns_intent_ops():
    ''' tests that DynInvoke.unique_declns_by_intent() returns the correct
    list of arguments for operator arguments '''
    _, invoke_info = parse(os.path.join(BASE_PATH,
                                        "4.4_multikernel_invokes.f90"),
                           api="dynamo0.3")
    psy = PSyFactory("dynamo0.3").create(invoke_info)
    args = psy.invokes.invoke_list[0].unique_declns_by_intent("gh_operator")
    assert args['inout'] == []
    assert args['out'] == ['op']
    assert args['in'] == []


def test_dyninvoke_arg_for_fs():
    ''' tests that we raise an error when DynInvoke.arg_for_funcspace() is
    called for an un-used space '''
    _, invoke_info = parse(os.path.join(BASE_PATH,
                                        "1.7_single_invoke_2scalar.f90"),
                           api="dynamo0.3")
    psy = PSyFactory("dynamo0.3").create(invoke_info)
    with pytest.raises(GenerationError) as excinfo:
        psy.invokes.invoke_list[0].arg_for_funcspace(FunctionSpace("wtheta",
                                                                   None))
    assert "No argument found on 'wtheta' space" \
        in str(excinfo.value)


def test_kernel_specific():
    ''' Test that a call to enforce boundary conditions is added following
    a call to the matrix_vector_kernel_type kernel. This code is required
    as the dynamo0.3 api does not know about boundary conditions but this
    kernel requires them. This "hack" is only supported to get
    PSyclone to generate correct code for the current implementation
    of dynamo. Future API's will not support any hacks. '''
    _, invoke_info = parse(os.path.join(BASE_PATH, "12_kernel_specific.f90"),
                           api="dynamo0.3")
    psy = PSyFactory("dynamo0.3").create(invoke_info)
    generated_code = str(psy.gen)
    output0 = "USE enforce_bc_kernel_mod, ONLY: enforce_bc_code"
    assert output0 in generated_code
    output1 = "USE function_space_mod, ONLY: w1, w2"
    assert output1 in generated_code
    output2 = "INTEGER fs"
    assert output2 in generated_code
    output3 = "INTEGER, pointer :: boundary_dofs(:,:) => null()"
    assert output3 in generated_code
    output4 = "fs = f1%which_function_space()"
    assert output4 in generated_code
    output5 = '''IF ((fs .eq. w1) .or. (fs .eq. w2)) THEN
        boundary_dofs => f1_proxy%vspace%get_boundary_dofs()
      END IF'''
    assert output5 in generated_code
    output6 = (
        "IF ((fs .eq. w1) .or. (fs .eq. w2)) THEN\n"
        "          CALL enforce_bc_code(nlayers, f1_proxy%data, "
        "ndf_any_space_1_f1, undf_any_space_1_f1, map_any_space_1_f1(:,cell), "
        "boundary_dofs)")
    assert output6 in generated_code


def test_multi_kernel_specific():
    '''Test that a call to enforce boundary conditions is added following
    multiple calls to the matrix_vector_kernel_type kernel. This code
    is required as the dynamo0.3 api does not know about boundary
    conditions but this kernel requires them. This "hack" is only
    supported to get PSyclone to generate correct code for the current
    implementation of dynamo. Future API's will not support any
    hacks. '''
    _, invoke_info = parse(os.path.join(BASE_PATH,
                                        "12.3_multi_kernel_specific.f90"),
                           api="dynamo0.3")
    psy = PSyFactory("dynamo0.3").create(invoke_info)
    generated_code = str(psy.gen)
    print generated_code

    # should only be one of the following generated ...
    output0 = "USE enforce_bc_kernel_mod, ONLY: enforce_bc_code"
    assert generated_code.count(output0) == 1
    output1 = "USE function_space_mod, ONLY: w1, w2"
    assert generated_code.count(output1) == 1

    # first loop
    output1 = "INTEGER fs\n"
    assert output1 in generated_code
    output2 = "INTEGER, pointer :: boundary_dofs(:,:) => null()"
    assert output2 in generated_code
    output3 = "fs = f1%which_function_space()"
    assert output3 in generated_code
    output4 = '''IF ((fs .eq. w1) .or. (fs .eq. w2)) THEN
        boundary_dofs => f1_proxy%vspace%get_boundary_dofs()
      END IF'''
    assert output4 in generated_code
    output5 = (
        "IF ((fs .eq. w1) .or. (fs .eq. w2)) THEN\n"
        "          CALL enforce_bc_code(nlayers, f1_proxy%data, "
        "ndf_any_space_1_f1, undf_any_space_1_f1, map_any_space_1_f1, "
        "boundary_dofs)")
    assert output5 in generated_code

    # second loop
    output6 = "INTEGER fs_1\n"
    assert output6 in generated_code
    output7 = "INTEGER, pointer :: boundary_dofs_1(:,:) => null()"
    assert output7 in generated_code
    output8 = "fs_1 = f1%which_function_space()"
    assert output8 in generated_code
    output9 = '''IF ((fs_1 .eq. w1) .or. (fs_1 .eq. w2)) THEN
        boundary_dofs_1 => f1_proxy%vspace%get_boundary_dofs()
      END IF'''
    assert output9 in generated_code
    output10 = (
        "IF ((fs_1 .eq. w1) .or. (fs_1 .eq. w2)) THEN\n"
        "          CALL enforce_bc_code(nlayers, f1_proxy%data, "
        "ndf_any_space_1_f1, undf_any_space_1_f1, map_any_space_1_f1, "
        "boundary_dofs_1)")
    assert output10 in generated_code


def test_bc_kernel():
    '''tests that a kernel with a particular name is recognised as a
    boundary condition kernel and that appopriate code is added to
    support this. This code is required as the dynamo0.3 api does not
    know about boundary conditions but this kernel requires them. This
    "hack" is only supported to get PSyclone to generate correct code
    for the current implementation of dynamo. Future API's will not
    support any hacks. '''
    _, invoke_info = parse(os.path.join(BASE_PATH,
                                        "12.2_enforce_bc_kernel.f90"),
                           api="dynamo0.3")
    psy = PSyFactory("dynamo0.3").create(invoke_info)
    generated_code = psy.gen
    output1 = "INTEGER, pointer :: boundary_dofs(:,:) => null()"
    assert str(generated_code).find(output1) != -1
    output2 = "boundary_dofs => a_proxy%vspace%get_boundary_dofs()"
    assert str(generated_code).find(output2) != -1
    output3 = (
        "CALL enforce_bc_code(nlayers, a_proxy%data, ndf_any_space_1_a, "
        "undf_any_space_1_a, map_any_space_1_a(:,cell), boundary_dofs)")
    assert str(generated_code).find(output3) != -1


def test_multikernel_invoke_1():
    ''' Test that correct code is produced when there are multiple
    kernels within an invoke. We test the parts of the code that
    are incorrect at the time of writing '''
    _, invoke_info = parse(os.path.join(BASE_PATH,
                                        "4_multikernel_invokes.f90"),
                           api="dynamo0.3")
    psy = PSyFactory("dynamo0.3").create(invoke_info)
    generated_code = str(psy.gen)
    print generated_code
    # check that argument names are not replicated
    output1 = "SUBROUTINE invoke_0(a, f1, f2, m1, m2)"
    assert generated_code.find(output1) != -1
    # check that only one proxy initialisation is produced
    output2 = "f1_proxy = f1%get_proxy()"
    assert generated_code.count(output2) == 1
    # check that we only initialise dofmaps once
    output3 = "map_w2 => f2_proxy%vspace%get_whole_dofmap()"
    assert generated_code.count(output3) == 1


def test_multikernel_invoke_qr():
    ''' Test that correct code is produced when there are multiple
    kernels with (the same) QR within an invoke. '''
    _, invoke_info = parse(os.path.join(BASE_PATH,
                                        "4.1_multikernel_invokes.f90"),
                           api="dynamo0.3")
    psy = PSyFactory("dynamo0.3").create(invoke_info)
    generated_code = psy.gen
    # simple check that two kernel calls exist
    assert str(generated_code).count("CALL testkern_qr_code") == 2


def test_mkern_invoke_vec_fields():
    ''' Test that correct code is produced when there are multiple
    kernels within an invoke with vector fields '''
    _, invoke_info = parse(os.path.join(BASE_PATH,
                                        "4.2_multikernel_invokes.f90"),
                           api="dynamo0.3")
    psy = PSyFactory("dynamo0.3").create(invoke_info)
    generated_code = psy.gen
    # 1st test for duplication of name vector-field declaration
    output1 = "TYPE(field_type), intent(inout) :: f1, chi(3), chi(3)"
    assert str(generated_code).find(output1) == -1
    # 2nd test for duplication of name vector-field declaration
    output2 = "TYPE(field_proxy_type) f1_proxy, chi_proxy(3), chi_proxy(3)"
    assert str(generated_code).find(output2) == -1


def test_multikern_invoke_orient():
    ''' Test that correct code is produced when there are multiple
    kernels within an invoke with orientation '''
    _, invoke_info = parse(os.path.join(BASE_PATH,
                                        "4.3_multikernel_invokes.f90"),
                           api="dynamo0.3")
    psy = PSyFactory("dynamo0.3").create(invoke_info)
    generated_code = psy.gen
    # 1st test for duplication of name vector-field declaration
    output1 = "TYPE(field_type), intent(in) :: f2, f3(3), f3(3)"
    assert str(generated_code).find(output1) == -1
    # 2nd test for duplication of name vector-field declaration
    output2 = (
        "TYPE(field_proxy_type) f1_proxy, f2_proxy, f3_proxy(3), f3_proxy(3)")
    assert str(generated_code).find(output2) == -1


def test_multikern_invoke_oper():
    ''' Test that correct code is produced when there are multiple
    kernels within an invoke with operators '''
    _, invoke_info = parse(os.path.join(BASE_PATH,
                                        "4.4_multikernel_invokes.f90"),
                           api="dynamo0.3")
    psy = PSyFactory("dynamo0.3").create(invoke_info)
    generated_code = psy.gen
    # 1st test for duplication of name vector-field declaration
    output1 = "TYPE(field_type), intent(in) :: f1(3), f1(3)"
    assert str(generated_code).find(output1) == -1
    # 2nd test for duplication of name vector-field declaration
    output2 = "TYPE(field_proxy_type) f1_proxy(3), f1_proxy(3)"
    assert str(generated_code).find(output2) == -1


def test_2kern_invoke_any_space():
    ''' Test correct code is generated when there are just two
    kernels within an invoke with kernel fields declared as
    any_space. '''
    _, invoke_info = parse(os.path.join(BASE_PATH,
                                        "4.5.1_multikernel_invokes.f90"),
                           api="dynamo0.3")
    psy = PSyFactory("dynamo0.3").create(invoke_info)
    gen = str(psy.gen)
    print gen
    assert ("INTEGER, pointer :: map_any_space_1_f1(:,:) => null(), "
            "map_any_space_1_f2(:,:) => null()\n"
            in gen)
    assert "map_any_space_1_f1 => f1_proxy%vspace%get_whole_dofmap()\n" in gen
    assert "map_any_space_1_f2 => f2_proxy%vspace%get_whole_dofmap()\n" in gen
    assert (
        "        CALL testkern_any_space_2_code(cell, nlayers, f1_proxy%data,"
        " f2_proxy%data, op_proxy%ncell_3d, op_proxy%local_stencil, scalar, "
        "ndf_any_space_1_f1, undf_any_space_1_f1, "
        "map_any_space_1_f1(:,cell))\n" in gen)
    assert "map_any_space_1_f2 => f2_proxy%vspace%get_whole_dofmap()\n"
    assert (
        "        CALL testkern_any_space_2_code(cell, nlayers, f2_proxy%data,"
        " f1_proxy%data, op_proxy%ncell_3d, op_proxy%local_stencil, scalar, "
        "ndf_any_space_1_f2, undf_any_space_1_f2, "
        "map_any_space_1_f2(:,cell))\n"
        in gen)


def test_multikern_invoke_any_space():
    ''' Test that we generate correct code when there are multiple
    kernels within an invoke with kernel fields declared as
    any_space.  '''
    _, invoke_info = parse(os.path.join(BASE_PATH,
                                        "4.5_multikernel_invokes.f90"),
                           api="dynamo0.3")
    psy = PSyFactory("dynamo0.3").create(invoke_info)
    gen = str(psy.gen)
    print gen
    assert ("INTEGER, pointer :: map_any_space_1_f1(:,:) => null(), "
            "map_any_space_2_f1(:,:) => null(), "
            "map_any_space_2_f2(:,:) => null(), "
            "map_any_space_1_f2(:,:) => null(), map_w0(:,:) => null()" in gen)
    assert ("REAL(KIND=r_def), allocatable :: basis_any_space_1_f1(:,:,:,:), "
            "basis_any_space_2_f2(:,:,:,:), diff_basis_w0(:,:,:,:), "
            "basis_any_space_1_f2(:,:,:,:), basis_any_space_2_f1(:,:,:,:)"
            in gen)
    assert "ndf_any_space_1_f1 = f1_proxy%vspace%get_ndf()" in gen
    assert "ndf_any_space_2_f2 = f2_proxy%vspace%get_ndf()" in gen
    assert "ndf_w0 = f3_proxy(1)%vspace%get_ndf()" in gen
    assert "ndf_any_space_1_f2 = f2_proxy%vspace%get_ndf()" in gen
    assert ("CALL f2_proxy%vspace%compute_basis_function(basis_any_space_1_f2,"
            " ndf_any_space_1_f2, nqp_h, nqp_v, xp, zp)" in gen)
    assert (
        "      map_any_space_1_f1 => f1_proxy%vspace%get_whole_dofmap()\n"
        "      map_any_space_2_f1 => f1_proxy%vspace%get_whole_dofmap()\n"
        "      map_any_space_2_f2 => f2_proxy%vspace%get_whole_dofmap()\n"
        "      map_any_space_1_f2 => f2_proxy%vspace%get_whole_dofmap()\n"
        "      map_w0 => f3_proxy(1)%vspace%get_whole_dofmap()" in gen)
    assert ("CALL testkern_any_space_1_code(nlayers, f1_proxy%data, rdt, "
            "f2_proxy%data, f3_proxy(1)%data, f3_proxy(2)%data, "
            "f3_proxy(3)%data, ndf_any_space_1_f1, undf_any_space_1_f1, "
            "map_any_space_1_f1(:,cell), basis_any_space_1_f1, "
            "ndf_any_space_2_f2, undf_any_space_2_f2, "
            "map_any_space_2_f2(:,cell), basis_any_space_2_f2, ndf_w0, "
            "undf_w0, map_w0(:,cell), diff_basis_w0, nqp_h, nqp_v, "
            "wh, wv" in gen)


def test_mkern_invoke_multiple_any_spaces():
    ''' Test that we generate correct code when there are multiple
    kernels within an invoke with kernel fields declared as
    any_space.  '''
    _, invoke_info = parse(os.path.join(BASE_PATH,
                                        "4.5.2_multikernel_invokes.f90"),
                           api="dynamo0.3")
    psy = PSyFactory("dynamo0.3").create(invoke_info)
    gen = str(psy.gen)
    print gen
    assert "ndf_any_space_1_f1 = f1_proxy%vspace%get_ndf()" in gen
    assert ("CALL f1_proxy%vspace%compute_basis_function(basis_any_space_1_f1,"
            " ndf_any_space_1_f1, nqp_h, nqp_v, xp, zp)" in gen)
    assert "ndf_any_space_2_f2 = f2_proxy%vspace%get_ndf()" in gen
    assert ("CALL f2_proxy%vspace%compute_basis_function(basis_any_space_2_f2,"
            " ndf_any_space_2_f2, nqp_h, nqp_v, xp, zp)" in gen)
    assert "ndf_any_space_1_f2 = f2_proxy%vspace%get_ndf()" in gen
    assert "ndf_any_space_1_op = op_proxy%fs_to%get_ndf()" in gen
    assert "ndf_any_space_5_f2 = f2_proxy%vspace%get_ndf()" in gen
    assert "ndf_any_space_1_op2 = op2_proxy%fs_to%get_ndf()" in gen
    assert "ndf_any_space_3_op3 = op3_proxy%fs_to%get_ndf()" in gen
    assert gen.count("ndf_any_space_4_op4 = op4_proxy%fs_from%get_ndf()") == 1
    assert "ndf_any_space_3_op5" not in gen
    assert "ndf_any_space_4_f1" not in gen
    assert ("CALL op2_proxy%fs_from%compute_basis_function("
            "basis_any_space_2_op2, ndf_any_space_2_op2, nqp_h, "
            "nqp_v, xp, zp)" in gen)
    assert ("CALL op4_proxy%fs_from%compute_diff_basis_function("
            "diff_basis_any_space_4_op4, ndf_any_space_4_op4, nqp_h, "
            "nqp_v, xp, zp)" in gen)


@pytest.mark.xfail(reason="bug : loop fuse replicates maps in loops")
def test_loopfuse():
    ''' Tests whether loop fuse actually fuses and whether
    multiple maps are produced or not. Multiple maps are not an
    error but it would be nicer if there were only one '''
    _, invoke_info = parse(os.path.join(BASE_PATH,
                                        "4_multikernel_invokes.f90"),
                           api="dynamo0.3")
    psy = PSyFactory("dynamo0.3").create(invoke_info)
    invoke = psy.invokes.get("invoke_0")
    schedule = invoke.schedule
    loop1 = schedule.children[0]
    loop2 = schedule.children[1]
    trans = LoopFuseTrans()
    schedule, _ = trans.apply(loop1, loop2)
    invoke.schedule = schedule
    generated_code = psy.gen
    # only one loop
    assert str(generated_code).count("DO cell") == 1
# only one map for each space
    assert str(generated_code).count("map_w1 =>") == 1
    assert str(generated_code).count("map_w2 =>") == 1
    assert str(generated_code).count("map_w3 =>") == 1
    # kernel call tests
    kern_idxs = []
    for idx, line in enumerate(str(generated_code).split('\n')):
        if line.find("DO cell") != -1:
            do_idx = idx
        if line.find("CALL testkern_code(") != -1:
            kern_idxs.append(idx)
        if line.find("END DO") != -1:
            enddo_idx = idx
    # two kernel calls
    assert len(kern_idxs) == 2
    # both kernel calls are within the loop
    for kern_id in kern_idxs:
        assert kern_id > do_idx and kern_id < enddo_idx

# tests for dynamo0.3 stub generator


def test_stub_non_existant_filename():
    ''' fail if the file does not exist '''
    with pytest.raises(IOError) as excinfo:
        generate("non_existant_file.f90", api="dynamo0.3")
    assert "file 'non_existant_file.f90' not found" in str(excinfo.value)


def test_stub_invalid_api():
    ''' fail if the specified api is not supported '''
    with pytest.raises(GenerationError) as excinfo:
        generate("test_files/dynamo0p3/ru_kernel_mod.f90", api="dynamo0.1")
    assert "Unsupported API 'dynamo0.1' specified" in str(excinfo.value)


def test_stub_file_content_not_fortran():
    ''' fail if the kernel file does not contain fortran '''
    with pytest.raises(ParseError) as excinfo:
        generate("dynamo0p3_test.py", api="dynamo0.3")
    assert 'the file does not contain a module. Is it a Kernel file?' \
        in str(excinfo.value)


def test_stub_file_fortran_invalid():
    ''' fail if the fortran in the kernel is not valid '''
    with pytest.raises(ParseError) as excinfo:
        generate("test_files/dynamo0p3/testkern_invalid_fortran.F90",
                 api="dynamo0.3")
    assert 'invalid Fortran' in str(excinfo.value)


def test_file_fortran_not_kernel():
    ''' fail if file is valid fortran but is not a kernel file '''
    with pytest.raises(ParseError) as excinfo:
        generate("test_files/dynamo0p3/1_single_invoke.f90", api="dynamo0.3")
    assert 'file does not contain a module. Is it a Kernel file?' \
        in str(excinfo.value)


def test_module_name_too_short():
    ''' fail if length of kernel module name is too short '''
    with pytest.raises(ParseError) as excinfo:
        generate("test_files/dynamo0p3/testkern_short_name.F90",
                 api="dynamo0.3")
    assert "too short to have '_mod' as an extension" in str(excinfo.value)


def test_module_name_convention():
    ''' fail if kernel module name does not have _mod at end '''
    with pytest.raises(ParseError) as excinfo:
        generate("test_files/dynamo0p3/testkern.F90", api="dynamo0.3")
    assert "does not have '_mod' as an extension" in str(excinfo.value)


def test_kernel_datatype_not_found():
    ''' fail if kernel datatype is not found '''
    with pytest.raises(RuntimeError) as excinfo:
        generate("test_files/dynamo0p3/testkern_no_datatype.F90",
                 api="dynamo0.3")
    assert 'Kernel type testkern_type does not exist' in str(excinfo.value)

SIMPLE = (
    "  MODULE simple_mod\n"
    "    IMPLICIT NONE\n"
    "    CONTAINS\n"
    "    SUBROUTINE simple_code(nlayers, field_1_w1, ndf_w1, undf_w1,"
    " map_w1)\n"
    "      USE constants_mod, ONLY: r_def\n"
    "      IMPLICIT NONE\n"
    "      INTEGER, intent(in) :: nlayers\n"
    "      INTEGER, intent(in) :: ndf_w1\n"
    "      INTEGER, intent(in) :: undf_w1\n"
    "      REAL(KIND=r_def), intent(out), dimension(undf_w1) ::"
    " field_1_w1\n"
    "      INTEGER, intent(in), dimension(ndf_w1) :: map_w1\n"
    "    END SUBROUTINE simple_code\n"
    "  END MODULE simple_mod")


def test_stub_generate_working():
    ''' check that the stub generate produces the expected output '''
    result = generate("test_files/dynamo0p3/simple.f90",
                      api="dynamo0.3")
    print result
    assert str(result).find(SIMPLE) != -1


def test_stub_generate_working_noapi():
    ''' check that the stub generate produces the expected output when
    we use the default api (which should be dynamo0.3)'''
    result = generate("test_files/dynamo0p3/simple.f90")
    print result
    assert str(result).find(SIMPLE) != -1

SIMPLE_WITH_SCALARS = (
    "  MODULE simple_with_scalars_mod\n"
    "    IMPLICIT NONE\n"
    "    CONTAINS\n"
    "    SUBROUTINE simple_with_scalars_code(nlayers, rscalar_1, field_2_w1, "
    "iscalar_3, ndf_w1, undf_w1, map_w1)\n"
    "      USE constants_mod, ONLY: r_def\n"
    "      IMPLICIT NONE\n"
    "      INTEGER, intent(in) :: nlayers\n"
    "      REAL(KIND=r_def), intent(in) :: rscalar_1\n"
    "      INTEGER, intent(in) :: ndf_w1\n"
    "      INTEGER, intent(in) :: undf_w1\n"
    "      REAL(KIND=r_def), intent(out), dimension(undf_w1) ::"
    " field_2_w1\n"
    "      INTEGER, intent(in) :: iscalar_3\n"
    "      INTEGER, intent(in), dimension(ndf_w1) :: map_w1\n"
    "    END SUBROUTINE simple_with_scalars_code\n"
    "  END MODULE simple_with_scalars_mod")


def test_stub_generate_with_scalars():
    ''' check that the stub generate produces the expected output when
    the kernel has scalar arguments '''
    result = generate("test_files/dynamo0p3/simple_with_scalars.f90",
                      api="dynamo0.3")
    print result
    assert str(result).find(SIMPLE_WITH_SCALARS) != -1


SCALAR_SUMS = (
    "  MODULE testkern_multiple_scalar_sums_mod\n"
    "    IMPLICIT NONE\n"
    "    CONTAINS\n"
    "    SUBROUTINE testkern_multiple_scalar_sums_code(nlayers, rscalar_1, "
    "iscalar_2, field_3_w3, rscalar_4, iscalar_5, ndf_w3, undf_w3, map_w3)\n"
    "      USE constants_mod, ONLY: r_def\n"
    "      IMPLICIT NONE\n"
    "      INTEGER, intent(in) :: nlayers\n"
    "      REAL(KIND=r_def), intent(inout) :: rscalar_1\n"
    "      INTEGER, intent(inout) :: iscalar_2\n"
    "      INTEGER, intent(in) :: ndf_w3\n"
    "      INTEGER, intent(in) :: undf_w3\n"
    "      REAL(KIND=r_def), intent(out), dimension(undf_w3) :: field_3_w3\n"
    "      REAL(KIND=r_def), intent(inout) :: rscalar_4\n"
    "      INTEGER, intent(inout) :: iscalar_5\n"
    "      INTEGER, intent(in), dimension(ndf_w3) :: map_w3\n"
    "    END SUBROUTINE testkern_multiple_scalar_sums_code\n"
    "  END MODULE testkern_multiple_scalar_sums_mod")


def test_stub_generate_with_scalar_sums():
    ''' check that the stub generate produces the expected output when
    the kernel has scalar arguments with a reduction operation (gh_sum) '''
    # hack while DM does not support reductions
    import config
    config.DISTRIBUTED_MEMORY = False
    # end hack
    result = generate("test_files/dynamo0p3/testkern_multiple_scalar_sums.f90",
                      api="dynamo0.3")
    print result
    assert SCALAR_SUMS in str(result)

# fields : intent
INTENT = '''
module dummy_mod
  type, extends(kernel_type) :: dummy_type
     type(arg_type), meta_args(3) =    &
          (/ arg_type(gh_field,gh_write,w1), &
             arg_type(gh_field,gh_inc, w1), &
             arg_type(gh_field,gh_read, w1)  &
           /)
     integer, parameter :: iterates_over = cells
   contains
     procedure() :: code => dummy_code
  end type dummy_type
contains
  subroutine dummy_code()
  end subroutine dummy_code
end module dummy_mod
'''


def test_load_meta_wrong_type():
    ''' Test that the load_meta function raises an appropriate error
    if the meta-data contains an un-recognised type '''
    fparser.logging.disable('CRITICAL')
    ast = fpapi.parse(INTENT, ignore_comments=False)
    metadata = DynKernMetadata(ast)
    kernel = DynKern()
    # Break the meta-data
    metadata.arg_descriptors[0]._type = "gh_hedge"
    with pytest.raises(GenerationError) as excinfo:
        kernel.load_meta(metadata)
    assert "load_meta expected one of '['gh_field'," in str(excinfo.value)


def test_intent():
    ''' test that field intent is generated correctly for kernel stubs '''
    ast = fpapi.parse(INTENT, ignore_comments=False)
    metadata = DynKernMetadata(ast)
    kernel = DynKern()
    kernel.load_meta(metadata)
    generated_code = kernel.gen_stub
    output = (
        "  MODULE dummy_mod\n"
        "    IMPLICIT NONE\n"
        "    CONTAINS\n"
        "    SUBROUTINE dummy_code(nlayers, field_1_w1, field_2_w1, "
        "field_3_w1, ndf_w1, undf_w1, map_w1)\n"
        "      USE constants_mod, ONLY: r_def\n"
        "      IMPLICIT NONE\n"
        "      INTEGER, intent(in) :: nlayers\n"
        "      INTEGER, intent(in) :: ndf_w1\n"
        "      INTEGER, intent(in) :: undf_w1\n"
        "      REAL(KIND=r_def), intent(out), dimension(undf_w1) :: "
        "field_1_w1\n"
        "      REAL(KIND=r_def), intent(inout), dimension(undf_w1) :: "
        "field_2_w1\n"
        "      REAL(KIND=r_def), intent(in), dimension(undf_w1) :: "
        "field_3_w1\n"
        "      INTEGER, intent(in), dimension(ndf_w1) :: map_w1\n"
        "    END SUBROUTINE dummy_code\n"
        "  END MODULE dummy_mod")
    print output
    print str(generated_code)
    assert str(generated_code).find(output) != -1

# fields : spaces
SPACES = '''
module dummy_mod
  type, extends(kernel_type) :: dummy_type
     type(arg_type), meta_args(7) =               &
          (/ arg_type(gh_field,gh_write, w0),     &
             arg_type(gh_field,gh_write, w1),     &
             arg_type(gh_field,gh_write, w2),     &
             arg_type(gh_field,gh_write, w3),     &
             arg_type(gh_field,gh_write, wtheta), &
             arg_type(gh_field,gh_write, w2h),    &
             arg_type(gh_field,gh_write, w2v)     &
           /)
     integer, parameter :: iterates_over = cells
   contains
     procedure() :: code => dummy_code
  end type dummy_type
contains
  subroutine dummy_code()
  end subroutine dummy_code
end module dummy_mod
'''


def test_spaces():
    ''' test that field spaces are handled correctly for kernel stubs '''
    ast = fpapi.parse(SPACES, ignore_comments=False)
    metadata = DynKernMetadata(ast)
    kernel = DynKern()
    kernel.load_meta(metadata)
    generated_code = kernel.gen_stub
    output = (
        "  MODULE dummy_mod\n"
        "    IMPLICIT NONE\n"
        "    CONTAINS\n"
        "    SUBROUTINE dummy_code(nlayers, field_1_w0, field_2_w1, "
        "field_3_w2, field_4_w3, field_5_wtheta, field_6_w2h, field_7_w2v, "
        "ndf_w0, undf_w0, map_w0, ndf_w1, undf_w1, map_w1, ndf_w2, undf_w2, "
        "map_w2, ndf_w3, undf_w3, map_w3, ndf_wtheta, undf_wtheta, "
        "map_wtheta, ndf_w2h, undf_w2h, map_w2h, ndf_w2v, undf_w2v, "
        "map_w2v)\n"
        "      USE constants_mod, ONLY: r_def\n"
        "      IMPLICIT NONE\n"
        "      INTEGER, intent(in) :: nlayers\n"
        "      INTEGER, intent(in) :: ndf_w0\n"
        "      INTEGER, intent(in) :: undf_w0\n"
        "      INTEGER, intent(in) :: ndf_w1\n"
        "      INTEGER, intent(in) :: undf_w1\n"
        "      INTEGER, intent(in) :: ndf_w2\n"
        "      INTEGER, intent(in) :: undf_w2\n"
        "      INTEGER, intent(in) :: ndf_w3\n"
        "      INTEGER, intent(in) :: undf_w3\n"
        "      INTEGER, intent(in) :: ndf_wtheta\n"
        "      INTEGER, intent(in) :: undf_wtheta\n"
        "      INTEGER, intent(in) :: ndf_w2h\n"
        "      INTEGER, intent(in) :: undf_w2h\n"
        "      INTEGER, intent(in) :: ndf_w2v\n"
        "      INTEGER, intent(in) :: undf_w2v\n"
        "      REAL(KIND=r_def), intent(out), dimension(undf_w0) :: "
        "field_1_w0\n"
        "      REAL(KIND=r_def), intent(out), dimension(undf_w1) :: "
        "field_2_w1\n"
        "      REAL(KIND=r_def), intent(out), dimension(undf_w2) :: "
        "field_3_w2\n"
        "      REAL(KIND=r_def), intent(out), dimension(undf_w3) :: "
        "field_4_w3\n"
        "      REAL(KIND=r_def), intent(out), dimension(undf_wtheta) :: "
        "field_5_wtheta\n"
        "      REAL(KIND=r_def), intent(out), dimension(undf_w2h) :: "
        "field_6_w2h\n"
        "      REAL(KIND=r_def), intent(out), dimension(undf_w2v) :: "
        "field_7_w2v\n"
        "      INTEGER, intent(in), dimension(ndf_w0) :: map_w0\n"
        "      INTEGER, intent(in), dimension(ndf_w1) :: map_w1\n"
        "      INTEGER, intent(in), dimension(ndf_w2) :: map_w2\n"
        "      INTEGER, intent(in), dimension(ndf_w3) :: map_w3\n"
        "      INTEGER, intent(in), dimension(ndf_wtheta) :: map_wtheta\n"
        "      INTEGER, intent(in), dimension(ndf_w2h) :: map_w2h\n"
        "      INTEGER, intent(in), dimension(ndf_w2v) :: map_w2v\n"
        "    END SUBROUTINE dummy_code\n"
        "  END MODULE dummy_mod")
    print output
    print str(generated_code)
    assert str(generated_code).find(output) != -1

# fields : vectors
VECTORS = '''
module dummy_mod
  type, extends(kernel_type) :: dummy_type
     type(arg_type), meta_args(1) =    &
          (/ arg_type(gh_field*3,gh_write, w0) &
           /)
     integer, parameter :: iterates_over = cells
   contains
     procedure() :: code => dummy_code
  end type dummy_type
contains
  subroutine dummy_code()
  end subroutine dummy_code
end module dummy_mod
'''


def test_vectors():
    ''' test that field vectors are handled correctly for kernel stubs '''
    ast = fpapi.parse(VECTORS, ignore_comments=False)
    metadata = DynKernMetadata(ast)
    kernel = DynKern()
    kernel.load_meta(metadata)
    generated_code = kernel.gen_stub
    output = (
        "  MODULE dummy_mod\n"
        "    IMPLICIT NONE\n"
        "    CONTAINS\n"
        "    SUBROUTINE dummy_code(nlayers, field_1_w0_v1, "
        "field_1_w0_v2, field_1_w0_v3, ndf_w0, undf_w0, map_w0)\n"
        "      USE constants_mod, ONLY: r_def\n"
        "      IMPLICIT NONE\n"
        "      INTEGER, intent(in) :: nlayers\n"
        "      INTEGER, intent(in) :: ndf_w0\n"
        "      INTEGER, intent(in) :: undf_w0\n"
        "      REAL(KIND=r_def), intent(out), dimension(undf_w0) :: "
        "field_1_w0_v1\n"
        "      REAL(KIND=r_def), intent(out), dimension(undf_w0) :: "
        "field_1_w0_v2\n"
        "      REAL(KIND=r_def), intent(out), dimension(undf_w0) :: "
        "field_1_w0_v3\n"
        "      INTEGER, intent(in), dimension(ndf_w0) :: map_w0\n"
        "    END SUBROUTINE dummy_code\n"
        "  END MODULE dummy_mod")
    print output
    print str(generated_code)
    assert str(generated_code).find(output) != -1


def test_arg_descriptor_vec_str():
    ''' Tests that the string method for DynArgDescriptor03 works as
    expected when we have a vector quantity '''
    fparser.logging.disable('CRITICAL')
    ast = fpapi.parse(VECTORS, ignore_comments=False)
    metadata = DynKernMetadata(ast)
    field_descriptor = metadata.arg_descriptors[0]
    result = str(field_descriptor)
    expected_output = (
        "DynArgDescriptor03 object\n"
        "  argument_type[0]='gh_field'*3\n"
        "  access_descriptor[1]='gh_write'\n"
        "  function_space[2]='w0'")
    print result
    assert expected_output in result


# operators : spaces and intent
OPERATORS = '''
module dummy_mod
  type, extends(kernel_type) :: dummy_type
     type(arg_type), meta_args(5) =    &
          (/ arg_type(gh_operator,gh_write, w0, w0), &
             arg_type(gh_operator,gh_inc,   w1, w1), &
             arg_type(gh_operator,gh_read,  w2, w2), &
             arg_type(gh_operator,gh_write, w3, w3), &
             arg_type(gh_operator,gh_read, any_space_1, any_space_1)  &
           /)
     integer, parameter :: iterates_over = cells
   contains
     procedure() :: code => dummy_code
  end type dummy_type
contains
  subroutine dummy_code()
  end subroutine dummy_code
end module dummy_mod
'''


def test_operators():
    ''' test that operators are handled correctly for kernel stubs '''
    ast = fpapi.parse(OPERATORS, ignore_comments=False)
    metadata = DynKernMetadata(ast)
    kernel = DynKern()
    kernel.load_meta(metadata)
    generated_code = kernel.gen_stub
    output = (
        "  MODULE dummy_mod\n"
        "    IMPLICIT NONE\n"
        "    CONTAINS\n"
        "    SUBROUTINE dummy_code(cell, nlayers, op_1_ncell_3d, op_1, "
        "op_2_ncell_3d, op_2, op_3_ncell_3d, op_3, op_4_ncell_3d, op_4, "
        "op_5_ncell_3d, op_5, ndf_w0, ndf_w1, ndf_w2, ndf_w3, "
        "ndf_any_space_1_op_5)\n"
        "      USE constants_mod, ONLY: r_def\n"
        "      IMPLICIT NONE\n"
        "      INTEGER, intent(in) :: cell\n"
        "      INTEGER, intent(in) :: nlayers\n"
        "      INTEGER, intent(in) :: ndf_w0\n"
        "      INTEGER, intent(in) :: ndf_w1\n"
        "      INTEGER, intent(in) :: ndf_w2\n"
        "      INTEGER, intent(in) :: ndf_w3\n"
        "      INTEGER, intent(in) :: ndf_any_space_1_op_5\n"
        "      INTEGER, intent(in) :: op_1_ncell_3d\n"
        "      REAL(KIND=r_def), intent(out), dimension(ndf_w0,ndf_w0,"
        "op_1_ncell_3d) :: op_1\n"
        "      INTEGER, intent(in) :: op_2_ncell_3d\n"
        "      REAL(KIND=r_def), intent(inout), dimension(ndf_w1,ndf_w1,"
        "op_2_ncell_3d) :: op_2\n"
        "      INTEGER, intent(in) :: op_3_ncell_3d\n"
        "      REAL(KIND=r_def), intent(in), dimension(ndf_w2,ndf_w2,"
        "op_3_ncell_3d) :: op_3\n"
        "      INTEGER, intent(in) :: op_4_ncell_3d\n"
        "      REAL(KIND=r_def), intent(out), dimension(ndf_w3,ndf_w3,"
        "op_4_ncell_3d) :: op_4\n"
        "      INTEGER, intent(in) :: op_5_ncell_3d\n"
        "      REAL(KIND=r_def), intent(in), dimension(ndf_any_space_1_op_5,"
        "ndf_any_space_1_op_5,op_5_ncell_3d) :: op_5\n"
        "    END SUBROUTINE dummy_code\n"
        "  END MODULE dummy_mod")
    print output
    print str(generated_code)
    assert str(generated_code).find(output) != -1


def test_arg_descriptor_op_str():
    ''' Tests that the string method for DynArgDescriptor03 works as
    expected when we have an operator '''
    fparser.logging.disable('CRITICAL')
    ast = fpapi.parse(OPERATORS, ignore_comments=False)
    metadata = DynKernMetadata(ast)
    field_descriptor = metadata.arg_descriptors[0]
    result = str(field_descriptor)
    expected_output = (
        "DynArgDescriptor03 object\n"
        "  argument_type[0]='gh_operator'\n"
        "  access_descriptor[1]='gh_write'\n"
        "  function_space_to[2]='w0'\n"
        "  function_space_from[3]='w0'\n")
    print result
    assert expected_output in result


OPERATOR_DIFFERENT_SPACES = '''
module dummy_mod
  type, extends(kernel_type) :: dummy_type
     type(arg_type), meta_args(1) =    &
          (/ arg_type(gh_operator,gh_write, w0, w1) &
           /)
     integer, parameter :: iterates_over = cells
   contains
     procedure() :: code => dummy_code
  end type dummy_type
contains
  subroutine dummy_code()
  end subroutine dummy_code
end module dummy_mod
'''


def test_stub_operator_different_spaces():
    ''' test that the correct function spaces are provided in the
    correct order when generating a kernel stub with an operator on
    different spaces '''
    ast = fpapi.parse(OPERATOR_DIFFERENT_SPACES, ignore_comments=False)
    metadata = DynKernMetadata(ast)
    kernel = DynKern()
    kernel.load_meta(metadata)
    result = str(kernel.gen_stub)
    assert "(cell, nlayers, op_1_ncell_3d, op_1, ndf_w0, ndf_w1)" in result
    assert "dimension(ndf_w0,ndf_w1,op_1_ncell_3d)" in result


# basis function : spaces
BASIS = '''
module dummy_mod
  type, extends(kernel_type) :: dummy_type
     type(arg_type), meta_args(7) =    &
          (/ arg_type(gh_field,   gh_write,w0), &
             arg_type(gh_operator,gh_inc,  w1, w1), &
             arg_type(gh_field,   gh_read, w2), &
             arg_type(gh_operator,gh_write,w3, w3),  &
             arg_type(gh_field,   gh_write, wtheta), &
             arg_type(gh_operator,gh_inc, w2h, w2h), &
             arg_type(gh_field,   gh_read, w2v)  &
           /)
     type(func_type), meta_funcs(7) =     &
          (/ func_type(w0, gh_basis),     &
             func_type(w1, gh_basis),     &
             func_type(w2, gh_basis),     &
             func_type(w3, gh_basis),     &
             func_type(wtheta, gh_basis), &
             func_type(w2h, gh_basis),    &
             func_type(w2v, gh_basis)     &
           /)
     integer, parameter :: iterates_over = cells
   contains
     procedure() :: code => dummy_code
  end type dummy_type
contains
  subroutine dummy_code()
  end subroutine dummy_code
end module dummy_mod
'''


def test_basis():
    ''' Test that basis functions are handled correctly for kernel stubs '''
    ast = fpapi.parse(BASIS, ignore_comments=False)
    metadata = DynKernMetadata(ast)
    kernel = DynKern()
    kernel.load_meta(metadata)
    generated_code = kernel.gen_stub
    output = (
        "  MODULE dummy_mod\n"
        "    IMPLICIT NONE\n"
        "    CONTAINS\n"
        "    SUBROUTINE dummy_code(cell, nlayers, field_1_w0, op_2_ncell_3d, "
        "op_2, field_3_w2, op_4_ncell_3d, op_4, field_5_wtheta, "
        "op_6_ncell_3d, op_6, field_7_w2v, ndf_w0, undf_w0, map_w0, "
        "basis_w0, ndf_w1, basis_w1, ndf_w2, undf_w2, map_w2, basis_w2, "
        "ndf_w3, basis_w3, ndf_wtheta, undf_wtheta, map_wtheta, "
        "basis_wtheta, ndf_w2h, basis_w2h, ndf_w2v, undf_w2v, map_w2v, "
        "basis_w2v, nqp_h, nqp_v, wh, wv)\n"
        "      USE constants_mod, ONLY: r_def\n"
        "      IMPLICIT NONE\n"
        "      INTEGER, intent(in) :: cell\n"
        "      INTEGER, intent(in) :: nlayers\n"
        "      INTEGER, intent(in) :: ndf_w0\n"
        "      INTEGER, intent(in) :: undf_w0\n"
        "      INTEGER, intent(in) :: ndf_w1\n"
        "      INTEGER, intent(in) :: ndf_w2\n"
        "      INTEGER, intent(in) :: undf_w2\n"
        "      INTEGER, intent(in) :: ndf_w3\n"
        "      INTEGER, intent(in) :: ndf_wtheta\n"
        "      INTEGER, intent(in) :: undf_wtheta\n"
        "      INTEGER, intent(in) :: ndf_w2h\n"
        "      INTEGER, intent(in) :: ndf_w2v\n"
        "      INTEGER, intent(in) :: undf_w2v\n"
        "      REAL(KIND=r_def), intent(out), dimension(undf_w0) :: "
        "field_1_w0\n"
        "      INTEGER, intent(in) :: op_2_ncell_3d\n"
        "      REAL(KIND=r_def), intent(inout), dimension(ndf_w1,ndf_w1,"
        "op_2_ncell_3d) :: op_2\n"
        "      REAL(KIND=r_def), intent(in), dimension(undf_w2) :: "
        "field_3_w2\n"
        "      INTEGER, intent(in) :: op_4_ncell_3d\n"
        "      REAL(KIND=r_def), intent(out), dimension(ndf_w3,ndf_w3,"
        "op_4_ncell_3d) :: op_4\n"
        "      REAL(KIND=r_def), intent(out), dimension(undf_wtheta) :: "
        "field_5_wtheta\n"
        "      INTEGER, intent(in) :: op_6_ncell_3d\n"
        "      REAL(KIND=r_def), intent(inout), dimension(ndf_w2h,ndf_w2h,"
        "op_6_ncell_3d) :: op_6\n"
        "      REAL(KIND=r_def), intent(in), dimension(undf_w2v) :: "
        "field_7_w2v\n"
        "      INTEGER, intent(in), dimension(ndf_w0) :: map_w0\n"
        "      REAL(KIND=r_def), intent(in), dimension(1,ndf_w0,nqp_h,nqp_v) "
        ":: basis_w0\n"
        "      REAL(KIND=r_def), intent(in), dimension(3,ndf_w1,nqp_h,nqp_v) "
        ":: basis_w1\n"
        "      INTEGER, intent(in), dimension(ndf_w2) :: map_w2\n"
        "      REAL(KIND=r_def), intent(in), dimension(3,ndf_w2,nqp_h,nqp_v) "
        ":: basis_w2\n"
        "      REAL(KIND=r_def), intent(in), dimension(1,ndf_w3,nqp_h,nqp_v) "
        ":: basis_w3\n"
        "      INTEGER, intent(in), dimension(ndf_wtheta) :: map_wtheta\n"
        "      REAL(KIND=r_def), intent(in), dimension(1,ndf_wtheta,nqp_h,"
        "nqp_v) :: basis_wtheta\n"
        "      REAL(KIND=r_def), intent(in), dimension(3,ndf_w2h,nqp_h,nqp_v) "
        ":: basis_w2h\n"
        "      INTEGER, intent(in), dimension(ndf_w2v) :: map_w2v\n"
        "      REAL(KIND=r_def), intent(in), dimension(3,ndf_w2v,nqp_h,nqp_v) "
        ":: basis_w2v\n"
        "      INTEGER, intent(in) :: nqp_h, nqp_v\n"
        "      REAL(KIND=r_def), intent(in), dimension(nqp_h) :: wh\n"
        "      REAL(KIND=r_def), intent(in), dimension(nqp_v) :: wv\n"
        "    END SUBROUTINE dummy_code\n"
        "  END MODULE dummy_mod")

    print output
    print str(generated_code)
    assert str(generated_code).find(output) != -1

BASIS_UNSUPPORTED_SPACE = '''
module dummy_mod
  type, extends(kernel_type) :: dummy_type
     type(arg_type), meta_args(1) =    &
          (/ arg_type(gh_field,gh_write, any_space_1) &
           /)
     type(func_type), meta_funcs(1) =    &
          (/ func_type(any_space_1, gh_basis) &
           /)
     integer, parameter :: iterates_over = cells
   contains
     procedure() :: code => dummy_code
  end type dummy_type
contains
  subroutine dummy_code()
  end subroutine dummy_code
end module dummy_mod
'''


def test_basis_unsupported_space():
    ''' test that an error is raised when a basis function is on an
    unsupported space (currently any_space_*) '''
    ast = fpapi.parse(BASIS_UNSUPPORTED_SPACE, ignore_comments=False)
    metadata = DynKernMetadata(ast)
    kernel = DynKern()
    kernel.load_meta(metadata)
    with pytest.raises(GenerationError) as excinfo:
        _ = kernel.gen_stub
    assert 'Unsupported space for basis function' in str(excinfo.value)

# diff basis function : spaces
DIFF_BASIS = '''
module dummy_mod
  type, extends(kernel_type) :: dummy_type
     type(arg_type), meta_args(7) =    &
          (/ arg_type(gh_field,   gh_write,w0), &
             arg_type(gh_operator,gh_inc,  w1, w1), &
             arg_type(gh_field,   gh_read, w2), &
             arg_type(gh_operator,gh_write,w3, w3),  &
             arg_type(gh_field,   gh_write, wtheta), &
             arg_type(gh_operator,gh_inc, w2h, w2h), &
             arg_type(gh_field,   gh_read, w2v)  &
           /)
     type(func_type), meta_funcs(7) =          &
          (/ func_type(w0, gh_diff_basis),     &
             func_type(w1, gh_diff_basis),     &
             func_type(w2, gh_diff_basis),     &
             func_type(w3, gh_diff_basis),     &
             func_type(wtheta, gh_diff_basis), &
             func_type(w2h, gh_diff_basis),    &
             func_type(w2v, gh_diff_basis)     &
           /)
     integer, parameter :: iterates_over = cells
   contains
     procedure() :: code => dummy_code
  end type dummy_type
contains
  subroutine dummy_code()
  end subroutine dummy_code
end module dummy_mod
'''


def test_diff_basis():
    ''' Test that differential basis functions are handled correctly
    for kernel stubs '''
    ast = fpapi.parse(DIFF_BASIS, ignore_comments=False)
    metadata = DynKernMetadata(ast)
    kernel = DynKern()
    kernel.load_meta(metadata)
    generated_code = kernel.gen_stub
    output = (
        "  MODULE dummy_mod\n"
        "    IMPLICIT NONE\n"
        "    CONTAINS\n"
        "    SUBROUTINE dummy_code(cell, nlayers, field_1_w0, op_2_ncell_3d, "
        "op_2, field_3_w2, op_4_ncell_3d, op_4, field_5_wtheta, "
        "op_6_ncell_3d, op_6, field_7_w2v, ndf_w0, undf_w0, map_w0, "
        "diff_basis_w0, ndf_w1, diff_basis_w1, ndf_w2, undf_w2, map_w2, "
        "diff_basis_w2, ndf_w3, diff_basis_w3, ndf_wtheta, undf_wtheta, "
        "map_wtheta, diff_basis_wtheta, ndf_w2h, diff_basis_w2h, ndf_w2v, "
        "undf_w2v, map_w2v, diff_basis_w2v, nqp_h, nqp_v, wh, wv)\n"
        "      USE constants_mod, ONLY: r_def\n"
        "      IMPLICIT NONE\n"
        "      INTEGER, intent(in) :: cell\n"
        "      INTEGER, intent(in) :: nlayers\n"
        "      INTEGER, intent(in) :: ndf_w0\n"
        "      INTEGER, intent(in) :: undf_w0\n"
        "      INTEGER, intent(in) :: ndf_w1\n"
        "      INTEGER, intent(in) :: ndf_w2\n"
        "      INTEGER, intent(in) :: undf_w2\n"
        "      INTEGER, intent(in) :: ndf_w3\n"
        "      INTEGER, intent(in) :: ndf_wtheta\n"
        "      INTEGER, intent(in) :: undf_wtheta\n"
        "      INTEGER, intent(in) :: ndf_w2h\n"
        "      INTEGER, intent(in) :: ndf_w2v\n"
        "      INTEGER, intent(in) :: undf_w2v\n"
        "      REAL(KIND=r_def), intent(out), dimension(undf_w0) :: "
        "field_1_w0\n"
        "      INTEGER, intent(in) :: op_2_ncell_3d\n"
        "      REAL(KIND=r_def), intent(inout), dimension(ndf_w1,ndf_w1,"
        "op_2_ncell_3d) :: op_2\n"
        "      REAL(KIND=r_def), intent(in), dimension(undf_w2) :: "
        "field_3_w2\n"
        "      INTEGER, intent(in) :: op_4_ncell_3d\n"
        "      REAL(KIND=r_def), intent(out), dimension(ndf_w3,ndf_w3,"
        "op_4_ncell_3d) :: op_4\n"
        "      REAL(KIND=r_def), intent(out), dimension(undf_wtheta) :: "
        "field_5_wtheta\n"
        "      INTEGER, intent(in) :: op_6_ncell_3d\n"
        "      REAL(KIND=r_def), intent(inout), dimension(ndf_w2h,ndf_w2h,"
        "op_6_ncell_3d) :: op_6\n"
        "      REAL(KIND=r_def), intent(in), dimension(undf_w2v) :: "
        "field_7_w2v\n"
        "      INTEGER, intent(in), dimension(ndf_w0) :: map_w0\n"
        "      REAL(KIND=r_def), intent(in), dimension(3,ndf_w0,nqp_h,nqp_v) "
        ":: diff_basis_w0\n"
        "      REAL(KIND=r_def), intent(in), dimension(3,ndf_w1,nqp_h,nqp_v) "
        ":: diff_basis_w1\n"
        "      INTEGER, intent(in), dimension(ndf_w2) :: map_w2\n"
        "      REAL(KIND=r_def), intent(in), dimension(1,ndf_w2,nqp_h,nqp_v) "
        ":: diff_basis_w2\n"
        "      REAL(KIND=r_def), intent(in), dimension(1,ndf_w3,nqp_h,nqp_v) "
        ":: diff_basis_w3\n"
        "      INTEGER, intent(in), dimension(ndf_wtheta) :: map_wtheta\n"
        "      REAL(KIND=r_def), intent(in), dimension(3,ndf_wtheta,nqp_h,"
        "nqp_v) :: diff_basis_wtheta\n"
        "      REAL(KIND=r_def), intent(in), dimension(1,ndf_w2h,nqp_h,nqp_v) "
        ":: diff_basis_w2h\n"
        "      INTEGER, intent(in), dimension(ndf_w2v) :: map_w2v\n"
        "      REAL(KIND=r_def), intent(in), dimension(1,ndf_w2v,nqp_h,nqp_v) "
        ":: diff_basis_w2v\n"
        "      INTEGER, intent(in) :: nqp_h, nqp_v\n"
        "      REAL(KIND=r_def), intent(in), dimension(nqp_h) :: wh\n"
        "      REAL(KIND=r_def), intent(in), dimension(nqp_v) :: wv\n"
        "    END SUBROUTINE dummy_code\n"
        "  END MODULE dummy_mod")
    print output
    print str(generated_code)
    assert str(generated_code).find(output) != -1

DIFF_BASIS_UNSUPPORTED_SPACE = '''
module dummy_mod
  type, extends(kernel_type) :: dummy_type
     type(arg_type), meta_args(1) =    &
          (/ arg_type(gh_field,gh_write, any_space_1) &
           /)
     type(func_type), meta_funcs(1) =    &
          (/ func_type(any_space_1, gh_diff_basis) &
           /)
     integer, parameter :: iterates_over = cells
   contains
     procedure() :: code => dummy_code
  end type dummy_type
contains
  subroutine dummy_code()
  end subroutine dummy_code
end module dummy_mod
'''


def test_diff_basis_unsupp_space():
    ''' test that an error is raised when a differential basis
    function is on an unsupported space (currently any_space_*)'''
    ast = fpapi.parse(DIFF_BASIS_UNSUPPORTED_SPACE, ignore_comments=False)
    metadata = DynKernMetadata(ast)
    kernel = DynKern()
    kernel.load_meta(metadata)
    with pytest.raises(GenerationError) as excinfo:
        _ = kernel.gen_stub
    assert 'Unsupported space for differential basis function' \
        in str(excinfo.value)

# orientation : spaces

ORIENTATION_OUTPUT = (
    "    SUBROUTINE dummy_orientation_code(cell, nlayers, field_1_w0, "
    "op_2_ncell_3d, op_2, field_3_w2, op_4_ncell_3d, op_4, ndf_w0, "
    "undf_w0, map_w0, orientation_w0, ndf_w1, orientation_w1, ndf_w2, "
    "undf_w2, map_w2, orientation_w2, ndf_w3, orientation_w3, nqp_h, "
    "nqp_v, wh, wv)\n"
    "      USE constants_mod, ONLY: r_def\n"
    "      IMPLICIT NONE\n"
    "      INTEGER, intent(in) :: cell\n"
    "      INTEGER, intent(in) :: nlayers\n"
    "      INTEGER, intent(in) :: ndf_w0\n"
    "      INTEGER, intent(in) :: undf_w0\n"
    "      INTEGER, intent(in) :: ndf_w1\n"
    "      INTEGER, intent(in) :: ndf_w2\n"
    "      INTEGER, intent(in) :: undf_w2\n"
    "      INTEGER, intent(in) :: ndf_w3\n"
    "      REAL(KIND=r_def), intent(out), dimension(undf_w0) :: "
    "field_1_w0\n"
    "      INTEGER, intent(in) :: op_2_ncell_3d\n"
    "      REAL(KIND=r_def), intent(inout), dimension(ndf_w1,ndf_w1,"
    "op_2_ncell_3d) :: op_2\n"
    "      REAL(KIND=r_def), intent(in), dimension(undf_w2) :: "
    "field_3_w2\n"
    "      INTEGER, intent(in) :: op_4_ncell_3d\n"
    "      REAL(KIND=r_def), intent(out), dimension(ndf_w3,ndf_w3,"
    "op_4_ncell_3d) :: op_4\n"
    "      INTEGER, intent(in), dimension(ndf_w0) :: map_w0\n"
    "      INTEGER, intent(in), dimension(ndf_w0) :: orientation_w0\n"
    "      INTEGER, intent(in), dimension(ndf_w1) :: orientation_w1\n"
    "      INTEGER, intent(in), dimension(ndf_w2) :: map_w2\n"
    "      INTEGER, intent(in), dimension(ndf_w2) :: orientation_w2\n"
    "      INTEGER, intent(in), dimension(ndf_w3) :: orientation_w3\n"
    "      INTEGER, intent(in) :: nqp_h, nqp_v\n"
    "      REAL(KIND=r_def), intent(in), dimension(nqp_h) :: wh\n"
    "      REAL(KIND=r_def), intent(in), dimension(nqp_v) :: wv\n"
    "    END SUBROUTINE dummy_orientation_code\n"
    "  END MODULE dummy_orientation_mod")


def test_orientation_stubs():
    ''' Test that orientation is handled correctly for kernel
    stubs '''
    # Read-in the meta-data from file (it's in a file because it's also
    # used when testing the genkernelstub script from the command
    # line).
    with open(os.path.join(BASE_PATH, "dummy_orientation_mod.f90"),
              "r") as myfile:
        orientation = myfile.read()

    ast = fpapi.parse(orientation, ignore_comments=False)
    metadata = DynKernMetadata(ast)
    kernel = DynKern()
    kernel.load_meta(metadata)
    generated_code = kernel.gen_stub
    print str(generated_code)
    assert str(generated_code).find(ORIENTATION_OUTPUT) != -1


def test_enforce_bc_kernel_stub_gen():
    ''' Test that the enforce_bc_kernel boundary layer argument modification
    is handled correctly for kernel stubs'''
    ast = fpapi.parse(os.path.join(BASE_PATH, "enforce_bc_kernel_mod.f90"),
                      ignore_comments=False)
    metadata = DynKernMetadata(ast)
    kernel = DynKern()
    kernel.load_meta(metadata)
    generated_code = kernel.gen_stub
    output = (
        "  MODULE enforce_bc_mod\n"
        "    IMPLICIT NONE\n"
        "    CONTAINS\n"
        "    SUBROUTINE enforce_bc_code(nlayers, field_1_any_space_1_field_1, "
        "ndf_any_space_1_field_1, undf_any_space_1_field_1, "
        "map_any_space_1_field_1, boundary_dofs)\n"
        "      USE constants_mod, ONLY: r_def\n"
        "      IMPLICIT NONE\n"
        "      INTEGER, intent(in) :: nlayers\n"
        "      INTEGER, intent(in) :: ndf_any_space_1_field_1\n"
        "      INTEGER, intent(in) :: undf_any_space_1_field_1\n"
        "      REAL(KIND=r_def), intent(inout), "
        "dimension(undf_any_space_1_field_1)"
        " :: field_1_any_space_1_field_1\n"
        "      INTEGER, intent(in), dimension(ndf_any_space_1_field_1) :: "
        "map_any_space_1_field_1\n"
        "      INTEGER, intent(in), dimension(ndf_any_space_1_field_1,2) :: "
        "boundary_dofs\n"
        "    END SUBROUTINE enforce_bc_code\n"
        "  END MODULE enforce_bc_mod")
    print str(generated_code)
    assert str(generated_code).find(output) != -1

# note, we do not need a separate test for qr as it is implicitly
# tested for in the above examples.
# fields : intent

SUB_NAME = '''
module dummy_mod
  type, extends(kernel_type) :: dummy_type
     type(arg_type), meta_args(1) =    &
          (/ arg_type(gh_field,gh_write,w1) &
           /)
     integer, parameter :: iterates_over = cells
   contains
     procedure() :: code => dummy
  end type dummy_type
contains
  subroutine dummy()
  end subroutine dummy
end module dummy_mod
'''


def test_sub_name():
    ''' test for expected behaviour when the kernel subroutine does
    not conform to the convention of having "_code" at the end of its
    name. In this case we append "_code to the name and _mod to the
    kernel name.'''
    ast = fpapi.parse(SUB_NAME, ignore_comments=False)
    metadata = DynKernMetadata(ast)
    kernel = DynKern()
    kernel.load_meta(metadata)
    generated_code = kernel.gen_stub
    output = (
        "  MODULE dummy_mod\n"
        "    IMPLICIT NONE\n"
        "    CONTAINS\n"
        "    SUBROUTINE dummy_code(nlayers, field_1_w1, "
        "ndf_w1, undf_w1, map_w1)\n"
        "      USE constants_mod, ONLY: r_def\n"
        "      IMPLICIT NONE\n"
        "      INTEGER, intent(in) :: nlayers\n"
        "      INTEGER, intent(in) :: ndf_w1\n"
        "      INTEGER, intent(in) :: undf_w1\n"
        "      REAL(KIND=r_def), intent(out), dimension(undf_w1) :: "
        "field_1_w1\n"
        "      INTEGER, intent(in), dimension(ndf_w1) :: map_w1\n"
        "    END SUBROUTINE dummy_code\n"
        "  END MODULE dummy_mod")
    print output
    print str(generated_code)
    assert str(generated_code).find(output) != -1


def test_kernel_stub_usage():
    ''' Check that the kernel-stub generator prints a usage message
    if no arguments are supplied '''
    from subprocess import Popen, STDOUT, PIPE

    usage_msg = (
        "usage: genkernelstub.py [-h] [-o OUTFILE] [-api API] [-l] filename\n"
        "genkernelstub.py: error: too few arguments")

    # We use the Popen constructor here rather than check_output because
    # the latter is only available in Python 2.7 onwards.
    out = Popen(['python', '../genkernelstub.py'],
                stdout=PIPE,
                stderr=STDOUT).communicate()[0]
    assert usage_msg in out


def test_kernel_stub_gen_cmd_line():
    ''' Check that we can call the kernel-stub generator from the
    command line '''
    from subprocess import Popen, PIPE
    # We use the Popen constructor here rather than check_output because
    # the latter is only available in Python 2.7 onwards.
    out = Popen(["python", "../genkernelstub.py",
                 os.path.join(BASE_PATH, "dummy_orientation_mod.f90")],
                stdout=PIPE).communicate()[0]

    print "Output was: ", out
    assert ORIENTATION_OUTPUT in out


def test_stub_stencil_extent():
    ''' Check that correct stub code is produced when there is a stencil
    access '''
    ast = fpapi.parse(os.path.join(BASE_PATH, "testkern_stencil_mod.f90"),
                      ignore_comments=False)
    metadata = DynKernMetadata(ast)
    kernel = DynKern()
    kernel.load_meta(metadata)
    generated_code = str(kernel.gen_stub)
    print generated_code
    result1 = (
        "    SUBROUTINE testkern_stencil_code(nlayers, field_1_w1, "
        "field_2_w2, field_2_stencil_size, field_2_stencil_map, field_3_w2, "
        "field_4_w3, ndf_w1, undf_w1, map_w1, ndf_w2, undf_w2, map_w2, "
        "ndf_w3, undf_w3, map_w3)")
    assert result1 in generated_code
    result2 = "INTEGER, intent(in) :: field_2_stencil_size"
    assert result2 in generated_code
    assert (
        "INTEGER, intent(in), dimension(ndf_w2,field_2_stencil_size) "
        ":: field_2_stencil_map" in generated_code)


def test_stub_stencil_direction():
    '''Check that correct stub code is produced when there is a stencil
    access which requires a direction argument '''
    ast = fpapi.parse(os.path.join(BASE_PATH,
                                   "testkern_stencil_xory1d_mod.f90"),
                      ignore_comments=False)
    metadata = DynKernMetadata(ast)
    kernel = DynKern()
    kernel.load_meta(metadata)
    generated_code = str(kernel.gen_stub)
    print generated_code
    result1 = (
        "    SUBROUTINE testkern_stencil_xory1d_code(nlayers, field_1_w1, "
        "field_2_w2, field_2_stencil_size, field_2_direction, "
        "field_2_stencil_map, field_3_w2, field_4_w3, ndf_w1, undf_w1, "
        "map_w1, ndf_w2, undf_w2, map_w2, ndf_w3, undf_w3, map_w3)")
    assert result1 in generated_code
    result2 = (
        "      INTEGER, intent(in) :: field_2_stencil_size\n"
        "      INTEGER, intent(in) :: field_2_direction\n"
        "      INTEGER, intent(in), dimension(ndf_w2,field_2_stencil_size) :: "
        "field_2_stencil_map")
    assert result2 in generated_code


def test_stub_stencil_vector():
    '''Check that correct stub code is produced when there is a stencil
    access which is a vector '''
    ast = fpapi.parse(os.path.join(BASE_PATH,
                                   "testkern_stencil_vector_mod.f90"),
                      ignore_comments=False)
    metadata = DynKernMetadata(ast)
    kernel = DynKern()
    kernel.load_meta(metadata)
    generated_code = str(kernel.gen_stub)
    print generated_code
    result1 = (
        "    SUBROUTINE testkern_stencil_vector_code(nlayers, field_1_w0_v1, "
        "field_1_w0_v2, field_1_w0_v3, field_2_w3_v1, field_2_w3_v2, "
        "field_2_w3_v3, field_2_w3_v4, field_2_stencil_size, "
        "field_2_stencil_map, ndf_w0, undf_w0, map_w0, ndf_w3, undf_w3, "
        "map_w3)")
    assert result1 in generated_code
    result2 = (
        "      INTEGER, intent(in) :: field_2_stencil_size\n"
        "      INTEGER, intent(in), dimension(ndf_w3,field_2_stencil_size) "
        ":: field_2_stencil_map")
    assert result2 in generated_code


def test_stub_stencil_multi():
    '''Check that correct stub code is produced when there are multiple
    stencils'''
    ast = fpapi.parse(os.path.join(BASE_PATH,
                                   "testkern_stencil_multi_mod.f90"),
                      ignore_comments=False)
    metadata = DynKernMetadata(ast)
    kernel = DynKern()
    kernel.load_meta(metadata)
    generated_code = str(kernel.gen_stub)
    print generated_code
    result1 = (
        "    SUBROUTINE testkern_stencil_multi_code(nlayers, field_1_w1, "
        "field_2_w2, field_2_stencil_size, field_2_stencil_map, field_3_w2, "
        "field_3_stencil_size, field_3_direction, field_3_stencil_map, "
        "field_4_w3, field_4_stencil_size, field_4_stencil_map, ndf_w1, "
        "undf_w1, map_w1, ndf_w2, undf_w2, map_w2, ndf_w3, undf_w3, map_w3)")
    assert result1 in generated_code
    result2 = (
        "      INTEGER, intent(in) :: field_2_stencil_size\n"
        "      INTEGER, intent(in), dimension(ndf_w2,field_2_stencil_size) :: "
        "field_2_stencil_map\n"
        "      REAL(KIND=r_def), intent(in), dimension(undf_w2) :: "
        "field_3_w2\n"
        "      INTEGER, intent(in) :: field_3_stencil_size\n"
        "      INTEGER, intent(in) :: field_3_direction\n"
        "      INTEGER, intent(in), dimension(ndf_w2,field_3_stencil_size) :: "
        "field_3_stencil_map\n"
        "      REAL(KIND=r_def), intent(in), dimension(undf_w3) :: "
        "field_4_w3\n"
        "      INTEGER, intent(in) :: field_4_stencil_size\n"
        "      INTEGER, intent(in), dimension(ndf_w3,field_4_stencil_size) :: "
        "field_4_stencil_map")

    assert result2 in generated_code

STENCIL_CODE = '''
module stencil_mod
  type, extends(kernel_type) :: stencil_type
     type(arg_type), meta_args(2) =          &
          (/ arg_type(gh_field,gh_write,w1), &
             arg_type(gh_field,gh_read, w2, stencil(cross)) &
           /)
     integer, parameter :: iterates_over = cells
   contains
     procedure() :: code => stencil_code
  end type stencil_type
contains
  subroutine stencil_code()
  end subroutine stencil_code
end module stencil_mod
'''


def test_stencil_metadata():
    ''' Check that we can parse Kernels with stencil metadata '''
    ast = fpapi.parse(STENCIL_CODE, ignore_comments=False)
    metadata = DynKernMetadata(ast)
    stencil_descriptor_0 = metadata.arg_descriptors[0]
    assert stencil_descriptor_0.stencil is None
    stencil_descriptor_1 = metadata.arg_descriptors[1]
    assert stencil_descriptor_1.stencil['type'] == 'cross'
    # stencil extent is not provided in the above metadata
    assert stencil_descriptor_1.stencil['extent'] is None


def test_field_metadata_too_many_arguments():
    '''Check that we raise an exception if more than 4 arguments are
    provided in the metadata for a gh_field arg_type.'''
    result = STENCIL_CODE.replace(
        "gh_field,gh_read, w2, stencil(cross)",
        "gh_field,gh_read, w2, stencil(cross), w1", 1)
    ast = fpapi.parse(result, ignore_comments=False)
    with pytest.raises(ParseError) as excinfo:
        _ = DynKernMetadata(ast)
    assert "each meta_arg entry must have at most 4 arguments" \
        in str(excinfo.value)


def test_invalid_stencil_form_1():
    '''Check that we raise an exception if the stencil does not obey the
    stencil(<type>[,<extent>]) format by being a literal integer'''
    result = STENCIL_CODE.replace("stencil(cross)", "1", 1)
    ast = fpapi.parse(result, ignore_comments=False)
    with pytest.raises(ParseError) as excinfo:
        _ = DynKernMetadata(ast)
    assert "entry must be a valid stencil specification" \
        in str(excinfo.value)
    assert "but found the literal" \
        in str(excinfo.value)


def test_invalid_stencil_form_2():
    '''Check that we raise an exception if the stencil does not obey the
    stencil(<type>[,<extent>]) format by having an invalid name'''
    result = STENCIL_CODE.replace("stencil(cross)", "stenci(cross)", 1)
    ast = fpapi.parse(result, ignore_comments=False)
    with pytest.raises(ParseError) as excinfo:
        _ = DynKernMetadata(ast)
    assert "entry must be a valid stencil specification" \
        in str(excinfo.value)


def test_invalid_stencil_form_3():
    '''Check that we raise an exception if the stencil does not obey the
    stencil(<type>[,<extent>]) format by not having brackets'''
    result = STENCIL_CODE.replace("stencil(cross)", "stencil", 1)
    ast = fpapi.parse(result, ignore_comments=False)
    with pytest.raises(ParseError) as excinfo:
        _ = DynKernMetadata(ast)
    assert "entry must be a valid stencil specification" \
        in str(excinfo.value)


def test_invalid_stencil_form_4():
    '''Check that we raise an exception if the stencil does not obey the
    stencil(<type>[,<extent>]) format by containing no values in
    the brackets '''
    result = STENCIL_CODE.replace("stencil(cross)", "stencil()", 1)
    ast = fpapi.parse(result, ignore_comments=False)
    with pytest.raises(ParseError) as excinfo:
        _ = DynKernMetadata(ast)
    assert "but found stencil()" in str(excinfo.value)


def test_invalid_stencil_form_5():
    '''Check that we raise an exception if the stencil does not obey the
    stencil(<type>[,<extent>]) format by containing no values in
    the brackets, with a separator '''
    result = STENCIL_CODE.replace("stencil(cross)", "stencil(,)", 1)
    ast = fpapi.parse(result, ignore_comments=False)
    with pytest.raises(ParseError) as excinfo:
        _ = DynKernMetadata(ast)
    assert "kernel metadata has an invalid format" \
        in str(excinfo.value)


def test_invalid_stencil_form_6():
    '''Check that we raise an exception if the stencil does not obey the
    stencil(<type>[,<extent>]) format by containing more than two
    values in in the brackets '''
    result = STENCIL_CODE.replace("stencil(cross)", "stencil(cross,1,1)", 1)
    ast = fpapi.parse(result, ignore_comments=False)
    with pytest.raises(ParseError) as excinfo:
        _ = DynKernMetadata(ast)
    assert "entry must be a valid stencil specification" \
        in str(excinfo.value)
    assert "there must be at most two arguments inside the brackets" \
        in str(excinfo.value)


def test_invalid_stencil_first_arg_1():
    '''Check that we raise an exception if the value of the stencil type in
    stencil(<type>[,<extent>]) is not valid and is an integer'''
    result = STENCIL_CODE.replace("stencil(cross)", "stencil(1)", 1)
    ast = fpapi.parse(result, ignore_comments=False)
    with pytest.raises(ParseError) as excinfo:
        _ = DynKernMetadata(ast)
    assert "not one of the valid types" in str(excinfo.value)
    assert "is a literal" in str(excinfo.value)


def test_invalid_stencil_first_arg_2():
    '''Check that we raise an exception if the value of the stencil type in
    stencil(<type>[,<extent>]) is not valid and is a name'''
    result = STENCIL_CODE.replace("stencil(cross)", "stencil(cros)", 1)
    ast = fpapi.parse(result, ignore_comments=False)
    with pytest.raises(ParseError) as excinfo:
        _ = DynKernMetadata(ast)
    assert "not one of the valid types" in str(excinfo.value)


def test_invalid_stencil_first_arg_3():
    '''Check that we raise an exception if the value of the stencil type in
    stencil(<type>[,<extent>]) is not valid and has brackets'''
    result = STENCIL_CODE.replace("stencil(cross)", "stencil(x1d(xx))", 1)
    ast = fpapi.parse(result, ignore_comments=False)
    with pytest.raises(ParseError) as excinfo:
        _ = DynKernMetadata(ast)
    assert "the specified <type>" in str(excinfo.value)
    assert "includes brackets" in str(excinfo.value)


def test_invalid_stencil_second_arg_1():
    '''Check that we raise an exception if the value of the stencil extent in
    stencil(<type>[,<extent>]) is not an integer'''
    result = STENCIL_CODE.replace("stencil(cross)", "stencil(x1d,x1d)", 1)
    ast = fpapi.parse(result, ignore_comments=False)
    with pytest.raises(ParseError) as excinfo:
        _ = DynKernMetadata(ast)
    assert "the specified <extent>" in str(excinfo.value)
    assert "is not an integer" in str(excinfo.value)


def test_invalid_stencil_second_arg_2():
    '''Check that we raise an exception if the value of the stencil extent in
    stencil(<type>[,<extent>]) is less than 1'''
    result = STENCIL_CODE.replace("stencil(cross)", "stencil(x1d,0)", 1)
    ast = fpapi.parse(result, ignore_comments=False)
    with pytest.raises(ParseError) as excinfo:
        _ = DynKernMetadata(ast)
    assert "the specified <extent>" in str(excinfo.value)
    assert "is less than 1" in str(excinfo.value)


def test_unsupported_second_argument():
    '''Check that we raise an exception if stencil extent is specified, as
    we do not currently support it'''
    result = STENCIL_CODE.replace("stencil(cross)", "stencil(x1d,1)", 1)
    ast = fpapi.parse(result, ignore_comments=False)
    with pytest.raises(ParseError) as excinfo:
        _ = DynKernMetadata(ast)
    assert "Kernels with fixed stencil extents are not currently supported" \
        in str(excinfo.value)


def test_valid_stencil_types():
    ''' Check that we successfully parse all valid stencil types '''
    for stencil_type in VALID_STENCIL_TYPES:
        result = STENCIL_CODE.replace("stencil(cross)",
                                      "stencil("+stencil_type+")", 1)
        ast = fpapi.parse(result, ignore_comments=False)
        _ = DynKernMetadata(ast)


def test_arg_descriptor_functions_method_error():
    ''' Tests that an internal error is raised in DynArgDescriptor03
    when function_spaces is called and the internal type is an
    unexpected value. It should not be possible to get to here so we
    need to mess about with internal values to trip this.'''
    fparser.logging.disable('CRITICAL')
    ast = fpapi.parse(CODE, ignore_comments=False)
    metadata = DynKernMetadata(ast, name="testkern_qr_type")
    field_descriptor = metadata.arg_descriptors[0]
    field_descriptor._type = "gh_fire_starter"
    with pytest.raises(RuntimeError) as excinfo:
        _ = field_descriptor.function_spaces
    assert 'Internal error, DynArgDescriptor03:function_spaces(), should ' \
        'not get to here' in str(excinfo.value)


def test_DynKernelArgument_intent_invalid():
    '''Tests that an error is raised in DynKernelArgument when an invalid
    intent value is found. Tests with and without distributed memory '''
    _, invoke_info = parse(os.path.join(BASE_PATH, "1_single_invoke.f90"),
                           api="dynamo0.3")
    for dist_mem in [False, True]:
        if dist_mem:
            idx = 3
        else:
            idx = 0
        psy = PSyFactory("dynamo0.3",
                         distributed_memory=dist_mem).create(invoke_info)
        invoke = psy.invokes.invoke_list[0]
        schedule = invoke.schedule
        loop = schedule.children[idx]
        call = loop.children[0]
        arg = call.arguments.args[0]
        arg._access = "invalid"
        with pytest.raises(GenerationError) as excinfo:
            _ = arg.intent
        assert "Expecting argument access to be one of 'gh_read," in \
            str(excinfo.value)


def test_arg_ref_name_method_error1():
    ''' Tests that an internal error is raised in DynKernelArgument
    when ref_name() is called with a function space that is not
    associated with this field'''
    _, invoke_info = parse(os.path.join(BASE_PATH, "1_single_invoke.f90"),
                           api="dynamo0.3")
    psy = PSyFactory("dynamo0.3").create(invoke_info)
    first_invoke = psy.invokes.invoke_list[0]
    first_kernel = first_invoke.schedule.kern_calls()[0]
    first_argument = first_kernel.arguments.args[1]
    with pytest.raises(GenerationError) as excinfo:
        # the argument is a field and is on "w1"
        _ = first_argument.ref_name(FunctionSpace("w3", None))
    assert 'not one of the function spaces associated with this argument' \
        in str(excinfo.value)


def test_arg_ref_name_method_error2():
    ''' Tests that an internal error is raised in DynKernelArgument
    when ref_name() is called when the argument type is not one of
    gh_field or gh_operator'''
    _, invoke_info = parse(os.path.join(BASE_PATH, "1_single_invoke.f90"),
                           api="dynamo0.3")
    psy = PSyFactory("dynamo0.3").create(invoke_info)
    first_invoke = psy.invokes.invoke_list[0]
    first_kernel = first_invoke.schedule.kern_calls()[0]
    first_argument = first_kernel.arguments.args[1]
    first_argument._type = "gh_funky_instigator"
    with pytest.raises(GenerationError) as excinfo:
        _ = first_argument.ref_name()
    assert 'ref_name: Error, unsupported arg type' in str(excinfo)


def test_arg_intent_error():
    ''' Tests that an internal error is raised in DynKernelArgument
    when intent() is called and the argument access property is not one of
    gh_{read,write,inc} '''
    _, invoke_info = parse(os.path.join(BASE_PATH, "1_single_invoke.f90"),
                           api="dynamo0.3")
    psy = PSyFactory("dynamo0.3").create(invoke_info)
    first_invoke = psy.invokes.invoke_list[0]
    first_kernel = first_invoke.schedule.kern_calls()[0]
    first_argument = first_kernel.arguments.args[0]
    # Mess with the internal state of this argument object
    first_argument._access = "gh_not_an_intent"
    with pytest.raises(GenerationError) as excinfo:
        _ = first_argument.intent()
    assert ("Expecting argument access to be one of 'gh_read, gh_write, "
            "gh_inc' or one of ['gh_sum'], but found 'gh_not_an_intent'" in
            str(excinfo))


def test_arg_descriptor_function_method_error():
    ''' Tests that an internal error is raised in DynArgDescriptor03
    when function_space is called and the internal type is an
    unexpected value. It should not be possible to get to here so we
    need to mess about with internal values to trip this.'''
    fparser.logging.disable('CRITICAL')
    ast = fpapi.parse(CODE, ignore_comments=False)
    metadata = DynKernMetadata(ast, name="testkern_qr_type")
    field_descriptor = metadata.arg_descriptors[0]
    field_descriptor._type = "gh_fire_starter"
    with pytest.raises(RuntimeError) as excinfo:
        _ = field_descriptor.function_space
    assert 'Internal error, DynArgDescriptor03:function_space(), should ' \
        'not get to here' in str(excinfo.value)


def test_arg_descriptor_fld_str():
    ''' Tests that the string method for DynArgDescriptor03 works as
    expected for a field argument'''
    fparser.logging.disable('CRITICAL')
    ast = fpapi.parse(CODE, ignore_comments=False)
    metadata = DynKernMetadata(ast, name="testkern_qr_type")
    field_descriptor = metadata.arg_descriptors[1]
    result = str(field_descriptor)
    print result
    expected_output = (
        "DynArgDescriptor03 object\n"
        "  argument_type[0]='gh_field'\n"
        "  access_descriptor[1]='gh_write'\n"
        "  function_space[2]='w1'")
    assert expected_output in result


def test_arg_descriptor_scalar_str():
    ''' Tests that the string method for DynArgDescriptor03 works as
    expected for a scalar argument'''
    fparser.logging.disable('CRITICAL')
    ast = fpapi.parse(CODE, ignore_comments=False)
    metadata = DynKernMetadata(ast, name="testkern_qr_type")
    field_descriptor = metadata.arg_descriptors[0]
    result = str(field_descriptor)
    print result
    expected_output = (
        "DynArgDescriptor03 object\n"
        "  argument_type[0]='gh_real'\n"
        "  access_descriptor[1]='gh_read'\n")
    assert expected_output in result


def test_arg_descriptor_str_error():
    ''' Tests that an internal error is raised in DynArgDescriptor03
    when __str__ is called and the internal type is an
    unexpected value. It should not be possible to get to here so we
    need to mess about with internal values to trip this.'''
    fparser.logging.disable('CRITICAL')
    ast = fpapi.parse(CODE, ignore_comments=False)
    metadata = DynKernMetadata(ast, name="testkern_qr_type")
    field_descriptor = metadata.arg_descriptors[0]
    field_descriptor._type = "gh_fire_starter"
    with pytest.raises(ParseError) as excinfo:
        _ = str(field_descriptor)
    assert 'Internal error in DynArgDescriptor03.__str__' \
        in str(excinfo.value)


def test_arg_descriptor_repr():
    ''' Tests that the repr method for DynArgDescriptor03 works as
    expected '''
    fparser.logging.disable('CRITICAL')
    ast = fpapi.parse(CODE, ignore_comments=False)
    metadata = DynKernMetadata(ast, name="testkern_qr_type")
    field_descriptor = metadata.arg_descriptors[0]
    result = repr(field_descriptor)
    print result
    assert 'DynArgDescriptor03(arg_type(gh_real, gh_read))' \
        in result


def test_arg_descriptor_function_space_tofrom_error():
    ''' Tests that an internal error is raised in DynArgDescriptor03
    when function_space_to or function_space_from is called and the
    internal type is not gh_operator.'''
    fparser.logging.disable('CRITICAL')
    ast = fpapi.parse(CODE, ignore_comments=False)
    metadata = DynKernMetadata(ast, name="testkern_qr_type")
    field_descriptor = metadata.arg_descriptors[0]
    with pytest.raises(RuntimeError) as excinfo:
        _ = field_descriptor.function_space_to
    assert 'function_space_to only makes sense for a gh_operator' \
        in str(excinfo.value)
    with pytest.raises(RuntimeError) as excinfo:
        _ = field_descriptor.function_space_from
    assert 'function_space_from only makes sense for a gh_operator' \
        in str(excinfo.value)


def test_mangle_no_space_error():
    ''' Tests that an error is raised in mangle_fs_name()
    when none of the provided kernel arguments are on the
    specified space '''
    from dynamo0p3 import mangle_fs_name
    from psyGen import FieldNotFoundError
    _, invoke_info = parse(os.path.join(BASE_PATH,
                                        "4.5.2_multikernel_invokes.f90"),
                           api="dynamo0.3")
    psy = PSyFactory("dynamo0.3").create(invoke_info)
    first_invoke = psy.invokes.invoke_list[0]
    first_kernel = first_invoke.schedule.kern_calls()[0]
    with pytest.raises(FieldNotFoundError) as excinfo:
        _ = mangle_fs_name(first_kernel.arguments.args, "any_space_7")
    assert "No kernel argument found for function space 'any_space_7'" \
        in str(excinfo.value)


def test_mangle_function_space():
    ''' Tests that we correctly mangle the function space name '''
    from dynamo0p3 import mangle_fs_name
    _, invoke_info = parse(os.path.join(BASE_PATH,
                                        "4.5.2_multikernel_invokes.f90"),
                           api="dynamo0.3")
    psy = PSyFactory("dynamo0.3").create(invoke_info)
    first_invoke = psy.invokes.invoke_list[0]
    first_kernel = first_invoke.schedule.kern_calls()[0]
    name = mangle_fs_name(first_kernel.arguments.args, "any_space_2")
    assert name == "any_space_2_f2"


def test_no_mangle_specified_function_space():
    ''' Test that we do not name-mangle a function space that is not
    any_space '''
    from dynamo0p3 import mangle_fs_name
    _, invoke_info = parse(os.path.join(BASE_PATH,
                                        "1_single_invoke.f90"),
                           api="dynamo0.3")
    psy = PSyFactory("dynamo0.3").create(invoke_info)
    first_invoke = psy.invokes.invoke_list[0]
    first_kernel = first_invoke.schedule.kern_calls()[0]
    name = mangle_fs_name(first_kernel.arguments.args, "w2")
    assert name == "w2"


def test_fsdescriptors_get_descriptor():
    ''' Test that FSDescriptors.get_descriptor() raises the expected error
    when passed a function space for which there is no corresponding kernel
    argument '''
    _, invoke_info = parse(os.path.join(BASE_PATH,
                                        "1_single_invoke.f90"),
                           api="dynamo0.3")
    psy = PSyFactory("dynamo0.3").create(invoke_info)
    first_invoke = psy.invokes.invoke_list[0]
    first_kernel = first_invoke.schedule.kern_calls()[0]
    fspace = FunctionSpace("w0", None)
    with pytest.raises(GenerationError) as excinfo:
        first_kernel.fs_descriptors.get_descriptor(fspace)
    assert "there is no descriptor for function space w0" in str(excinfo.value)


def test_arg_descriptor_init_error():
    ''' Tests that an internal error is raised in DynArgDescriptor03
    when an invalid type is provided. However this error never gets
    tripped due to an earlier test so we need to force the error by
    changing the internal state.'''
    fparser.logging.disable('CRITICAL')
    ast = fpapi.parse(CODE, ignore_comments=False)
    metadata = DynKernMetadata(ast, name="testkern_qr_type")
    field_descriptor = metadata.arg_descriptors[0]
    # extract an arg_type object that we can use to create a
    # DynArgDescriptor03 object
    arg_type = field_descriptor._arg_type
    # Now try to trip the error by making the initial test think
    # that GH_INVALID is actually valid
    from dynamo0p3 import VALID_ARG_TYPE_NAMES, DynArgDescriptor03
    keep = []
    keep.extend(VALID_ARG_TYPE_NAMES)
    VALID_ARG_TYPE_NAMES.append("GH_INVALID")
    arg_type.args[0].name = "GH_INVALID"
    with pytest.raises(ParseError) as excinfo:
        _ = DynArgDescriptor03(arg_type)
    assert 'Internal error in DynArgDescriptor03.__init__' \
        in str(excinfo.value)
    VALID_ARG_TYPE_NAMES = keep


def test_func_descriptor_repr():
    ''' Tests the __repr__ output of a func_descriptor '''
    fparser.logging.disable('CRITICAL')
    ast = fpapi.parse(CODE, ignore_comments=False)
    metadata = DynKernMetadata(ast, name="testkern_qr_type")
    func_descriptor = metadata.func_descriptors[0]
    func_str = repr(func_descriptor)
    assert "DynFuncDescriptor03(func_type(w1, gh_basis))" in func_str


def test_func_descriptor_str():
    ''' Tests the __str__ output of a func_descriptor '''
    fparser.logging.disable('CRITICAL')
    ast = fpapi.parse(CODE, ignore_comments=False)
    metadata = DynKernMetadata(ast, name="testkern_qr_type")
    func_descriptor = metadata.func_descriptors[0]
    func_str = str(func_descriptor)
    output = (
        "DynFuncDescriptor03 object\n"
        "  name='func_type'\n"
        "  nargs=2\n"
        "  function_space_name[0] = 'w1'\n"
        "  operator_name[1] = 'gh_basis'")
    assert output in func_str


def test_dynkern_arg_for_fs():
    ''' Test that DynInvoke.arg_for_funcspace() raises an error if
    passed an invalid function space '''
    _, invoke_info = parse(os.path.join(BASE_PATH, "1_single_invoke.f90"),
                           api="dynamo0.3")
    psy = PSyFactory("dynamo0.3").create(invoke_info)
    first_invoke = psy.invokes.invoke_list[0]
    with pytest.raises(GenerationError) as err:
        _ = first_invoke.arg_for_funcspace(FunctionSpace("waah", "waah"))
    assert "No argument found on 'waah' space" in str(err)


def test_dynkern_op_name():
    ''' Test that DynInvoke.get_operator_name() raises an error if
    passed an invalid function space '''
    _, invoke_info = parse(os.path.join(BASE_PATH, "1_single_invoke.f90"),
                           api="dynamo0.3")
    psy = PSyFactory("dynamo0.3").create(invoke_info)
    first_invoke = psy.invokes.invoke_list[0]
    with pytest.raises(GenerationError) as err:
        _ = first_invoke.get_fs_operator_name("gh_orientation", "w3")
    assert "no kern call with function space 'w3' and" in str(err)


def test_dist_memory_true():
    ''' test that the distributed memory flag is on by default '''
    import config
    assert config.DISTRIBUTED_MEMORY


def test_halo_dirty_1():
    ''' check halo_dirty call is added correctly with a simple example '''
    _, invoke_info = parse(os.path.join(BASE_PATH, "1_single_invoke.f90"),
                           api="dynamo0.3")
    psy = PSyFactory("dynamo0.3").create(invoke_info)
    generated_code = str(psy.gen)
    print generated_code
    expected = (
        "     END DO \n"
        "      !\n"
        "      ! Set halos dirty for fields modified in the above loop\n"
        "      !\n"
        "      CALL f1_proxy%set_dirty()\n")
    assert expected in generated_code


def test_halo_dirty_2():
    ''' check halo_dirty calls only for write and inc (not for read) '''
    _, invoke_info = parse(os.path.join(BASE_PATH, "14.1_halo_writers.f90"),
                           api="dynamo0.3")
    psy = PSyFactory("dynamo0.3").create(invoke_info)
    generated_code = str(psy.gen)
    print generated_code
    expected = (
        "      END DO \n"
        "      !\n"
        "      ! Set halos dirty for fields modified in the above loop\n"
        "      !\n"
        "      CALL f1_proxy%set_dirty()\n"
        "      CALL f3_proxy%set_dirty()\n"
        "      CALL f5_proxy%set_dirty()\n"
        "      CALL f6_proxy%set_dirty()\n"
        "      CALL f7_proxy%set_dirty()\n"
        "      CALL f8_proxy%set_dirty()\n")

    assert expected in generated_code


def test_halo_dirty_3():
    ''' check halo_dirty calls with multiple kernel calls '''
    _, invoke_info = parse(os.path.join(BASE_PATH,
                                        "4_multikernel_invokes.f90"),
                           api="dynamo0.3")
    psy = PSyFactory("dynamo0.3").create(invoke_info)
    generated_code = psy.gen
    print generated_code
    assert str(generated_code).count("CALL f1_proxy%set_dirty()") == 2


def test_halo_dirty_4():
    ''' check halo_dirty calls with field vectors '''
    _, invoke_info = parse(os.path.join(BASE_PATH, "8_vector_field_2.f90"),
                           api="dynamo0.3")
    psy = PSyFactory("dynamo0.3").create(invoke_info)
    generated_code = str(psy.gen)
    print generated_code
    expected = (
        "      END DO \n"
        "      !\n"
        "      ! Set halos dirty for fields modified in the above loop\n"
        "      !\n"
        "      CALL chi_proxy(1)%set_dirty()\n"
        "      CALL chi_proxy(2)%set_dirty()\n"
        "      CALL chi_proxy(3)%set_dirty()\n"
        "      CALL f1_proxy%set_dirty()\n")
    assert expected in generated_code


def test_halo_dirty_5():
    ''' check no halo_dirty calls for operators '''
    _, invoke_info = parse(os.path.join(BASE_PATH,
                                        "10.1_operator_nofield.f90"),
                           api="dynamo0.3")
    psy = PSyFactory("dynamo0.3").create(invoke_info)
    generated_code = str(psy.gen)
    print generated_code
    assert "set_dirty()" not in generated_code
    assert "! Set halos dirty" not in generated_code


def test_no_halo_dirty():
    '''check that no halo_dirty code is produced if distributed_memory is
    set to False'''
    _, invoke_info = parse(os.path.join(BASE_PATH, "1_single_invoke.f90"),
                           api="dynamo0.3")
    psy = PSyFactory("dynamo0.3", distributed_memory=False).create(invoke_info)
    generated_code = str(psy.gen)
    print generated_code
    assert "set_dirty()" not in generated_code
    assert "! Set halos dirty" not in generated_code


def test_halo_exchange():
    ''' test that a halo_exchange call is added for a loop with a
    stencil operation '''
    _, invoke_info = parse(os.path.join(BASE_PATH, "14.2_halo_readers.f90"),
                           api="dynamo0.3")
    psy = PSyFactory("dynamo0.3").create(invoke_info)
    generated_code = str(psy.gen)
    print generated_code
    output1 = (
        "     IF (f2_proxy%is_dirty(depth=f2_extent)) THEN\n"
        "        CALL f2_proxy%halo_exchange(depth=f2_extent)\n"
        "      END IF \n"
        "      !\n")
    print output1
    assert output1 in generated_code
    output2 = ("      DO cell=1,mesh%get_last_halo_cell(1)\n")
    print output2
    assert output2 in generated_code


def test_halo_exchange_inc():
    '''test that appropriate halo exchange calls are added if we have a
    gh_inc operation and that the loop bounds included computation in
    the l1 halo '''
    _, invoke_info = parse(os.path.join(BASE_PATH,
                                        "4.6_multikernel_invokes.f90"),
                           api="dynamo0.3")
    psy = PSyFactory("dynamo0.3").create(invoke_info)
    result = str(psy.gen)
    print result
    output1 = (
        "      IF (a_proxy%is_dirty(depth=1)) THEN\n"
        "        CALL a_proxy%halo_exchange(depth=1)\n"
        "      END IF \n"
        "      !\n"
        "      IF (b_proxy%is_dirty(depth=1)) THEN\n"
        "        CALL b_proxy%halo_exchange(depth=1)\n"
        "      END IF \n"
        "      !\n"
        "      IF (d_proxy%is_dirty(depth=1)) THEN\n"
        "        CALL d_proxy%halo_exchange(depth=1)\n"
        "      END IF \n"
        "      !\n"
        "      IF (e_proxy(1)%is_dirty(depth=1)) THEN\n"
        "        CALL e_proxy(1)%halo_exchange(depth=1)\n"
        "      END IF \n"
        "      !\n"
        "      IF (e_proxy(2)%is_dirty(depth=1)) THEN\n"
        "        CALL e_proxy(2)%halo_exchange(depth=1)\n"
        "      END IF \n"
        "      !\n"
        "      IF (e_proxy(3)%is_dirty(depth=1)) THEN\n"
        "        CALL e_proxy(3)%halo_exchange(depth=1)\n"
        "      END IF \n"
        "      !\n"
        "      DO cell=1,mesh%get_last_halo_cell(1)\n")
    output2 = (
        "      IF (f_proxy%is_dirty(depth=1)) THEN\n"
        "        CALL f_proxy%halo_exchange(depth=1)\n"
        "      END IF \n"
        "      !\n"
        "      IF (b_proxy%is_dirty(depth=1)) THEN\n"
        "        CALL b_proxy%halo_exchange(depth=1)\n"
        "      END IF \n"
        "      !\n"
        "      IF (d_proxy%is_dirty(depth=1)) THEN\n"
        "        CALL d_proxy%halo_exchange(depth=1)\n"
        "      END IF \n"
        "      !\n"
        "      IF (e_proxy(1)%is_dirty(depth=1)) THEN\n"
        "        CALL e_proxy(1)%halo_exchange(depth=1)\n"
        "      END IF \n"
        "      !\n"
        "      IF (e_proxy(2)%is_dirty(depth=1)) THEN\n"
        "        CALL e_proxy(2)%halo_exchange(depth=1)\n"
        "      END IF \n"
        "      !\n"
        "      IF (e_proxy(3)%is_dirty(depth=1)) THEN\n"
        "        CALL e_proxy(3)%halo_exchange(depth=1)\n"
        "      END IF \n"
        "      !\n"
        "      DO cell=1,mesh%get_last_halo_cell(1)\n")
    assert output1 in result
    assert output2 in result
    assert result.count("halo_exchange") == 12


def test_no_halo_exchange_for_operator():
    ''' Test that no halo exchange is generated before a kernel that reads
    from an operator '''
    _, invoke_info = parse(os.path.join(BASE_PATH,
                                        "10.7_operator_read.f90"),
                           api="dynamo0.3")
    psy = PSyFactory("dynamo0.3").create(invoke_info)
    result = str(psy.gen)
    print result
    # This kernel reads from an operator and a scalar and these
    # do not require halos to be updated.
    assert "halo_exchange" not in result


def test_no_set_dirty_for_operator():
    ''' Test that we do not call set_dirty for an operator that is written
    by a kernel. '''
    _, invoke_info = parse(os.path.join(BASE_PATH,
                                        "10.6_operator_no_field_scalar.f90"),
                           api="dynamo0.3")
    psy = PSyFactory("dynamo0.3").create(invoke_info)
    result = str(psy.gen)
    print result
    # This kernel only writes to an operator and since operators are
    # cell-local this does not require us to call the is_dirty() method.
    assert "is_dirty" not in result


def test_halo_exchange_different_spaces():
    '''test that all of our different function spaces with a stencil
    access result in halo calls including any_space'''
    _, invoke_info = parse(os.path.join(BASE_PATH,
                                        "14.3_halo_readers_all_fs.f90"),
                           api="dynamo0.3")
    psy = PSyFactory("dynamo0.3").create(invoke_info)
    result = str(psy.gen)
    print result
    assert result.count("halo_exchange") == 9


def test_halo_exchange_vectors_1():
    ''' test that halo exchange produces correct code for vector
    fields. Test a field with gh_inc '''
    _, invoke_info = parse(os.path.join(BASE_PATH,
                                        "14.4.1_halo_vector.f90"),
                           api="dynamo0.3")
    psy = PSyFactory("dynamo0.3").create(invoke_info)
    result = str(psy.gen)
    print result
    assert result.count("halo_exchange(") == 3
    for idx in range(1, 4):
        assert "f1_proxy("+str(idx)+")%halo_exchange(depth=1)" in result
    expected = ("      IF (f1_proxy(3)%is_dirty(depth=1)) THEN\n"
                "        CALL f1_proxy(3)%halo_exchange(depth=1)\n"
                "      END IF \n"
                "      !\n"
                "      DO cell=1,mesh%get_last_halo_cell(1)\n")
    assert expected in result


def test_halo_exchange_vectors():
    ''' test that halo exchange produces correct code for vector
    fields. Test both a field with a stencil and a field with gh_inc '''
    _, invoke_info = parse(os.path.join(BASE_PATH,
                                        "14.4_halo_vector.f90"),
                           api="dynamo0.3")
    psy = PSyFactory("dynamo0.3").create(invoke_info)
    result = str(psy.gen)
    print result
    assert result.count("halo_exchange(") == 7
    for idx in range(1, 4):
        assert "f1_proxy("+str(idx)+")%halo_exchange(depth=1)" in result
        assert "f2_proxy("+str(idx)+")%halo_exchange(depth=f2_extent+1)" \
            in result
    expected = ("      IF (f2_proxy(4)%is_dirty(depth=f2_extent+1)) THEN\n"
                "        CALL f2_proxy(4)%halo_exchange(depth=f2_extent+1)\n"
                "      END IF \n"
                "      !\n"
                "      DO cell=1,mesh%get_last_halo_cell(1)\n")
    assert expected in result


def test_halo_exchange_depths():
    ''' test that halo exchange includes the correct halo
    depth with gh_write '''
    _, invoke_info = parse(os.path.join(BASE_PATH,
                                        "14.5_halo_depth.f90"),
                           api="dynamo0.3")
    psy = PSyFactory("dynamo0.3").create(invoke_info)
    result = str(psy.gen)
    print result
    expected = ("      IF (f2_proxy%is_dirty(depth=extent)) THEN\n"
                "        CALL f2_proxy%halo_exchange(depth=extent)\n"
                "      END IF \n"
                "      !\n"
                "      IF (f3_proxy%is_dirty(depth=extent)) THEN\n"
                "        CALL f3_proxy%halo_exchange(depth=extent)\n"
                "      END IF \n"
                "      !\n"
                "      IF (f4_proxy%is_dirty(depth=extent)) THEN\n"
                "        CALL f4_proxy%halo_exchange(depth=extent)\n"
                "      END IF \n"
                "      !\n"
                "      DO cell=1,mesh%get_last_edge_cell()\n")
    assert expected in result


def test_halo_exchange_depths_gh_inc():
    ''' test that halo exchange includes the correct halo depth when
    we have a gh_inc as this increases the required depth by 1 (as
    redundant computation is performed in the l1 halo) '''
    _, invoke_info = parse(os.path.join(BASE_PATH,
                                        "14.6_halo_depth_2.f90"),
                           api="dynamo0.3")
    psy = PSyFactory("dynamo0.3").create(invoke_info)
    result = str(psy.gen)
    print result
    expected = ("      IF (f1_proxy%is_dirty(depth=1)) THEN\n"
                "        CALL f1_proxy%halo_exchange(depth=1)\n"
                "      END IF \n"
                "      !\n"
                "      IF (f2_proxy%is_dirty(depth=f2_extent+1)) THEN\n"
                "        CALL f2_proxy%halo_exchange(depth=f2_extent+1)\n"
                "      END IF \n"
                "      !\n"
                "      IF (f3_proxy%is_dirty(depth=f3_extent+1)) THEN\n"
                "        CALL f3_proxy%halo_exchange(depth=f3_extent+1)\n"
                "      END IF \n"
                "      !\n"
                "      IF (f4_proxy%is_dirty(depth=f4_extent+1)) THEN\n"
                "        CALL f4_proxy%halo_exchange(depth=f4_extent+1)\n"
                "      END IF \n"
                "      !\n"
                "      DO cell=1,mesh%get_last_halo_cell(1)\n")
    assert expected in result


def test_stencil_read_only():
    '''test that an error is raised if a field with a stencil is not
    accessed as gh_read'''
    fparser.logging.disable('CRITICAL')
    code = STENCIL_CODE.replace("gh_read, w2, stencil(cross)",
                                "gh_write, w2, stencil(cross)", 1)
    ast = fpapi.parse(code, ignore_comments=False)
    with pytest.raises(ParseError) as excinfo:
        _ = DynKernMetadata(ast, name="stencil_type")
    assert "a stencil must be read only" in str(excinfo.value)


def test_w3_and_inc_error():
    '''test that an error is raised if w3 and gh_inc are provided for the
    same field in the metadata '''
    fparser.logging.disable('CRITICAL')
    code = CODE.replace("arg_type(gh_field,gh_read, w3)",
                        "arg_type(gh_field,gh_inc, w3)", 1)
    ast = fpapi.parse(code, ignore_comments=False)
    with pytest.raises(ParseError) as excinfo:
        _ = DynKernMetadata(ast, name="testkern_qr_type")
    assert ("it does not make sense for a 'w3' space to have a 'gh_inc' "
            "access") in str(excinfo.value)


def test_halo_exchange_view(capsys):
    ''' test that the halo exchange view method returns what we expect '''
    _, invoke_info = parse(os.path.join(BASE_PATH, "14.2_halo_readers.f90"),
                           api="dynamo0.3")
    psy = PSyFactory("dynamo0.3").create(invoke_info)
    schedule = psy.invokes.get('invoke_0_testkern_stencil_type').schedule
    schedule.view()
    result, _ = capsys.readouterr()
    expected = (
        "Schedule[invoke='invoke_0_testkern_stencil_type' dm=True]\n"
        "    HaloExchange[field='f2', type='cross', depth=f2_extent, "
        "check_dirty=True]\n"
        "    HaloExchange[field='f3', type='region', depth=1, "
        "check_dirty=True]\n"
        "    HaloExchange[field='f4', type='region', depth=1, "
        "check_dirty=True]\n"
        "    Loop[type='',field_space='w1',it_space='cells']\n"
        "        KernCall testkern_stencil_code(f1,f2,f3,f4) "
        "[module_inline=False]")
    print expected
    print result
    assert expected in result


def test_no_mesh_mod():
    '''test that we do not add a mesh module to the PSy layer if one is
    not required. '''
    _, invoke_info = parse(os.path.join(BASE_PATH,
                                        "4.6_multikernel_invokes.f90"),
                           api="dynamo0.3")
    psy = PSyFactory("dynamo0.3", distributed_memory=False).create(invoke_info)
    result = str(psy.gen)
    print result
    assert "USE mesh_mod, ONLY: mesh_type" not in result
    assert "TYPE(mesh_type), pointer :: mesh => null()" not in result
    assert "mesh => a%get_mesh()" not in result


def test_mesh_mod():
    '''test that a mesh module is added to the PSy layer and a mesh object
    is created when required. One is required when we determine loop
    bounds for distributed memory '''
    _, invoke_info = parse(os.path.join(BASE_PATH,
                                        "4.6_multikernel_invokes.f90"),
                           api="dynamo0.3")
    psy = PSyFactory("dynamo0.3").create(invoke_info)
    result = str(psy.gen)
    print result
    assert "USE mesh_mod, ONLY: mesh_type" in result
    assert "TYPE(mesh_type), pointer :: mesh => null()" in result
    output = ("      !\n"
              "      ! Create a mesh object\n"
              "      !\n"
              "      mesh => a%get_mesh()\n")
    assert output in result

# when we add build tests we should test that we can we get the mesh
# object from an operator


def test_set_bounds_functions():
    '''test that we raise appropriate exceptions when the lower bound of
    a loop is set to an invalid value '''
    my_loop = DynLoop()
    with pytest.raises(GenerationError) as excinfo:
        my_loop.set_lower_bound("invalid_loop_bounds_name")
    assert "lower bound loop name is invalid" in str(excinfo.value)
    with pytest.raises(GenerationError) as excinfo:
        my_loop.set_lower_bound("inner", index=0)
    assert "specified index" in str(excinfo.value)
    assert "lower loop bound is invalid" in str(excinfo.value)
    with pytest.raises(GenerationError) as excinfo:
        my_loop.set_upper_bound("invalid_loop_bounds_name")
    assert "upper bound loop name is invalid" in str(excinfo.value)
    with pytest.raises(GenerationError) as excinfo:
        my_loop.set_upper_bound("start")
    assert "'start' is not a valid upper bound" in str(excinfo.value)
    with pytest.raises(GenerationError) as excinfo:
        my_loop.set_upper_bound("inner", index=0)
    assert "specified index" in str(excinfo.value)
    assert "upper loop bound is invalid" in str(excinfo.value)


def test_lower_bound_fortran():
    '''tests we raise an exception in the DynLoop:_lower_bound_fortran()
    method'''
    _, invoke_info = parse(os.path.join(BASE_PATH, "1_single_invoke.f90"),
                           api="dynamo0.3")
    psy = PSyFactory("dynamo0.3", distributed_memory=False).create(invoke_info)
    my_loop = psy.invokes.invoke_list[0].schedule.children[0]
    my_loop.set_lower_bound("inner", index=1)
    with pytest.raises(GenerationError) as excinfo:
        _ = my_loop._lower_bound_fortran()
    assert ("lower bound must be 'start' if we are sequential" in
            str(excinfo.value))
    my_loop.set_upper_bound("halo", index=1)
    with pytest.raises(GenerationError) as excinfo:
        _ = my_loop._upper_bound_fortran()
    assert ("For sequential/shared-memory code, the upper loop bound must "
            "be one of ncolours, ncolour, cells or dofs" in
            str(excinfo.value))


def test_intent_multi_kern():
    ''' Test that we correctly generate argument declarations when the
    same fields are passed to different kernels with different intents '''
    _, invoke_info = parse(os.path.join(BASE_PATH,
                                        "4.8_multikernel_invokes.f90"),
                           api="dynamo0.3")
    for dist_mem in [False, True]:
        psy = PSyFactory("dynamo0.3",
                         distributed_memory=dist_mem).create(invoke_info)
        output = str(psy.gen)
        print output
        assert "TYPE(field_type), intent(inout) :: g, f\n" in output
        assert "TYPE(field_type), intent(inout) :: b, h\n" in output
        assert "TYPE(field_type), intent(in) :: c, d, a, e(3)\n" in output
        assert "TYPE(quadrature_type), intent(in) :: qr\n" in output


def test_field_gh_sum_invalid():
    ''' Tests that an error is raised when a field is specified with
    access type gh_sum '''
    fparser.logging.disable('CRITICAL')
    code = CODE.replace("arg_type(gh_field,gh_read, w2)",
                        "arg_type(gh_field, gh_sum, w2)", 1)
    ast = fpapi.parse(code, ignore_comments=False)
    name = "testkern_qr_type"
    with pytest.raises(ParseError) as excinfo:
        _ = DynKernMetadata(ast, name=name)
    assert "reduction access 'gh_sum' is only valid with a scalar argument" \
        in str(excinfo.value)
    assert "but 'gh_field' was found" in str(excinfo.value)


def test_operator_gh_sum_invalid():
    ''' Tests that an error is raised when an operator is specified with
    access type gh_sum '''
    fparser.logging.disable('CRITICAL')
    code = CODE.replace("arg_type(gh_operator,gh_read, w2, w2)",
                        "arg_type(gh_operator, gh_sum, w2, w2)", 1)
    ast = fpapi.parse(code, ignore_comments=False)
    name = "testkern_qr_type"
    with pytest.raises(ParseError) as excinfo:
        _ = DynKernMetadata(ast, name=name)
    assert "reduction access 'gh_sum' is only valid with a scalar argument" \
        in str(excinfo.value)
    assert "but 'gh_operator' was found" in str(excinfo.value)


def test_single_integer_scalar_sum():
    '''Test that a single integer scalar generates correct code when it
    is specified with gh_sum with dm=False'''
    _, invoke_info = parse(os.path.join(BASE_PATH,
                                        "16.2_integer_scalar_sum.f90"),
                           api="dynamo0.3", distributed_memory=False)
    psy = PSyFactory("dynamo0.3", distributed_memory=False).create(invoke_info)
    gen = str(psy.gen)
    print gen
    assert "SUBROUTINE invoke_0_testkern_type(isum, f1)" in gen
    assert "INTEGER, intent(out) :: isum" in gen
    assert "isum = 0" in gen
    assert "CALL testkern_code(nlayers, isum, f1_proxy%data, ndf_w3, " \
        "undf_w3, map_w3(:,cell))" in gen


def test_single_real_scalar_sum():
    '''Test that a single real scalar generates correct code when it is
    specified with gh_sum'''
<<<<<<< HEAD
    _, invoke_info = parse(os.path.join(BASE_PATH, "16.3_real_scalar_sum.f90"),
                           api="dynamo0.3", distributed_memory=False)
    psy = PSyFactory("dynamo0.3", distributed_memory=False).create(invoke_info)
    gen = str(psy.gen)
    print gen
    assert "CALL testkern_code(nlayers, rsum, f1_proxy%data, ndf_w3, " \
        "undf_w3, map_w3(:,cell))" in gen
=======
    for dist_mem in [False, True]:
        _, invoke_info = parse(os.path.join(BASE_PATH,
                                            "16.3_real_scalar_sum.f90"),
                               api="dynamo0.3", distributed_memory=dist_mem)
        psy = PSyFactory("dynamo0.3",
                         distributed_memory=dist_mem).create(invoke_info)
        gen = str(psy.gen)
        print gen
        if dist_mem:
            assert "USE scalar_mod, ONLY: scalar_type" in gen
            assert "TYPE(scalar_type) global_sum" in gen
            assert "DO cell=1,mesh%get_last_edge_cell()" in gen
            assert (
                "      global_sum%value = rsum\n"
                "      rsum = global_sum%get_sum()") in gen
        else:
            assert "DO cell=1,f1_proxy%vspace%get_ncell()" in gen
        assert "REAL(KIND=r_def), intent(out) :: rsum" in gen
        assert "rsum = 0.0_r_def" in gen
        assert "SUBROUTINE invoke_0_testkern_type(rsum, f1)" in gen
        assert "CALL testkern_code(nlayers, rsum, f1_proxy%data, ndf_w3, " \
            "undf_w3, map_w3)" in gen
>>>>>>> 6616b97c


def test_multiple_scalar_sums():
    '''Test that multiple real scalar (gh_sum) reductions generate
    correct code '''
    for dist_mem in [False, True]:
        _, invoke_info = parse(
            os.path.join(BASE_PATH, "16.4.1_multiple_scalar_sums2.f90"),
            api="dynamo0.3", distributed_memory=dist_mem)
        psy = PSyFactory("dynamo0.3",
                         distributed_memory=dist_mem).create(invoke_info)
        gen = str(psy.gen)
        print gen
        assert ("SUBROUTINE invoke_0_testkern_multiple_scalar_sums2_type("
                "rsum1, rsum2, f1)") in gen
        assert "REAL(KIND=r_def), intent(out) :: rsum1, rsum2" in gen
        assert (
            "      rsum1 = 0.0_r_def\n"
            "      rsum2 = 0.0_r_def")
        assert ("CALL testkern_multiple_scalar_sums2_code(nlayers, rsum1, "
                "rsum2, f1_proxy%data, ndf_w3, undf_w3, map_w3)") in gen
        if dist_mem:
            assert gen.count("USE scalar_mod, ONLY: scalar_type") == 1
            assert gen.count("TYPE(scalar_type) global_sum") == 1
            assert ("      global_sum%value = rsum2\n"
                    "      rsum2 = global_sum%get_sum()\n"
                    "      global_sum%value = rsum1\n"
                    "      rsum1 = global_sum%get_sum()\n") in gen


def test_multiple_mixed_scalar_sums():
    '''Test that multiple mixed scalar (gh_sum) reductions generate
    correct code with dm=False (dm=True is not supported with
    gh_integer) '''
    _, invoke_info = parse(os.path.join(BASE_PATH,
                                        "16.4_multiple_scalar_sums.f90"),
                           api="dynamo0.3", distributed_memory=False)
    psy = PSyFactory("dynamo0.3", distributed_memory=False).create(invoke_info)
    gen = str(psy.gen)
    print gen
<<<<<<< HEAD
    assert "CALL testkern_multiple_scalar_sums_code(nlayers, rsum1, isum1, " \
        "f1_proxy%data, rsum2, isum2, ndf_w3, undf_w3, map_w3(:,cell))" in gen


def test_multiple_kernels_scalar_sums():
    '''Add a test for multiple kernels within an invoke with scalar
    (gh_sum) reductions'''
    _, invoke_info = parse(
        os.path.join(BASE_PATH, "16.5_multiple_kernel_scalar_sums.f90"),
        api="dynamo0.3", distributed_memory=False)
    psy = PSyFactory("dynamo0.3", distributed_memory=False).create(invoke_info)
    gen = str(psy.gen)
    print gen
    output = "CALL testkern_code(nlayers, rsum, f1_proxy%data, ndf_w3, " \
             "undf_w3, map_w3(:,cell))"
    assert output in gen
    assert gen.count(output) == 2
=======
    assert ("SUBROUTINE invoke_0_testkern_multiple_scalar_sums_type(rsum1, "
            "isum1, f1, rsum2, isum2)") in gen
    assert "REAL(KIND=r_def), intent(out) :: rsum1, rsum2" in gen
    assert "INTEGER, intent(out) :: isum1, isum2" in gen
    assert (
        "      rsum1 = 0.0_r_def\n"
        "      rsum2 = 0.0_r_def\n"
        "      isum1 = 0\n"
        "      isum2 = 0")
    assert ("CALL testkern_multiple_scalar_sums_code(nlayers, rsum1, isum1, "
            "f1_proxy%data, rsum2, isum2, ndf_w3, undf_w3, map_w3)") in gen


def test_multiple_mixed_scalar_sums2():
    '''Test that multiple mixed scalar (gh_sum) reductions raise an
    exception with dm=False as dm=True is not supported with
    gh_integer '''
    _, invoke_info = parse(os.path.join(BASE_PATH,
                                        "16.4_multiple_scalar_sums.f90"),
                           api="dynamo0.3", distributed_memory=True)
    with pytest.raises(GenerationError) as excinfo:
        _ = PSyFactory("dynamo0.3",
                       distributed_memory=True).create(invoke_info)
    assert "Integer reductions are not currently supported" \
        in str(excinfo.value)


def test_multiple_kernels_scalar_sums():
    '''Test that multiple kernels within an invoke with the same real
    scalar (gh_sum) for each reduction generate correct code '''
    for dist_mem in [False, True]:
        _, invoke_info = parse(
            os.path.join(BASE_PATH, "16.5_multiple_kernel_scalar_sums.f90"),
            api="dynamo0.3", distributed_memory=dist_mem)
        psy = PSyFactory("dynamo0.3",
                         distributed_memory=dist_mem).create(invoke_info)
        gen = str(psy.gen)
        print gen
        assert "SUBROUTINE invoke_0(rsum, f1)" in gen
        assert "REAL(KIND=r_def), intent(out) :: rsum" in gen
        assert gen.count("rsum = 0.0_r_def") == 1
        output = "CALL testkern_code(nlayers, rsum, f1_proxy%data, ndf_w3, " \
                 "undf_w3, map_w3)"
        assert output in gen
        assert gen.count(output) == 2
        if dist_mem:
            assert gen.count("USE scalar_mod, ONLY: scalar_type") == 1
            assert gen.count("TYPE(scalar_type) global_sum") == 1
            assert gen.count("      global_sum%value = rsum\n"
                             "      rsum = global_sum%get_sum()") == 2
>>>>>>> 6616b97c


def test_scalars_only_invalid():
    '''Test that a Kernel consisting of only scalars fails as it has
    nothing to iterate over '''
    for dist_mem in [False, True]:
        _, invoke_info = parse(
            os.path.join(BASE_PATH, "16.1_integer_scalar_sum.f90"),
            api="dynamo0.3", distributed_memory=dist_mem)
        with pytest.raises(GenerationError) as excinfo:
            _ = PSyFactory("dynamo0.3", distributed_memory=dist_mem).\
                create(invoke_info)
        assert "dynamo0.3 api must have a modified field" in \
            str(excinfo.value)
        assert "modified operator, or an unmodified field" in \
            str(excinfo.value)


def test_scalar_int_sum_field_read():
    '''Test that a write to a single integer scalar is valid with dm=False
    if we have at least one field that is read '''
    _, invoke_info = parse(
        os.path.join(BASE_PATH, "16.2_integer_scalar_sum.f90"),
        api="dynamo0.3", distributed_memory=False)
    psy = PSyFactory("dynamo0.3",
                     distributed_memory=False).create(invoke_info)
    gen = str(psy.gen)
    print gen
    assert "SUBROUTINE invoke_0_testkern_type(isum, f1)" in gen
    assert "INTEGER, intent(out) :: isum" in gen
    assert "isum = 0" in gen
    expected_output = (
        "      DO cell=1,f1_proxy%vspace%get_ncell()\n"
        "        !\n"
        "        CALL testkern_code(nlayers, isum, f1_proxy%data, ndf_w3, "
        "undf_w3, map_w3(:,cell))\n"
        "      END DO \n")
    assert expected_output in gen


def test_scalar_int_sum_field_read_error():
    '''Test that a sum of an integer scalar raises an exception if
    distributed memory is set to True as the infrastructure does not
    currently support this'''
    _, invoke_info = parse(
        os.path.join(BASE_PATH, "16.2_integer_scalar_sum.f90"),
        api="dynamo0.3", distributed_memory=True)
    with pytest.raises(GenerationError) as excinfo:
        _ = PSyFactory("dynamo0.3",
                       distributed_memory=True).create(invoke_info)
    assert "Integer reductions are not currently supported" \
        in str(excinfo.value)


def test_scalar_real_sum_field_read():
    '''Test that a write to a single real scalar is valid if we have at
    least one field that is read '''
<<<<<<< HEAD
    _, invoke_info = parse(
        os.path.join(BASE_PATH, "16.3_real_scalar_sum.f90"),
        api="dynamo0.3", distributed_memory=False)
    psy = PSyFactory("dynamo0.3",
                     distributed_memory=False).create(invoke_info)
    gen = str(psy.gen)
    print gen
    expected_output = (
        "      DO cell=1,f1_proxy%vspace%get_ncell()\n"
        "        !\n"
        "        CALL testkern_code(nlayers, rsum, f1_proxy%data, "
        "ndf_w3, undf_w3, map_w3(:,cell))\n"
        "      END DO \n")
    assert expected_output in gen
=======
    for dist_mem in [False, True]:
        _, invoke_info = parse(
            os.path.join(BASE_PATH, "16.3_real_scalar_sum.f90"),
            api="dynamo0.3", distributed_memory=dist_mem)
        psy = PSyFactory("dynamo0.3",
                         distributed_memory=dist_mem).create(invoke_info)
        gen = str(psy.gen)
        print gen
        assert "SUBROUTINE invoke_0_testkern_type(rsum, f1)" in gen
        assert "REAL(KIND=r_def), intent(out) :: rsum" in gen
        assert "rsum = 0.0_r_def" in gen

        if dist_mem:
            assert "USE scalar_mod, ONLY: scalar_type" in gen
            assert "TYPE(scalar_type) global_sum" in gen
            assert "rsum = 0.0_r_def" in gen
            expected_output = (
                "      DO cell=1,mesh%get_last_edge_cell()\n"
                "        !\n"
                "        map_w3 => f1_proxy%vspace%get_cell_dofmap(cell)\n"
                "        !\n"
                "        CALL testkern_code(nlayers, rsum, f1_proxy%data, "
                "ndf_w3, undf_w3, map_w3)\n"
                "      END DO \n"
                "      global_sum%value = rsum\n"
                "      rsum = global_sum%get_sum()")
        else:
            expected_output = (
                "      DO cell=1,f1_proxy%vspace%get_ncell()\n"
                "        !\n"
                "        map_w3 => f1_proxy%vspace%get_cell_dofmap(cell)\n"
                "        !\n"
                "        CALL testkern_code(nlayers, rsum, f1_proxy%data, "
                "ndf_w3, undf_w3, map_w3)\n"
                "      END DO \n")
        assert expected_output in gen


def test_derived_type_arg():
    ''' Test that we generate a suitable name for a dummy variable
    in the PSy layer when its value in the algorithm layer is
    obtained from the component of a derived type or from a type-bound
    procedure call. '''
    for dist_mem in [True, False]:
        _, invoke_info = parse(
            os.path.join(BASE_PATH,
                         "1.6.2_single_invoke_1_int_from_derived_type.f90"),
            api="dynamo0.3", distributed_memory=dist_mem)
        psy = PSyFactory("dynamo0.3",
                         distributed_memory=dist_mem).create(invoke_info)
        gen = str(psy.gen)
        print gen
        # Check the four integer variables are named and declared correctly
        expected = (
            "    SUBROUTINE invoke_0(f1, my_obj_iflag, f2, m1, m2, "
            "my_obj_get_flag, my_obj_get_flag_1, my_obj_get_flag_2)\n")
        assert expected in gen
        expected = (
            "      INTEGER, intent(in) :: my_obj_iflag, my_obj_get_flag, "
            "my_obj_get_flag_1, my_obj_get_flag_2\n")
        assert expected in gen
        # Check that they are still named correctly when passed to the
        # kernels
        assert (
            "CALL testkern_code(nlayers, f1_proxy%data, my_obj_iflag, "
            "f2_proxy%data, m1_proxy%data, m2_proxy%data, ndf_w1, undf_w1, "
            "map_w1, ndf_w2, undf_w2, map_w2, ndf_w3, undf_w3, map_w3)" in gen)
        assert (
            "CALL testkern_code(nlayers, f1_proxy%data, my_obj_get_flag, "
            "f2_proxy%data, m1_proxy%data, m2_proxy%data, ndf_w1, undf_w1, "
            "map_w1, ndf_w2, undf_w2, map_w2, ndf_w3, undf_w3, map_w3)" in gen)
        assert (
            "CALL testkern_code(nlayers, f1_proxy%data, my_obj_get_flag_1, "
            "f2_proxy%data, m1_proxy%data, m2_proxy%data, ndf_w1, undf_w1, "
            "map_w1, ndf_w2, undf_w2, map_w2, ndf_w3, undf_w3, map_w3)" in gen)
        assert (
            "CALL testkern_code(nlayers, f1_proxy%data, my_obj_get_flag_2, "
            "f2_proxy%data, m1_proxy%data, m2_proxy%data, ndf_w1, undf_w1, "
            "map_w1, ndf_w2, undf_w2, map_w2, ndf_w3, undf_w3, map_w3)" in gen)


def test_multiple_derived_type_args():
    ''' Test that we generate correct code when kernel arguments are
    supplied from the algorithm layer as different components of the
    same derived type object '''
    for dist_mem in [True, False]:
        _, invoke_info = parse(
            os.path.join(BASE_PATH,
                         "1.6.3_single_invoke_multiple_derived_types.f90"),
            api="dynamo0.3", distributed_memory=dist_mem)
        psy = PSyFactory("dynamo0.3",
                         distributed_memory=dist_mem).create(invoke_info)
        gen = str(psy.gen)
        print gen
        # Check the four integer variables are named and declared correctly
        expected = (
            "    SUBROUTINE invoke_0(f1, obj_a_iflag, f2, m1, m2, "
            "obj_b_iflag, obj_a_obj_b, obj_b_obj_a)\n")
        assert expected in gen
        expected = (
            "      INTEGER, intent(in) :: obj_a_iflag, obj_b_iflag, "
            "obj_a_obj_b, obj_b_obj_a\n")
        assert expected in gen
        # Check that they are still named correctly when passed to the
        # kernels
        assert (
            "CALL testkern_code(nlayers, f1_proxy%data, obj_a_iflag, "
            "f2_proxy%data, m1_proxy%data, m2_proxy%data, ndf_w1, undf_w1, "
            "map_w1, ndf_w2, undf_w2, map_w2, ndf_w3, undf_w3, map_w3)" in gen)
        assert (
            "CALL testkern_code(nlayers, f1_proxy%data, obj_b_iflag, "
            "f2_proxy%data, m1_proxy%data, m2_proxy%data, ndf_w1, undf_w1, "
            "map_w1, ndf_w2, undf_w2, map_w2, ndf_w3, undf_w3, map_w3)" in gen)
        assert (
            "CALL testkern_code(nlayers, f1_proxy%data, obj_a_obj_b, "
            "f2_proxy%data, m1_proxy%data, m2_proxy%data, ndf_w1, undf_w1, "
            "map_w1, ndf_w2, undf_w2, map_w2, ndf_w3, undf_w3, map_w3)" in gen)
        assert (
            "CALL testkern_code(nlayers, f1_proxy%data, obj_b_obj_a, "
            "f2_proxy%data, m1_proxy%data, m2_proxy%data, ndf_w1, undf_w1, "
            "map_w1, ndf_w2, undf_w2, map_w2, ndf_w3, undf_w3, map_w3)" in gen)
>>>>>>> 6616b97c


def test_single_stencil_extent():
    '''test a single stencil access with an extent value passed from the
    algorithm layer is treated correctly in the PSy layer. Test both
    sequential and distributed memory '''
    for dist_mem in [False, True]:
        _, invoke_info = parse(
            os.path.join(BASE_PATH, "19.1_single_stencil.f90"),
            api="dynamo0.3", distributed_memory=dist_mem)
        psy = PSyFactory("dynamo0.3",
                         distributed_memory=dist_mem).create(invoke_info)
        result = str(psy.gen)
        print result
        output1 = (
            "SUBROUTINE invoke_0_testkern_stencil_type(f1, f2, f3, f4, "
            "f2_extent)")
        assert output1 in result
        output2 = (
            "      USE stencil_dofmap_mod, ONLY: STENCIL_CROSS\n"
            "      USE stencil_dofmap_mod, ONLY: stencil_dofmap_type\n")
        assert output2 in result
        output3 = ("      INTEGER, intent(in) :: f2_extent\n")
        assert output3 in result
        output4 = (
            "      INTEGER f2_stencil_size\n"
            "      INTEGER, pointer :: f2_stencil_dofmap(:,:,:) => null()\n"
            "      TYPE(stencil_dofmap_type), pointer :: f2_stencil_map => "
            "null()\n")
        assert output4 in result
        output5 = (
            "      !\n"
            "      ! Initialise stencil dofmaps\n"
            "      !\n"
            "      f2_stencil_map => f2_proxy%vspace%get_stencil_dofmap("
            "STENCIL_CROSS,f2_extent)\n"
            "      f2_stencil_dofmap => f2_stencil_map%get_whole_dofmap()\n"
            "      f2_stencil_size = f2_stencil_map%get_size()\n"
            "      !\n")
        assert output5 in result
        output6 = (
            "        CALL testkern_stencil_code(nlayers, f1_proxy%data,"
            " f2_proxy%data, f2_stencil_size, f2_stencil_dofmap(:,:,cell),"
            " f3_proxy%data, f4_proxy%data, ndf_w1, undf_w1, map_w1(:,cell), "
            "ndf_w2, undf_w2, map_w2(:,cell), ndf_w3, undf_w3, "
            "map_w3(:,cell))")
        assert output6 in result


def test_single_stencil_xory1d():
    '''test a single stencil access with an extent and direction value
    passed from the algorithm layer is treated correctly in the PSy
    layer. Test both sequential and distributed memory '''
    for dist_mem in [False, True]:
        _, invoke_info = parse(
            os.path.join(BASE_PATH, "19.3_single_stencil_xory1d.f90"),
            api="dynamo0.3", distributed_memory=dist_mem)
        psy = PSyFactory("dynamo0.3",
                         distributed_memory=dist_mem).create(invoke_info)
        result = str(psy.gen)
        print result
        output1 = (
            "    SUBROUTINE invoke_0_testkern_stencil_xory1d_type(f1, f2, f3, "
            "f4, f2_extent, f2_direction)")
        assert output1 in result
        output2 = (
            "      USE stencil_dofmap_mod, ONLY: STENCIL_1DX, STENCIL_1DY\n"
            "      USE flux_direction_mod, ONLY: x_direction, y_direction\n"
            "      USE stencil_dofmap_mod, ONLY: stencil_dofmap_type\n")
        assert output2 in result
        output3 = (
            "      INTEGER, intent(in) :: f2_extent\n"
            "      INTEGER, intent(in) :: f2_direction\n")
        assert output3 in result
        output4 = (
            "      INTEGER f2_stencil_size\n"
            "      INTEGER, pointer :: f2_stencil_dofmap(:,:,:) => null()\n"
            "      TYPE(stencil_dofmap_type), pointer :: f2_stencil_map => "
            "null()\n")
        assert output4 in result
        output5 = (
            "      !\n"
            "      ! Initialise stencil dofmaps\n"
            "      !\n"
            "      IF (f2_direction .eq. x_direction) THEN\n"
            "        f2_stencil_map => f2_proxy%vspace%get_stencil_dofmap("
            "STENCIL_1DX,f2_extent)\n"
            "      END IF \n"
            "      IF (f2_direction .eq. y_direction) THEN\n"
            "        f2_stencil_map => f2_proxy%vspace%get_stencil_dofmap("
            "STENCIL_1DY,f2_extent)\n"
            "      END IF \n"
            "      f2_stencil_dofmap => f2_stencil_map%get_whole_dofmap()\n"
            "      f2_stencil_size = f2_stencil_map%get_size()\n"
            "      !\n")
        assert output5 in result
        output6 = (
            "        CALL testkern_stencil_xory1d_code(nlayers, "
            "f1_proxy%data, f2_proxy%data, f2_stencil_size, f2_direction, "
            "f2_stencil_dofmap(:,:,cell), f3_proxy%data, f4_proxy%data, "
            "ndf_w1, undf_w1, map_w1(:,cell), ndf_w2, undf_w2, "
            "map_w2(:,cell), ndf_w3, undf_w3, map_w3(:,cell))")
        assert output6 in result


def test_single_stencil_literal():
    '''test extent value is used correctly from the algorithm layer when
    it is a literal value so is not passed by argument'''
    for dist_mem in [False, True]:
        _, invoke_info = parse(
            os.path.join(BASE_PATH, "19.4_single_stencil_literal.f90"),
            api="dynamo0.3", distributed_memory=dist_mem)
        psy = PSyFactory("dynamo0.3",
                         distributed_memory=dist_mem).create(invoke_info)
        result = str(psy.gen)
        print result
        output1 = ("    SUBROUTINE invoke_0_testkern_stencil_type(f1, f2, "
                   "f3, f4)")
        assert output1 in result
        output2 = (
            "      USE stencil_dofmap_mod, ONLY: STENCIL_CROSS\n"
            "      USE stencil_dofmap_mod, ONLY: stencil_dofmap_type\n")
        assert output2 in result
        output3 = (
            "      INTEGER f2_stencil_size\n"
            "      INTEGER, pointer :: f2_stencil_dofmap(:,:,:) => null()\n"
            "      TYPE(stencil_dofmap_type), pointer :: f2_stencil_map => "
            "null()\n")
        assert output3 in result
        output4 = (
            "      !\n"
            "      ! Initialise stencil dofmaps\n"
            "      !\n"
            "      f2_stencil_map => f2_proxy%vspace%get_stencil_dofmap("
            "STENCIL_CROSS,1)\n"
            "      f2_stencil_dofmap => f2_stencil_map%get_whole_dofmap()\n"
            "      f2_stencil_size = f2_stencil_map%get_size()\n"
            "      !\n")
        assert output4 in result
        if dist_mem:
            output5 = (
                "      IF (f2_proxy%is_dirty(depth=1)) THEN\n"
                "        CALL f2_proxy%halo_exchange(depth=1)\n"
                "      END IF \n")
            assert output5 in result
        output6 = (
            "        CALL testkern_stencil_code(nlayers, f1_proxy%data, "
            "f2_proxy%data, f2_stencil_size, f2_stencil_dofmap(:,:,cell), "
            "f3_proxy%data, f4_proxy%data, ndf_w1, undf_w1, map_w1(:,cell), "
            "ndf_w2, undf_w2, map_w2(:,cell), ndf_w3, undf_w3, "
            "map_w3(:,cell))")
        assert output6 in result


def test_stencil_region_unsupported():
    '''Check that we raise an exception if the value of the stencil type
    in stencil(<type>[,<extent>]) is region. This is not a parse error
    as region is a valid value, it is just that the LFRic
    infrastructure does not yet support it. '''
    for dist_mem in [False, True]:
        _, invoke_info = parse(
            os.path.join(BASE_PATH, "19.12_single_stencil_region.f90"),
            api="dynamo0.3", distributed_memory=dist_mem)
        psy = PSyFactory("dynamo0.3",
                         distributed_memory=dist_mem).create(invoke_info)
        with pytest.raises(GenerationError) as excinfo:
            _ = str(psy.gen)
        assert "Unsupported stencil type 'region' supplied" in \
            str(excinfo.value)


def test_single_stencil_xory1d_literal():
    '''test extent value is used correctly from the algorithm layer when
    it is a literal value so is not passed by argument'''
    for dist_mem in [False, True]:
        _, invoke_info = parse(
            os.path.join(BASE_PATH, "19.5_single_stencil_xory1d_literal.f90"),
            api="dynamo0.3", distributed_memory=dist_mem)
        psy = PSyFactory("dynamo0.3",
                         distributed_memory=dist_mem).create(invoke_info)
        result = str(psy.gen)
        print result
        output1 = ("    SUBROUTINE invoke_0_testkern_stencil_xory1d_type("
                   "f1, f2, f3, f4)")
        assert output1 in result
        output2 = (
            "      USE stencil_dofmap_mod, ONLY: STENCIL_1DX, STENCIL_1DY\n"
            "      USE flux_direction_mod, ONLY: x_direction, y_direction\n"
            "      USE stencil_dofmap_mod, ONLY: stencil_dofmap_type\n")
        assert output2 in result
        output3 = (
            "      INTEGER f2_stencil_size\n"
            "      INTEGER, pointer :: f2_stencil_dofmap(:,:,:) => null()\n"
            "      TYPE(stencil_dofmap_type), pointer :: f2_stencil_map => "
            "null()\n")
        assert output3 in result
        output4 = (
            "      ! Initialise stencil dofmaps\n"
            "      !\n"
            "      IF (x_direction .eq. x_direction) THEN\n"
            "        f2_stencil_map => f2_proxy%vspace%get_stencil_dofmap("
            "STENCIL_1DX,2)\n"
            "      END IF \n"
            "      IF (x_direction .eq. y_direction) THEN\n"
            "        f2_stencil_map => f2_proxy%vspace%get_stencil_dofmap("
            "STENCIL_1DY,2)\n"
            "      END IF \n"
            "      f2_stencil_dofmap => f2_stencil_map%get_whole_dofmap()\n"
            "      f2_stencil_size = f2_stencil_map%get_size()\n"
            "      !\n")
        assert output4 in result
        if dist_mem:
            output5 = (
                "      IF (f2_proxy%is_dirty(depth=2)) THEN\n"
                "        CALL f2_proxy%halo_exchange(depth=2)\n"
                "      END IF \n")
            assert output5 in result
        output6 = (
            "        CALL testkern_stencil_xory1d_code(nlayers, "
            "f1_proxy%data, f2_proxy%data, f2_stencil_size, x_direction, "
            "f2_stencil_dofmap(:,:,cell), f3_proxy%data, f4_proxy%data, "
            "ndf_w1, undf_w1, map_w1(:,cell), ndf_w2, undf_w2, "
            "map_w2(:,cell), ndf_w3, undf_w3, map_w3(:,cell))")
        assert output6 in result


def test_single_stencil_xory1d_literal_mixed():
    '''test extent value is used correctly from the algorithm layer when
    it is a literal value so is not passed by argument and the case of the
    literal is specified in mixed case'''
    for dist_mem in [False, True]:
        _, invoke_info = parse(
            os.path.join(BASE_PATH,
                         "19.5.1_single_stencil_xory1d_literal.f90"),
            api="dynamo0.3", distributed_memory=dist_mem)
        psy = PSyFactory("dynamo0.3",
                         distributed_memory=dist_mem).create(invoke_info)
        result = str(psy.gen)
        print result
        output1 = ("    SUBROUTINE invoke_0_testkern_stencil_xory1d_type("
                   "f1, f2, f3, f4)")
        assert output1 in result
        output2 = (
            "      USE stencil_dofmap_mod, ONLY: STENCIL_1DX, STENCIL_1DY\n"
            "      USE flux_direction_mod, ONLY: x_direction, y_direction\n"
            "      USE stencil_dofmap_mod, ONLY: stencil_dofmap_type\n")
        assert output2 in result
        output3 = (
            "      INTEGER f2_stencil_size\n"
            "      INTEGER, pointer :: f2_stencil_dofmap(:,:,:) => null()\n"
            "      TYPE(stencil_dofmap_type), pointer :: f2_stencil_map => "
            "null()\n")
        assert output3 in result
        output4 = (
            "      ! Initialise stencil dofmaps\n"
            "      !\n"
            "      IF (x_direction .eq. x_direction) THEN\n"
            "        f2_stencil_map => f2_proxy%vspace%get_stencil_dofmap("
            "STENCIL_1DX,2)\n"
            "      END IF \n"
            "      IF (x_direction .eq. y_direction) THEN\n"
            "        f2_stencil_map => f2_proxy%vspace%get_stencil_dofmap("
            "STENCIL_1DY,2)\n"
            "      END IF \n"
            "      f2_stencil_dofmap => f2_stencil_map%get_whole_dofmap()\n"
            "      f2_stencil_size = f2_stencil_map%get_size()\n"
            "      !\n")
        assert output4 in result
        if dist_mem:
            output5 = (
                "      IF (f2_proxy%is_dirty(depth=2)) THEN\n"
                "        CALL f2_proxy%halo_exchange(depth=2)\n"
                "      END IF \n")
            assert output5 in result
        output6 = (
            "        CALL testkern_stencil_xory1d_code(nlayers, "
            "f1_proxy%data, f2_proxy%data, f2_stencil_size, x_direction, "
            "f2_stencil_dofmap(:,:,cell), f3_proxy%data, f4_proxy%data, "
            "ndf_w1, undf_w1, map_w1(:,cell), ndf_w2, undf_w2, "
            "map_w2(:,cell), ndf_w3, undf_w3, map_w3(:,cell))")
        assert output6 in result


def test_multiple_stencils():
    '''test for correct output when there is more than one stencil in a
    kernel'''
    for dist_mem in [False, True]:
        _, invoke_info = parse(
            os.path.join(BASE_PATH, "19.7_multiple_stencils.f90"),
            api="dynamo0.3", distributed_memory=dist_mem)
        psy = PSyFactory("dynamo0.3",
                         distributed_memory=dist_mem).create(invoke_info)
        result = str(psy.gen)
        print result
        output1 = (
            "    SUBROUTINE invoke_0_testkern_stencil_multi_type(f1, f2, f3, "
            "f4, f2_extent, f3_extent, f3_direction)")
        assert output1 in result
        output2 = (
            "      USE stencil_dofmap_mod, ONLY: STENCIL_1DX, STENCIL_1DY\n"
            "      USE flux_direction_mod, ONLY: x_direction, y_direction\n"
            "      USE stencil_dofmap_mod, ONLY: STENCIL_CROSS\n"
            "      USE stencil_dofmap_mod, ONLY: stencil_dofmap_type\n")
        assert output2 in result
        output3 = (
            "      INTEGER, intent(in) :: f2_extent, f3_extent\n"
            "      INTEGER, intent(in) :: f3_direction\n")
        assert output3 in result
        output4 = (
            "      INTEGER f4_stencil_size\n"
            "      INTEGER, pointer :: f4_stencil_dofmap(:,:,:) => null()\n"
            "      TYPE(stencil_dofmap_type), pointer :: f4_stencil_map => "
            "null()\n"
            "      INTEGER f3_stencil_size\n"
            "      INTEGER, pointer :: f3_stencil_dofmap(:,:,:) => null()\n"
            "      TYPE(stencil_dofmap_type), pointer :: f3_stencil_map => "
            "null()\n"
            "      INTEGER f2_stencil_size\n"
            "      INTEGER, pointer :: f2_stencil_dofmap(:,:,:) => null()\n"
            "      TYPE(stencil_dofmap_type), pointer :: f2_stencil_map => "
            "null()\n")
        assert output4 in result
        output5 = (
            "      ! Initialise stencil dofmaps\n"
            "      !\n"
            "      f2_stencil_map => f2_proxy%vspace%get_stencil_dofmap("
            "STENCIL_CROSS,f2_extent)\n"
            "      f2_stencil_dofmap => f2_stencil_map%get_whole_dofmap()\n"
            "      f2_stencil_size = f2_stencil_map%get_size()\n"
            "      IF (f3_direction .eq. x_direction) THEN\n"
            "        f3_stencil_map => f3_proxy%vspace%get_stencil_dofmap("
            "STENCIL_1DX,f3_extent)\n"
            "      END IF \n"
            "      IF (f3_direction .eq. y_direction) THEN\n"
            "        f3_stencil_map => f3_proxy%vspace%get_stencil_dofmap("
            "STENCIL_1DY,f3_extent)\n"
            "      END IF \n"
            "      f3_stencil_dofmap => f3_stencil_map%get_whole_dofmap()\n"
            "      f3_stencil_size = f3_stencil_map%get_size()\n"
            "      f4_stencil_map => f4_proxy%vspace%get_stencil_dofmap("
            "STENCIL_1DX,1)\n"
            "      f4_stencil_dofmap => f4_stencil_map%get_whole_dofmap()\n"
            "      f4_stencil_size = f4_stencil_map%get_size()\n"
            "      !\n")
        assert output5 in result
        if dist_mem:
            output6 = (
                "      IF (f2_proxy%is_dirty(depth=f2_extent)) THEN\n"
                "        CALL f2_proxy%halo_exchange(depth=f2_extent)\n"
                "      END IF \n"
                "      !\n"
                "      IF (f3_proxy%is_dirty(depth=f3_extent)) THEN\n"
                "        CALL f3_proxy%halo_exchange(depth=f3_extent)\n"
                "      END IF \n")
            assert output6 in result
        output7 = (
            "        CALL testkern_stencil_multi_code(nlayers, f1_proxy%data, "
            "f2_proxy%data, f2_stencil_size, f2_stencil_dofmap(:,:,cell), "
            "f3_proxy%data, f3_stencil_size, f3_direction, "
            "f3_stencil_dofmap(:,:,cell), f4_proxy%data, f4_stencil_size, "
            "f4_stencil_dofmap(:,:,cell), ndf_w1, undf_w1, map_w1(:,cell), "
            "ndf_w2, undf_w2, map_w2(:,cell), ndf_w3, undf_w3, "
            "map_w3(:,cell))")
        assert output7 in result


def test_multiple_stencil_same_name():
    '''test the case when there is more than one stencil in a kernel with
    the same name for extent'''
    for dist_mem in [False, True]:
        _, invoke_info = parse(
            os.path.join(BASE_PATH, "19.8_multiple_stencils_same_name.f90"),
            api="dynamo0.3", distributed_memory=dist_mem)
        psy = PSyFactory("dynamo0.3",
                         distributed_memory=dist_mem).create(invoke_info)
        result = str(psy.gen)
        print result
        output1 = (
            "    SUBROUTINE invoke_0_testkern_stencil_multi_type(f1, f2, f3, "
            "f4, extent, f3_direction)")
        assert output1 in result
        output2 = (
            "      INTEGER, intent(in) :: extent\n"
            "      INTEGER, intent(in) :: f3_direction\n")
        assert output2 in result
        output3 = (
            "      INTEGER f4_stencil_size\n"
            "      INTEGER, pointer :: f4_stencil_dofmap(:,:,:) => null()\n"
            "      TYPE(stencil_dofmap_type), pointer :: f4_stencil_map => "
            "null()\n"
            "      INTEGER f3_stencil_size\n"
            "      INTEGER, pointer :: f3_stencil_dofmap(:,:,:) => null()\n"
            "      TYPE(stencil_dofmap_type), pointer :: f3_stencil_map => "
            "null()\n"
            "      INTEGER f2_stencil_size\n"
            "      INTEGER, pointer :: f2_stencil_dofmap(:,:,:) => null()\n"
            "      TYPE(stencil_dofmap_type), pointer :: f2_stencil_map => "
            "null()\n")
        assert output3 in result
        output4 = (
            "      ! Initialise stencil dofmaps\n"
            "      !\n"
            "      f2_stencil_map => f2_proxy%vspace%get_stencil_dofmap("
            "STENCIL_CROSS,extent)\n"
            "      f2_stencil_dofmap => f2_stencil_map%get_whole_dofmap()\n"
            "      f2_stencil_size = f2_stencil_map%get_size()\n"
            "      IF (f3_direction .eq. x_direction) THEN\n"
            "        f3_stencil_map => f3_proxy%vspace%get_stencil_dofmap("
            "STENCIL_1DX,extent)\n"
            "      END IF \n"
            "      IF (f3_direction .eq. y_direction) THEN\n"
            "        f3_stencil_map => f3_proxy%vspace%get_stencil_dofmap("
            "STENCIL_1DY,extent)\n"
            "      END IF \n"
            "      f3_stencil_dofmap => f3_stencil_map%get_whole_dofmap()\n"
            "      f3_stencil_size = f3_stencil_map%get_size()\n"
            "      f4_stencil_map => f4_proxy%vspace%get_stencil_dofmap("
            "STENCIL_1DX,extent)\n"
            "      f4_stencil_dofmap => f4_stencil_map%get_whole_dofmap()\n"
            "      f4_stencil_size = f4_stencil_map%get_size()\n"
            "      !\n")
        assert output4 in result
        output5 = (
            "        CALL testkern_stencil_multi_code(nlayers, f1_proxy%data, "
            "f2_proxy%data, f2_stencil_size, f2_stencil_dofmap(:,:,cell), "
            "f3_proxy%data, f3_stencil_size, f3_direction, "
            "f3_stencil_dofmap(:,:,cell), f4_proxy%data, f4_stencil_size, "
            "f4_stencil_dofmap(:,:,cell), ndf_w1, undf_w1, map_w1(:,cell), "
            "ndf_w2, undf_w2, map_w2(:,cell), ndf_w3, undf_w3, "
            "map_w3(:,cell))")
        assert output5 in result


def test_multiple_stencil_same_name_direction():
    '''test the case where there is more than one stencil in a kernel with
    the same name for direction'''
    for dist_mem in [False, True]:
        _, invoke_info = parse(
            os.path.join(BASE_PATH, "19.9_multiple_stencils_same_name.f90"),
            api="dynamo0.3", distributed_memory=dist_mem)
        psy = PSyFactory("dynamo0.3",
                         distributed_memory=dist_mem).create(invoke_info)
        result = str(psy.gen)
        print result
        output1 = (
            "SUBROUTINE invoke_0_testkern_stencil_multi_2_type(f1, f2, f3, "
            "f4, extent, direction)")
        assert output1 in result
        output2 = (
            "      INTEGER, intent(in) :: extent\n"
            "      INTEGER, intent(in) :: direction\n")
        assert output2 in result
        output3 = (
            "      INTEGER f4_stencil_size\n"
            "      INTEGER, pointer :: f4_stencil_dofmap(:,:,:) => null()\n"
            "      TYPE(stencil_dofmap_type), pointer :: f4_stencil_map => "
            "null()\n"
            "      INTEGER f3_stencil_size\n"
            "      INTEGER, pointer :: f3_stencil_dofmap(:,:,:) => null()\n"
            "      TYPE(stencil_dofmap_type), pointer :: f3_stencil_map => "
            "null()\n"
            "      INTEGER f2_stencil_size\n"
            "      INTEGER, pointer :: f2_stencil_dofmap(:,:,:) => null()\n"
            "      TYPE(stencil_dofmap_type), pointer :: f2_stencil_map => "
            "null()\n")
        assert output3 in result
        output4 = (
            "      ! Initialise stencil dofmaps\n"
            "      !\n"
            "      IF (direction .eq. x_direction) THEN\n"
            "        f2_stencil_map => f2_proxy%vspace%get_stencil_dofmap("
            "STENCIL_1DX,extent)\n"
            "      END IF \n"
            "      IF (direction .eq. y_direction) THEN\n"
            "        f2_stencil_map => f2_proxy%vspace%get_stencil_dofmap("
            "STENCIL_1DY,extent)\n"
            "      END IF \n"
            "      f2_stencil_dofmap => f2_stencil_map%get_whole_dofmap()\n"
            "      f2_stencil_size = f2_stencil_map%get_size()\n"
            "      IF (direction .eq. x_direction) THEN\n"
            "        f3_stencil_map => f3_proxy%vspace%get_stencil_dofmap("
            "STENCIL_1DX,extent)\n"
            "      END IF \n"
            "      IF (direction .eq. y_direction) THEN\n"
            "        f3_stencil_map => f3_proxy%vspace%get_stencil_dofmap("
            "STENCIL_1DY,extent)\n"
            "      END IF \n"
            "      f3_stencil_dofmap => f3_stencil_map%get_whole_dofmap()\n"
            "      f3_stencil_size = f3_stencil_map%get_size()\n"
            "      IF (direction .eq. x_direction) THEN\n"
            "        f4_stencil_map => f4_proxy%vspace%get_stencil_dofmap("
            "STENCIL_1DX,extent)\n"
            "      END IF \n"
            "      IF (direction .eq. y_direction) THEN\n"
            "        f4_stencil_map => f4_proxy%vspace%get_stencil_dofmap("
            "STENCIL_1DY,extent)\n"
            "      END IF \n"
            "      f4_stencil_dofmap => f4_stencil_map%get_whole_dofmap()\n"
            "      f4_stencil_size = f4_stencil_map%get_size()\n"
            "      !\n")
        assert output4 in result
        output5 = (
            "     CALL testkern_stencil_multi_2_code(nlayers, f1_proxy%data, "
            "f2_proxy%data, f2_stencil_size, direction, "
            "f2_stencil_dofmap(:,:,cell), "
            "f3_proxy%data, f3_stencil_size, direction, "
            "f3_stencil_dofmap(:,:,cell), "
            "f4_proxy%data, f4_stencil_size, direction, "
            "f4_stencil_dofmap(:,:,cell), "
            "ndf_w1, undf_w1, map_w1(:,cell), ndf_w2, undf_w2, "
            "map_w2(:,cell), ndf_w3, undf_w3, map_w3(:,cell))")
        assert output5 in result


def test_multiple_kernels_stencils_different_fields():
    '''Test the case where we have multiple kernels with stencils and
    different fields for each. We also test extent names by having both
    shared and individual names.'''
    for dist_mem in [False, True]:
        _, invoke_info = parse(
            os.path.join(BASE_PATH, "19.20_multiple_kernels_stencils.f90"),
            api="dynamo0.3", distributed_memory=dist_mem)
        psy = PSyFactory("dynamo0.3",
                         distributed_memory=dist_mem).create(invoke_info)
        result = str(psy.gen)
        print result
        output1 = (
            "    SUBROUTINE invoke_0(f1, f2a, f3, f4, f2b, f2c, f2a_extent, "
            "extent)")
        assert output1 in result
        output2 = (
            "      USE testkern_stencil_mod, ONLY: testkern_stencil_code\n"
            "      USE stencil_dofmap_mod, ONLY: STENCIL_CROSS\n"
            "      USE stencil_dofmap_mod, ONLY: stencil_dofmap_type\n")
        assert output2 in result
        output3 = (
            "      INTEGER, intent(in) :: f2a_extent, extent\n")
        assert output3 in result
        output4 = (
            "      INTEGER f2b_stencil_size\n"
            "      INTEGER, pointer :: f2b_stencil_dofmap(:,:,:) => null()\n"
            "      TYPE(stencil_dofmap_type), pointer :: f2b_stencil_map "
            "=> null()\n"
            "      INTEGER f2a_stencil_size\n"
            "      INTEGER, pointer :: f2a_stencil_dofmap(:,:,:) => null()\n"
            "      TYPE(stencil_dofmap_type), pointer :: f2a_stencil_map "
            "=> null()\n")
        assert output4 in result
        output5 = (
            "      !\n"
            "      f2a_stencil_map => f2a_proxy%vspace%get_stencil_dofmap("
            "STENCIL_CROSS,f2a_extent)\n"
            "      f2a_stencil_dofmap => f2a_stencil_map%get_whole_dofmap()\n"
            "      f2a_stencil_size = f2a_stencil_map%get_size()\n"
            "      f2b_stencil_map => f2b_proxy%vspace%get_stencil_dofmap("
            "STENCIL_CROSS,extent)\n"
            "      f2b_stencil_dofmap => f2b_stencil_map%get_whole_dofmap()\n"
            "      f2b_stencil_size = f2b_stencil_map%get_size()\n"
            "      !\n")
        assert output5 in result
        output6 = (
            "        CALL testkern_stencil_code(nlayers, f1_proxy%data, "
            "f2a_proxy%data, f2a_stencil_size, f2a_stencil_dofmap(:,:,cell), "
            "f3_proxy%data, f4_proxy%data, ndf_w1, undf_w1, map_w1(:,cell), "
            "ndf_w2, undf_w2, map_w2(:,cell), ndf_w3, undf_w3, "
            "map_w3(:,cell))")
        assert output6 in result
        output7 = (
            "        CALL testkern_stencil_code(nlayers, f1_proxy%data, "
            "f2b_proxy%data, f2b_stencil_size, f2b_stencil_dofmap(:,:,cell), "
            "f3_proxy%data, f4_proxy%data, ndf_w1, undf_w1, map_w1(:,cell), "
            "ndf_w2, undf_w2, map_w2(:,cell), ndf_w3, undf_w3, "
            "map_w3(:,cell))")
        assert output7 in result
        output8 = (
            "        CALL testkern_stencil_code(nlayers, f1_proxy%data, "
            "f2c_proxy%data, f2b_stencil_size, f2b_stencil_dofmap(:,:,cell), "
            "f3_proxy%data, f4_proxy%data, ndf_w1, undf_w1, map_w1(:,cell), "
            "ndf_w2, undf_w2, map_w2(:,cell), ndf_w3, undf_w3, "
            "map_w3(:,cell))")
        assert output8 in result


def test_extent_name_clash():
    '''Test we can deal with name clashes for stencils. We have a single
    kernel with argument names passed from the algorithm layer that
    would clash with stencil-name, stencil-dofmap and stencil-size
    variables.'''
    for dist_mem in [False, True]:
        _, invoke_info = parse(
            os.path.join(BASE_PATH, "19.13_single_stencil.f90"),
            api="dynamo0.3", distributed_memory=dist_mem)
        psy = PSyFactory("dynamo0.3",
                         distributed_memory=dist_mem).create(invoke_info)
        result = str(psy.gen)
        print result
        output1 = (
            "    SUBROUTINE invoke_0(f2_stencil_map, f2, f2_stencil_dofmap, "
            "stencil_cross_1, f3_stencil_map, f3, f3_stencil_dofmap, "
            "f2_extent, f3_stencil_size)")
        assert output1 in result
        output2 = (
            "      USE stencil_dofmap_mod, ONLY: STENCIL_CROSS\n"
            "      USE stencil_dofmap_mod, ONLY: stencil_dofmap_type")
        assert output2 in result
        output3 = (
            "      INTEGER, intent(in) :: f2_extent, f3_stencil_size\n"
            "      TYPE(field_type), intent(inout) :: f2_stencil_map, "
            "f3_stencil_map\n"
            "      TYPE(field_type), intent(in) :: f2, f2_stencil_dofmap, "
            "stencil_cross_1, f3, f3_stencil_dofmap\n")
        assert output3 in result
        output4 = (
            "      INTEGER f3_stencil_size_1\n"
            "      INTEGER, pointer :: f3_stencil_dofmap_1(:,:,:) => null()\n"
            "      TYPE(stencil_dofmap_type), pointer :: f3_stencil_map_1 => "
            "null()\n"
            "      INTEGER f2_stencil_size\n"
            "      INTEGER, pointer :: f2_stencil_dofmap_1(:,:,:) => null()\n"
            "      TYPE(stencil_dofmap_type), pointer :: f2_stencil_map_1 => "
            "null()\n")
        assert output4 in result
        output5 = (
            "      TYPE(field_proxy_type) f2_stencil_map_proxy, f2_proxy, "
            "f2_stencil_dofmap_proxy, stencil_cross_1_proxy, "
            "f3_stencil_map_proxy, f3_proxy, f3_stencil_dofmap_proxy\n")
        assert output5 in result
        output6 = (
            "      stencil_cross_1_proxy = stencil_cross_1%get_proxy()")
        assert output6 in result
        output7 = (
            "      ! Initialise stencil dofmaps\n"
            "      !\n"
            "      f2_stencil_map_1 => f2_proxy%vspace%get_stencil_dofmap("
            "STENCIL_CROSS,f2_extent)\n"
            "      f2_stencil_dofmap_1 => "
            "f2_stencil_map_1%get_whole_dofmap()\n"
            "      f2_stencil_size = f2_stencil_map_1%get_size()\n"
            "      f3_stencil_map_1 => f3_proxy%vspace%get_stencil_dofmap("
            "STENCIL_CROSS,f3_stencil_size)\n"
            "      f3_stencil_dofmap_1 => "
            "f3_stencil_map_1%get_whole_dofmap()\n"
            "      f3_stencil_size_1 = f3_stencil_map_1%get_size()\n"
            "      !\n")
        assert output7 in result
        output8 = (
            "        CALL testkern_stencil_code(nlayers, "
            "f2_stencil_map_proxy%data, f2_proxy%data, f2_stencil_size, "
            "f2_stencil_dofmap_1(:,:,cell), f2_stencil_dofmap_proxy%data, "
            "stencil_cross_1_proxy%data, ndf_w1, undf_w1, map_w1(:,cell), "
            "ndf_w2, undf_w2, map_w2(:,cell), ndf_w3, undf_w3, "
            "map_w3(:,cell))")
        assert output8 in result
        output9 = (
            "        CALL testkern_stencil_code(nlayers, "
            "f3_stencil_map_proxy%data, f3_proxy%data, f3_stencil_size_1, "
            "f3_stencil_dofmap_1(:,:,cell), f3_stencil_dofmap_proxy%data, "
            "stencil_cross_1_proxy%data, ndf_w1, undf_w1, map_w1(:,cell), "
            "ndf_w2, undf_w2, map_w2(:,cell), ndf_w3, undf_w3, "
            "map_w3(:,cell))")
        assert output9 in result


def test_two_stencils_same_field():
    '''Test two Kernels within an invoke, with the same field having a
    stencil access in each kernel. f2_w2 is the field we care
    about. '''
    for dist_mem in [False, True]:
        _, invoke_info = parse(
            os.path.join(BASE_PATH, "19.14_two_stencils_same_field.f90"),
            api="dynamo0.3", distributed_memory=dist_mem)
        psy = PSyFactory("dynamo0.3",
                         distributed_memory=dist_mem).create(invoke_info)
        result = str(psy.gen)
        print result
        output1 = (
            "    SUBROUTINE invoke_0(f1_w1, f2_w2, f3_w2, f4_w3, f1_w3, "
            "f2_extent, extent)")
        assert output1 in result
        output2 = (
            "      INTEGER f2_w2_stencil_size_1\n"
            "      INTEGER, pointer :: f2_w2_stencil_dofmap_1(:,:,:) => "
            "null()\n"
            "      TYPE(stencil_dofmap_type), pointer :: f2_w2_stencil_map_1 "
            "=> null()")
        assert output2 in result
        output3 = (
            "      INTEGER f2_w2_stencil_size\n"
            "      INTEGER, pointer :: f2_w2_stencil_dofmap(:,:,:) => null()\n"
            "      TYPE(stencil_dofmap_type), pointer :: f2_w2_stencil_map "
            "=> null()")
        assert output3 in result
        output4 = (
            "      f2_w2_stencil_map => f2_w2_proxy%vspace%get_stencil_dofmap"
            "(STENCIL_CROSS,f2_extent)\n"
            "      f2_w2_stencil_dofmap => "
            "f2_w2_stencil_map%get_whole_dofmap()\n"
            "      f2_w2_stencil_size = f2_w2_stencil_map%get_size()\n")
        assert output4 in result
        output5 = (
            "      f2_w2_stencil_map_1 => "
            "f2_w2_proxy%vspace%get_stencil_dofmap(STENCIL_CROSS,extent)\n"
            "      f2_w2_stencil_dofmap_1 => "
            "f2_w2_stencil_map_1%get_whole_dofmap()\n"
            "      f2_w2_stencil_size_1 = f2_w2_stencil_map_1%get_size()\n")
        assert output5 in result
        output6 = (
            "        CALL testkern_stencil_code(nlayers, f1_w1_proxy%data, "
            "f2_w2_proxy%data, f2_w2_stencil_size, "
            "f2_w2_stencil_dofmap(:,:,cell), "
            "f3_w2_proxy%data, f4_w3_proxy%data, ndf_w1, undf_w1, "
            "map_w1(:,cell), ndf_w2, undf_w2, map_w2(:,cell), ndf_w3, "
            "undf_w3, map_w3(:,cell))")
        assert output6 in result
        output7 = (
            "        CALL testkern_stencil_depth_code(nlayers, "
            "f1_w3_proxy%data, f1_w1_proxy%data, f1_w1_stencil_size, "
            "f1_w1_stencil_dofmap(:,:,cell), f2_w2_proxy%data, "
            "f2_w2_stencil_size_1, "
            "f2_w2_stencil_dofmap_1(:,:,cell), f4_w3_proxy%data, "
            "f4_w3_stencil_size, "
            "f4_w3_stencil_dofmap(:,:,cell), ndf_w3, undf_w3, map_w3(:,cell), "
            "ndf_w1, undf_w1, map_w1(:,cell), ndf_w2, undf_w2, "
            "map_w2(:,cell))")
        assert output7 in result


def test_stencils_same_field_literal_extent():
    '''Test three Kernels within an invoke, with the same field having a
    stencil access in each kernel and the extent being passed as a
    literal value. Extent is the same in two kernels and different in
    the third. '''
    for dist_mem in [False, True]:
        _, invoke_info = parse(
            os.path.join(BASE_PATH,
                         "19.15_stencils_same_field_literal_extent.f90"),
            api="dynamo0.3", distributed_memory=dist_mem)
        psy = PSyFactory("dynamo0.3",
                         distributed_memory=dist_mem).create(invoke_info)
        result = str(psy.gen)
        print result
        output1 = (
            "      INTEGER f2_stencil_size_1\n"
            "      INTEGER, pointer :: f2_stencil_dofmap_1(:,:,:) => null()\n"
            "      TYPE(stencil_dofmap_type), pointer :: f2_stencil_map_1 "
            "=> null()\n"
            "      INTEGER f2_stencil_size\n"
            "      INTEGER, pointer :: f2_stencil_dofmap(:,:,:) => null()\n"
            "      TYPE(stencil_dofmap_type), pointer :: f2_stencil_map "
            "=> null()")
        assert output1 in result
        output2 = (
            "      !\n"
            "      f2_stencil_map => f2_proxy%vspace%get_stencil_dofmap("
            "STENCIL_CROSS,1)\n"
            "      f2_stencil_dofmap => f2_stencil_map%get_whole_dofmap()\n"
            "      f2_stencil_size = f2_stencil_map%get_size()\n"
            "      f2_stencil_map_1 => f2_proxy%vspace%get_stencil_dofmap("
            "STENCIL_CROSS,2)\n"
            "      f2_stencil_dofmap_1 => "
            "f2_stencil_map_1%get_whole_dofmap()\n"
            "      f2_stencil_size_1 = f2_stencil_map_1%get_size()\n"
            "      !")
        assert output2 in result
        output3 = (
            "        CALL testkern_stencil_code(nlayers, f1_proxy%data, "
            "f2_proxy%data, f2_stencil_size, f2_stencil_dofmap(:,:,cell), "
            "f3_proxy%data, f4_proxy%data, ndf_w1, undf_w1, map_w1(:,cell), "
            "ndf_w2, undf_w2, map_w2(:,cell), ndf_w3, undf_w3, "
            "map_w3(:,cell))")
        assert result.count(output3) == 2
        output4 = (
            "        CALL testkern_stencil_code(nlayers, f1_proxy%data, "
            "f2_proxy%data, f2_stencil_size_1, f2_stencil_dofmap_1(:,:,cell), "
            "f3_proxy%data, f4_proxy%data, ndf_w1, undf_w1, map_w1(:,cell), "
            "ndf_w2, undf_w2, map_w2(:,cell), ndf_w3, undf_w3, "
            "map_w3(:,cell))")
        assert result.count(output4) == 1


def test_stencils_same_field_literal_direction():
    '''Test three Kernels within an invoke, with the same field having a
    stencil access in each kernel and the direction being passed as a
    literal value. In two kernels the direction value is the same and
    in the third it is different. '''
    for dist_mem in [False, True]:
        _, invoke_info = parse(
            os.path.join(BASE_PATH,
                         "19.16_stencils_same_field_literal_direction.f90"),
            api="dynamo0.3", distributed_memory=dist_mem)
        psy = PSyFactory("dynamo0.3",
                         distributed_memory=dist_mem).create(invoke_info)
        result = str(psy.gen)
        print result
        output1 = (
            "      INTEGER f2_stencil_size_1\n"
            "      INTEGER, pointer :: f2_stencil_dofmap_1(:,:,:) => null()\n"
            "      TYPE(stencil_dofmap_type), pointer :: f2_stencil_map_1 "
            "=> null()\n"
            "      INTEGER f2_stencil_size\n"
            "      INTEGER, pointer :: f2_stencil_dofmap(:,:,:) => null()\n"
            "      TYPE(stencil_dofmap_type), pointer :: f2_stencil_map "
            "=> null()")
        assert output1 in result
        output2 = (
            "      !\n"
            "      IF (x_direction .eq. x_direction) THEN\n"
            "        f2_stencil_map => f2_proxy%vspace%get_stencil_dofmap("
            "STENCIL_1DX,2)\n"
            "      END IF \n"
            "      IF (x_direction .eq. y_direction) THEN\n"
            "        f2_stencil_map => f2_proxy%vspace%get_stencil_dofmap("
            "STENCIL_1DY,2)\n"
            "      END IF \n"
            "      f2_stencil_dofmap => f2_stencil_map%get_whole_dofmap()\n"
            "      f2_stencil_size = f2_stencil_map%get_size()\n"
            "      IF (y_direction .eq. x_direction) THEN\n"
            "        f2_stencil_map_1 => f2_proxy%vspace%get_stencil_dofmap("
            "STENCIL_1DX,2)\n"
            "      END IF \n"
            "      IF (y_direction .eq. y_direction) THEN\n"
            "        f2_stencil_map_1 => f2_proxy%vspace%get_stencil_dofmap("
            "STENCIL_1DY,2)\n"
            "      END IF \n"
            "      f2_stencil_dofmap_1 => "
            "f2_stencil_map_1%get_whole_dofmap()\n"
            "      f2_stencil_size_1 = f2_stencil_map_1%get_size()\n"
            "      !")
        assert output2 in result
        output3 = (
            "        CALL testkern_stencil_xory1d_code(nlayers, "
            "f1_proxy%data, f2_proxy%data, f2_stencil_size, x_direction, "
            "f2_stencil_dofmap(:,:,cell), f3_proxy%data, f4_proxy%data, "
            "ndf_w1, undf_w1, map_w1(:,cell), ndf_w2, undf_w2, "
            "map_w2(:,cell), ndf_w3, undf_w3, map_w3(:,cell))")
        assert result.count(output3) == 2
        output4 = (
            "        CALL testkern_stencil_xory1d_code(nlayers, "
            "f1_proxy%data, f2_proxy%data, f2_stencil_size_1, y_direction, "
            "f2_stencil_dofmap_1(:,:,cell), f3_proxy%data, f4_proxy%data, "
            "ndf_w1, undf_w1, map_w1(:,cell), ndf_w2, undf_w2, "
            "map_w2(:,cell), ndf_w3, undf_w3, map_w3(:,cell))")
        assert result.count(output4) == 1


def test_stencil_extent_specified():
    '''the function stencil_unique_str() raises an error if a stencil
    with an extent provided in the metadata is passed in. This is because
    this is not currently supported. This test checks that the appropriate
    error is raised. '''
    # load an example with an argument that has stencil metadata
    _, invoke_info = parse(
        os.path.join(BASE_PATH, "19.1_single_stencil.f90"),
        api="dynamo0.3")
    psy = PSyFactory("dynamo0.3").create(invoke_info)
    # access the argument with stencil metadata
    schedule = psy.invokes.invoke_list[0].schedule
    kernel = schedule.children[3].children[0]
    stencil_arg = kernel.arguments.args[1]
    # artificially add an extent to the stencil metadata info
    stencil_arg.descriptor.stencil['extent'] = 1
    from dynamo0p3 import stencil_unique_str
    with pytest.raises(GenerationError) as err:
        stencil_unique_str(stencil_arg, "")
    assert ("found a stencil with an extent specified in the metadata. "
            "This is not coded for." in str(err))


def test_haloexchange_unknown_halo_depth():
    '''If a stencil extent is provided in the kernel metadata then the
    value is stored in an instance of the DynHaloExchange class. This test
    checks that the value is stored as expected (although stencil extents
    in metadata are not currently supported in PSyclone).'''
    # load an example with an argument that has stencil metadata
    _, invoke_info = parse(
        os.path.join(BASE_PATH, "19.1_single_stencil.f90"),
        api="dynamo0.3")
    psy = PSyFactory("dynamo0.3").create(invoke_info)
    # access the argument with stencil metadata
    schedule = psy.invokes.invoke_list[0].schedule
    kernel = schedule.children[3].children[0]
    stencil_arg = kernel.arguments.args[1]
    # artificially add an extent to the stencil metadata info
    stencil_arg.descriptor.stencil['extent'] = 10
    halo_exchange = DynHaloExchange(stencil_arg)
    assert halo_exchange._halo_depth == '10'


def test_single_kernel_multi_field_same_stencil():
    '''This test checks for the case where we have the same stencil used
    by more than one field in a kernel'''
    for dist_mem in [False, True]:
        _, invoke_info = parse(
            os.path.join(BASE_PATH,
                         "19.17_single_kernel_multi_field_same_stencil.f90"),
            api="dynamo0.3", distributed_memory=dist_mem)
        psy = PSyFactory("dynamo0.3",
                         distributed_memory=dist_mem).create(invoke_info)
        result = str(psy.gen)
        print result
        output1 = (
            "    SUBROUTINE invoke_0_testkern_multi_field_same_stencil_type("
            "f0, f1, f2, f3, f4, extent, direction)")
        assert output1 in result
        output2 = (
            "      INTEGER, intent(in) :: extent\n"
            "      INTEGER, intent(in) :: direction\n")
        assert output2 in result
        output3 = (
            "      INTEGER f3_stencil_size\n"
            "      INTEGER, pointer :: f3_stencil_dofmap(:,:,:) => null()\n"
            "      TYPE(stencil_dofmap_type), pointer :: f3_stencil_map => "
            "null()\n"
            "      INTEGER f1_stencil_size\n"
            "      INTEGER, pointer :: f1_stencil_dofmap(:,:,:) => null()\n"
            "      TYPE(stencil_dofmap_type), pointer :: f1_stencil_map => "
            "null()\n")
        assert output3 in result
        output4 = (
            "      ! Initialise stencil dofmaps\n"
            "      !\n"
            "      f1_stencil_map => f1_proxy%vspace%get_stencil_dofmap("
            "STENCIL_CROSS,extent)\n"
            "      f1_stencil_dofmap => f1_stencil_map%get_whole_dofmap()\n"
            "      f1_stencil_size = f1_stencil_map%get_size()\n"
            "      IF (direction .eq. x_direction) THEN\n"
            "        f3_stencil_map => f3_proxy%vspace%get_stencil_dofmap("
            "STENCIL_1DX,extent)\n"
            "      END IF \n"
            "      IF (direction .eq. y_direction) THEN\n"
            "        f3_stencil_map => f3_proxy%vspace%get_stencil_dofmap("
            "STENCIL_1DY,extent)\n"
            "      END IF \n"
            "      f3_stencil_dofmap => f3_stencil_map%get_whole_dofmap()\n"
            "      f3_stencil_size = f3_stencil_map%get_size()\n"
            "      !\n")
        assert output4 in result
        output5 = (
            "        CALL testkern_multi_field_same_stencil_code(nlayers, "
            "f0_proxy%data, f1_proxy%data, f1_stencil_size, "
            "f1_stencil_dofmap(:,:,cell), f2_proxy%data, f1_stencil_size, "
            "f1_stencil_dofmap(:,:,cell), f3_proxy%data, f3_stencil_size, "
            "direction, f3_stencil_dofmap(:,:,cell), f4_proxy%data, "
            "f3_stencil_size, direction, f3_stencil_dofmap(:,:,cell), "
            "ndf_w1, undf_w1, map_w1(:,cell), ndf_w2, undf_w2, "
            "map_w2(:,cell))")
        assert output5 in result


def test_single_kernel_any_space_stencil():
    '''This is a test for stencils and any_space within a single kernel
    and between kernels. We test when any_space is the same and when
    it is different within kernels and between kernels for the case of
    different fields. When it is the same we should have the same
    stencil dofmap (as all other stencil information is the same) and
    when it is different we should have a different stencil dofmap (as
    we do not know whether they are on the same space). '''
    for dist_mem in [False, True]:
        _, invoke_info = parse(
            os.path.join(BASE_PATH,
                         "19.18_anyspace_stencil_1.f90"),
            api="dynamo0.3", distributed_memory=dist_mem)
        psy = PSyFactory("dynamo0.3",
                         distributed_memory=dist_mem).create(invoke_info)
        result = str(psy.gen)
        print result
        output1 = (
            "      f1_stencil_map => f1_proxy%vspace%get_stencil_dofmap("
            "STENCIL_CROSS,extent)\n"
            "      f1_stencil_dofmap => f1_stencil_map%get_whole_dofmap()\n"
            "      f1_stencil_size = f1_stencil_map%get_size()\n"
            "      f4_stencil_map => f4_proxy%vspace%get_stencil_dofmap("
            "STENCIL_CROSS,extent)\n"
            "      f4_stencil_dofmap => f4_stencil_map%get_whole_dofmap()\n"
            "      f4_stencil_size = f4_stencil_map%get_size()\n"
            "      f5_stencil_map => f5_proxy%vspace%get_stencil_dofmap("
            "STENCIL_CROSS,extent)\n"
            "      f5_stencil_dofmap => f5_stencil_map%get_whole_dofmap()\n"
            "      f5_stencil_size = f5_stencil_map%get_size()\n"
            "      !\n")
        assert output1 in result
        # use the same stencil dofmap
        output2 = (
            "        CALL testkern_same_anyspace_stencil_code(nlayers, "
            "f0_proxy%data, f1_proxy%data, f1_stencil_size, "
            "f1_stencil_dofmap(:,:,cell), f2_proxy%data, f1_stencil_size, "
            "f1_stencil_dofmap(:,:,cell), ndf_w1, undf_w1, map_w1(:,cell), "
            "ndf_any_space_1_f1, undf_any_space_1_f1, "
            "map_any_space_1_f1(:,cell))")
        assert output2 in result
        output3 = (
            "        CALL testkern_different_anyspace_stencil_code(nlayers, "
            "f3_proxy%data, f4_proxy%data, f4_stencil_size, "
            "f4_stencil_dofmap(:,:,cell), f5_proxy%data, f5_stencil_size, "
            "f5_stencil_dofmap(:,:,cell), ndf_w1, undf_w1, map_w1(:,cell), "
            "ndf_any_space_1_f4, undf_any_space_1_f4, "
            "map_any_space_1_f4(:,cell), ndf_any_space_2_f5, "
            "undf_any_space_2_f5, map_any_space_2_f5(:,cell))")
        # use a different stencil dofmap
        assert output3 in result


@pytest.mark.xfail(reason="stencils and any_space produces too many dofmaps")
def test_multi_kernel_any_space_stencil_1():
    '''This is a test for stencils and any_space with two kernels. We test
    when any_space is the same and when it is different for the same
    field. In our example we should have a single dofmap. However, at
    the moment we produce two. This is valid but not optimal. It is
    not a big deal at the moment as the Met Office do not plan to use
    any_space but it should be able to be fixed when we get dependence
    analysis within invokes working. Therefore making it xfail for the
    moment. '''
    for dist_mem in [False, True]:
        _, invoke_info = parse(
            os.path.join(BASE_PATH,
                         "19.19_anyspace_stencil_2.f90"),
            api="dynamo0.3", distributed_memory=dist_mem)
        psy = PSyFactory("dynamo0.3",
                         distributed_memory=dist_mem).create(invoke_info)
        result = str(psy.gen)
        print result
        output1 = (
            "      f1_stencil_map => f1_proxy%vspace%get_stencil_dofmap("
            "STENCIL_CROSS,extent)\n"
            "      f1_stencil_dofmap => f1_stencil_map%get_whole_dofmap()\n"
            "      f1_stencil_size = f1_stencil_map%get_size()\n"
            "      !\n")
        assert output1 in result
        output2 = (
            "        CALL testkern_same_anyspace_stencil_code(nlayers, "
            "f0_proxy%data, f1_proxy%data, f1_stencil_size, "
            "f1_stencil_dofmap(:,:,cell), f2_proxy%data, f1_stencil_size, "
            "f1_stencil_dofmap(:,:,cell), ndf_w1, undf_w1, map_w1(:,cell), "
            "ndf_any_space_1_f1, undf_any_space_1_f1, map_any_space_1_f1)")
        assert output2 in result
        output3 = (
            "        CALL testkern_different_anyspace_stencil_code(nlayers, "
            "f3_proxy%data, f1_proxy%data, f1_stencil_size, "
            "f1_stencil_dofmap(:,:,cell), f2_proxy%data, f1_stencil_size, "
            "f1_stencil_dofmap(:,:,cell), ndf_w1, undf_w1, map_w1(:,cell), "
            "ndf_any_space_1_f1, undf_any_space_1_f1, map_any_space_1_f1, "
            "ndf_any_space_2_f2, undf_any_space_2_f2, map_any_space_2_f2)")
        assert output3 in result


def test_stencil_args_unique_1():
    '''This test checks that stencil extent and direction arguments do not
    clash with internal names generated in the PSy-layer. f2_stencil_size
    and nlayers are chosen as the names that would clash.'''
    for dist_mem in [False, True]:
        _, invoke_info = parse(
            os.path.join(BASE_PATH,
                         "19.21_stencil_names_clash.f90"),
            api="dynamo0.3", distributed_memory=dist_mem)
        psy = PSyFactory("dynamo0.3",
                         distributed_memory=dist_mem).create(invoke_info)
        result = str(psy.gen)
        print result
        # we use f2_stencil_size for extent and nlayers for direction
        # as arguments
        output1 = ("    SUBROUTINE invoke_0_testkern_stencil_xory1d_type(f1, "
                   "f2, f3, f4, f2_stencil_size, nlayers)")
        assert output1 in result
        output2 = ("      INTEGER, intent(in) :: f2_stencil_size\n"
                   "      INTEGER, intent(in) :: nlayers")
        assert output2 in result
        output3 = "      INTEGER f2_stencil_size_1"
        assert output3 in result
        # therefore the local variable is now declared as nlayers_1"
        output4 = "      INTEGER nlayers_1"
        assert output4 in result
        output5 = "      nlayers_1 = f1_proxy%vspace%get_nlayers()"
        assert output5 in result
        output6 = (
            "      IF (nlayers .eq. x_direction) THEN\n"
            "        f2_stencil_map => f2_proxy%vspace%get_stencil_dofmap("
            "STENCIL_1DX,f2_stencil_size)\n"
            "      END IF \n"
            "      IF (nlayers .eq. y_direction) THEN\n"
            "        f2_stencil_map => f2_proxy%vspace%get_stencil_dofmap("
            "STENCIL_1DY,f2_stencil_size)\n"
            "      END IF \n"
            "      f2_stencil_dofmap => f2_stencil_map%get_whole_dofmap()\n"
            "      f2_stencil_size_1 = f2_stencil_map%get_size()")
        assert output6 in result
        output7 = (
            "        CALL testkern_stencil_xory1d_code(nlayers_1, "
            "f1_proxy%data, f2_proxy%data, f2_stencil_size_1, nlayers, "
            "f2_stencil_dofmap(:,:,cell), f3_proxy%data, f4_proxy%data, "
            "ndf_w1, undf_w1, map_w1(:,cell), ndf_w2, undf_w2, "
            "map_w2(:,cell), ndf_w3, undf_w3, map_w3(:,cell))")
        assert output7 in result


def test_stencil_args_unique_2():
    '''This test checks that stencil extent and direction arguments are
    unique within the generated PSy-layer when they are accessed as
    indexed arrays, with the same array name, from the algorithm
    layer.'''
    for dist_mem in [False, True]:
        _, invoke_info = parse(
            os.path.join(BASE_PATH,
                         "19.22_stencil_names_indexed.f90"),
            api="dynamo0.3", distributed_memory=dist_mem)
        psy = PSyFactory("dynamo0.3",
                         distributed_memory=dist_mem).create(invoke_info)
        result = str(psy.gen)
        print result
        output1 = ("    SUBROUTINE invoke_0(f1, f2, f3, f4, f2_info, "
                   "f2_info_2, f2_info_1, f2_info_3)")
        assert output1 in result
        output2 = (
            "      INTEGER, intent(in) :: f2_info, f2_info_2\n"
            "      INTEGER, intent(in) :: f2_info_1, f2_info_3")
        assert output2 in result
        output3 = (
            "      IF (f2_info_1 .eq. x_direction) THEN\n"
            "        f2_stencil_map => f2_proxy%vspace%get_stencil_dofmap("
            "STENCIL_1DX,f2_info)\n"
            "      END IF \n"
            "      IF (f2_info_1 .eq. y_direction) THEN\n"
            "        f2_stencil_map => f2_proxy%vspace%get_stencil_dofmap("
            "STENCIL_1DY,f2_info)\n"
            "      END IF \n"
            "      f2_stencil_dofmap => f2_stencil_map%get_whole_dofmap()\n"
            "      f2_stencil_size = f2_stencil_map%get_size()\n"
            "      IF (f2_info_3 .eq. x_direction) THEN\n"
            "        f2_stencil_map_1 => f2_proxy%vspace%get_stencil_dofmap("
            "STENCIL_1DX,f2_info_2)\n"
            "      END IF \n"
            "      IF (f2_info_3 .eq. y_direction) THEN\n"
            "        f2_stencil_map_1 => f2_proxy%vspace%get_stencil_dofmap("
            "STENCIL_1DY,f2_info_2)\n"
            "      END IF ")
        assert output3 in result
        output4 = (
            "        CALL testkern_stencil_xory1d_code(nlayers, "
            "f1_proxy%data, f2_proxy%data, f2_stencil_size, f2_info_1, "
            "f2_stencil_dofmap(:,:,cell), f3_proxy%data, f4_proxy%data, "
            "ndf_w1, undf_w1, map_w1(:,cell), ndf_w2, undf_w2, "
            "map_w2(:,cell), ndf_w3, undf_w3, map_w3(:,cell))")
        assert output4 in result
        output5 = (
            "        CALL testkern_stencil_xory1d_code(nlayers, "
            "f1_proxy%data, f2_proxy%data, f2_stencil_size_1, f2_info_3, "
            "f2_stencil_dofmap_1(:,:,cell), f3_proxy%data, f4_proxy%data, "
            "ndf_w1, undf_w1, map_w1(:,cell), ndf_w2, undf_w2, "
            "map_w2(:,cell), ndf_w3, undf_w3, map_w3(:,cell))")
        assert output5 in result


def test_stencil_args_unique_3():
    '''This test checks that stencil extent and direction arguments are
    unique within the generated PSy-layer when they are dereferenced,
    with the same type/class name, from the algorithm layer. '''
    for dist_mem in [False, True]:
        _, invoke_info = parse(
            os.path.join(BASE_PATH,
                         "19.23_stencil_names_deref.f90"),
            api="dynamo0.3", distributed_memory=dist_mem)
        psy = PSyFactory("dynamo0.3",
                         distributed_memory=dist_mem).create(invoke_info)
        result = str(psy.gen)
        print result
        assert (
            "      INTEGER, intent(in) :: my_info_f2_info, my_info_f2_info_2\n"
            "      INTEGER, intent(in) :: my_info_f2_info_1, "
            "my_info_f2_info_3\n"
            in result)
        assert (
            "f2_stencil_map => f2_proxy%vspace%get_stencil_dofmap(STENCIL_1DX,"
            "my_info_f2_info)" in result)


def test_dynloop_load_unexpected_function_space():
    '''The load function of an instance of the dynloop class raises an
    error if an unexpexted function space is found. This test makes
    sure this error works correctly. It's a little tricky to raise
    this error as it is unreachable. However, we can sabotage an
    earlier function to make it return an invalid value. '''
    # first create a working instance of the DynLoop class
    _, invoke_info = parse(
        os.path.join(BASE_PATH, "19.1_single_stencil.f90"),
        api="dynamo0.3")
    psy = PSyFactory("dynamo0.3").create(invoke_info)
    # now get access to the DynLoop class, the associated kernel class
    # and the associated field.
    schedule = psy.invokes.invoke_list[0].schedule
    loop = schedule.children[3]
    kernel = loop.children[0]
    field = kernel.arguments.iteration_space_arg()
    # break the fields function space
    field._function_spaces[0]._orig_name = "broken"
    # create a function which always returns the broken field

    def broken_func():
        ''' returns the above field no matter what '''
        return field
    # replace the iteration_space_arg method with our broke
    # function. This is required as iteration_space_arg currently
    # never returns a field with an invalid function space.
    kernel.arguments.iteration_space_arg = broken_func
    # We can now raise the exception.
    with pytest.raises(GenerationError) as err:
        loop.load(kernel)
    assert ("Generation Error: Unexpected function space found. Expecting "
            "one of ['w3', 'w0', 'w1', 'w2', 'wtheta', 'w2h', 'w2v'] but "
            "found 'broken'" in str(err))


def test_dynkernelarguments_unexpected_stencil_extent():
    '''This test checks that we raise an error in DynKernelArguments if
    metadata is provided with an extent value. This is a litle tricky to
    raise as the parser does not not allow this to happen. We therefore
    modify the results from the parser to raise the error.'''
    # parse some valid code with a stencil
    _, invoke_info = parse(
        os.path.join(BASE_PATH, "19.1_single_stencil.f90"),
        api="dynamo0.3")
    # find the parsed code's call class
    call = invoke_info.calls.values()[0].kcalls[0]
    # add an extent to the stencil metadata
    kernel_metadata = call.ktype
    kernel_metadata._arg_descriptors[1].stencil['extent'] = 2
    # remove the extra argument (as the extent value no longer needs
    # to be passed so an associated error will be raised)
    del call.args[2]
    # finally call our object to raise the error
    from dynamo0p3 import DynKernelArguments
    with pytest.raises(GenerationError) as err:
        _ = DynKernelArguments(call, None)
    assert "extent metadata not yet supported" in str(err)


def test_unsupported_halo_read_access():
    '''This test checks that we raise an error if the halo_read_access
    method finds an upper bound other than halo or edge. The
    particular issue at the moment is that if inner is specified we do
    not know whether the stencil accesses the halo or not. However,
    this limitation is not going to affect anyone until we add in loop
    iteration space splitting transformations.
    '''
    # create a valid loop with a stencil access
    _, invoke_info = parse(
        os.path.join(BASE_PATH, "19.1_single_stencil.f90"),
        api="dynamo0.3")
    psy = PSyFactory("dynamo0.3").create(invoke_info)
    # get access to the DynLoop object
    schedule = psy.invokes.invoke_list[0].schedule
    loop = schedule.children[3]
    # access to the argument that has a stencil access in the kernel
    kernel = loop.children[0]
    stencil_arg = kernel.arguments.args[1]
    loop.set_upper_bound("inner", 1)
    # call our method
    with pytest.raises(GenerationError) as err:
        _ = loop._halo_read_access(stencil_arg)
    assert ("Loop bounds other than halo and edge are currently unsupported. "
            "Found 'inner'." in str(err))


def test_dynglobalsum_unsupported_scalar():
    '''Check that an instance of the DynGlobalSum class raises an
    exception if an unsupported scalar type is provided when
    dm=True '''
    # get an instance of an integer scalar
    _, invoke_info = parse(
        os.path.join(BASE_PATH,
                     "1.6.1_single_invoke_1_int_scalar.f90"),
        api="dynamo0.3")
    psy = PSyFactory("dynamo0.3", distributed_memory=True).create(invoke_info)
    generated_code = str(psy.gen)
    print generated_code
    schedule = psy.invokes.invoke_list[0].schedule
    loop = schedule.children[3]
    kernel = loop.children[0]
    argument = kernel.arguments.args[1]
    with pytest.raises(GenerationError) as err:
        _ = DynGlobalSum(argument)
    assert "DynGlobalSum currently only supports '['gh_real']'" in str(err)


def test_dynglobalsum_nodm_error():
    '''Check that an instance of the DynGlobalSum class raises an
    exception if it is instantiated when dm=False'''
    # get an instance of a real scalar
    _, invoke_info = parse(
        os.path.join(BASE_PATH,
                     "1.9_single_invoke_2_real_scalars.f90"),
        api="dynamo0.3")
    psy = PSyFactory("dynamo0.3", distributed_memory=False).create(invoke_info)
    generated_code = str(psy.gen)
    print generated_code
    schedule = psy.invokes.invoke_list[0].schedule
    loop = schedule.children[0]
    kernel = loop.children[0]
    argument = kernel.arguments.args[0]
    with pytest.raises(GenerationError) as err:
        _ = DynGlobalSum(argument)
    assert ("It makes no sense to create a DynGlobalSum object when "
            "dm=False") in str(err)<|MERGE_RESOLUTION|>--- conflicted
+++ resolved
@@ -515,32 +515,37 @@
     _, invoke_info = parse(os.path.join(BASE_PATH,
                                         "1.13_single_invoke_field_deref.f90"),
                            api="dynamo0.3")
-    for dist_mem in [True, False]:
+    for dist_mem in [False, True]:
 
         psy = PSyFactory("dynamo0.3",
                          distributed_memory=dist_mem).create(invoke_info)
-        generated_code = psy.gen
+        generated_code = str(psy.gen)
+        print generated_code
         output = (
             "    SUBROUTINE invoke_0_testkern_type(a, f1, est_f2, m1, "
             "est_m2)\n"
             "      USE testkern, ONLY: testkern_code\n")
+        assert output in generated_code
         if dist_mem:
-            output += "      USE mesh_mod, ONLY: mesh_type\n"
-        output += (
+            output = "      USE mesh_mod, ONLY: mesh_type\n"
+            assert output in generated_code
+        output = (
             "      REAL(KIND=r_def), intent(in) :: a\n"
             "      TYPE(field_type), intent(inout) :: f1\n"
             "      TYPE(field_type), intent(in) :: est_f2, m1, est_m2\n"
-            "      INTEGER, pointer :: map_w1(:) => null(), "
-            "map_w2(:) => null(), map_w3(:) => null()\n"
             "      INTEGER cell\n"
             "      INTEGER ndf_w1, undf_w1, ndf_w2, undf_w2, ndf_w3, "
             "undf_w3\n")
+        assert output in generated_code
         if dist_mem:
-            output += "      TYPE(mesh_type), pointer :: mesh => null()\n"
-        output += (
+            output = "      TYPE(mesh_type), pointer :: mesh => null()\n"
+            assert output in generated_code
+        output = (
             "      INTEGER nlayers\n"
             "      TYPE(field_proxy_type) f1_proxy, est_f2_proxy, m1_proxy, "
             "est_m2_proxy\n"
+            "      INTEGER, pointer :: map_w2(:,:) => null(), "
+            "map_w3(:,:) => null(), map_w1(:,:) => null()\n"
             "      !\n"
             "      ! Initialise field proxies\n"
             "      !\n"
@@ -552,14 +557,22 @@
             "      ! Initialise number of layers\n"
             "      !\n"
             "      nlayers = f1_proxy%vspace%get_nlayers()\n")
+        assert output in generated_code
         if dist_mem:
-            output += (
+            output = (
                 "      !\n"
                 "      ! Create a mesh object\n"
                 "      !\n"
                 "      mesh => f1%get_mesh()\n"
             )
-        output += (
+            assert output in generated_code
+        output = (
+            "      !\n"
+            "      ! Look-up dofmaps for each function space\n"
+            "      !\n"
+            "      map_w2 => est_f2_proxy%vspace%get_whole_dofmap()\n"
+            "      map_w3 => est_m2_proxy%vspace%get_whole_dofmap()\n"
+            "      map_w1 => f1_proxy%vspace%get_whole_dofmap()\n"
             "      !\n"
             "      ! Initialise sizes and allocate any basis arrays for w1\n"
             "      !\n"
@@ -576,8 +589,9 @@
             "      ndf_w3 = est_m2_proxy%vspace%get_ndf()\n"
             "      undf_w3 = est_m2_proxy%vspace%get_undf()\n"
             "      !\n")
+        assert output in generated_code
         if dist_mem:
-            output += (
+            output = (
                 "      ! Call kernels and communication routines\n"
                 "      !\n"
                 "      IF (est_f2_proxy%is_dirty(depth=1)) THEN\n"
@@ -593,24 +607,30 @@
                 "      END IF \n"
                 "      !\n"
                 "      DO cell=1,mesh%get_last_halo_cell(1)\n")
+            assert output in generated_code
         else:
-            output += (
+            output = (
                 "      ! Call our kernels\n"
                 "      !\n"
                 "      DO cell=1,f1_proxy%vspace%get_ncell()\n")
-        output += (
-            "        !\n"
-            "        map_w1 => f1_proxy%vspace%get_cell_dofmap(cell)\n"
-            "        map_w2 => est_f2_proxy%vspace%get_cell_dofmap(cell)\n"
-            "        map_w3 => est_m2_proxy%vspace%get_cell_dofmap(cell)\n"
+            assert output in generated_code
+        output = (
             "        !\n"
             "        CALL testkern_code(nlayers, a, f1_proxy%data, "
             "est_f2_proxy%data, m1_proxy%data, est_m2_proxy%data, ndf_w1, "
-            "undf_w1, map_w1, ndf_w2, undf_w2, map_w2, ndf_w3, undf_w3, "
-            "map_w3)\n"
+            "undf_w1, map_w1(:,cell), ndf_w2, undf_w2, map_w2(:,cell), "
+            "ndf_w3, undf_w3, map_w3(:,cell))\n"
             "      END DO \n")
-        print generated_code
-        assert str(generated_code).find(output) != -1
+        assert output in generated_code
+        if dist_mem:
+            output = (
+                "      !\n"
+                "      ! Set halos dirty for fields modified in the "
+                "above loop\n"
+                "      !\n"
+                "      CALL f1_proxy%set_dirty()\n"
+                "      !")
+            assert output in generated_code
 
 
 def test_field_fs():
@@ -1717,7 +1737,7 @@
             "CALL testkern_operator_code(cell, nlayers, "
             "mm_w0_op_proxy%ncell_3d, mm_w0_op_proxy%local_stencil, "
             "chi_proxy(1)%data, chi_proxy(2)%data, chi_proxy(3)%data, a, "
-            "ndf_w0, undf_w0, map_w0, basis_w0, "
+            "ndf_w0, undf_w0, map_w0(:,cell), basis_w0, "
             "diff_basis_w0, nqp_h, nqp_v, wh, wv)") != -1
 
 
@@ -2053,7 +2073,7 @@
     output5 = (
         "IF ((fs .eq. w1) .or. (fs .eq. w2)) THEN\n"
         "          CALL enforce_bc_code(nlayers, f1_proxy%data, "
-        "ndf_any_space_1_f1, undf_any_space_1_f1, map_any_space_1_f1, "
+        "ndf_any_space_1_f1, undf_any_space_1_f1, map_any_space_1_f1(:,cell), "
         "boundary_dofs)")
     assert output5 in generated_code
 
@@ -2071,7 +2091,7 @@
     output10 = (
         "IF ((fs_1 .eq. w1) .or. (fs_1 .eq. w2)) THEN\n"
         "          CALL enforce_bc_code(nlayers, f1_proxy%data, "
-        "ndf_any_space_1_f1, undf_any_space_1_f1, map_any_space_1_f1, "
+        "ndf_any_space_1_f1, undf_any_space_1_f1, map_any_space_1_f1(:,cell), "
         "boundary_dofs_1)")
     assert output10 in generated_code
 
@@ -4411,15 +4431,6 @@
 def test_single_real_scalar_sum():
     '''Test that a single real scalar generates correct code when it is
     specified with gh_sum'''
-<<<<<<< HEAD
-    _, invoke_info = parse(os.path.join(BASE_PATH, "16.3_real_scalar_sum.f90"),
-                           api="dynamo0.3", distributed_memory=False)
-    psy = PSyFactory("dynamo0.3", distributed_memory=False).create(invoke_info)
-    gen = str(psy.gen)
-    print gen
-    assert "CALL testkern_code(nlayers, rsum, f1_proxy%data, ndf_w3, " \
-        "undf_w3, map_w3(:,cell))" in gen
-=======
     for dist_mem in [False, True]:
         _, invoke_info = parse(os.path.join(BASE_PATH,
                                             "16.3_real_scalar_sum.f90"),
@@ -4441,8 +4452,7 @@
         assert "rsum = 0.0_r_def" in gen
         assert "SUBROUTINE invoke_0_testkern_type(rsum, f1)" in gen
         assert "CALL testkern_code(nlayers, rsum, f1_proxy%data, ndf_w3, " \
-            "undf_w3, map_w3)" in gen
->>>>>>> 6616b97c
+            "undf_w3, map_w3(:,cell))" in gen
 
 
 def test_multiple_scalar_sums():
@@ -4462,8 +4472,9 @@
         assert (
             "      rsum1 = 0.0_r_def\n"
             "      rsum2 = 0.0_r_def")
-        assert ("CALL testkern_multiple_scalar_sums2_code(nlayers, rsum1, "
-                "rsum2, f1_proxy%data, ndf_w3, undf_w3, map_w3)") in gen
+        assert (
+            "CALL testkern_multiple_scalar_sums2_code(nlayers, rsum1, "
+            "rsum2, f1_proxy%data, ndf_w3, undf_w3, map_w3(:,cell))") in gen
         if dist_mem:
             assert gen.count("USE scalar_mod, ONLY: scalar_type") == 1
             assert gen.count("TYPE(scalar_type) global_sum") == 1
@@ -4483,12 +4494,36 @@
     psy = PSyFactory("dynamo0.3", distributed_memory=False).create(invoke_info)
     gen = str(psy.gen)
     print gen
-<<<<<<< HEAD
-    assert "CALL testkern_multiple_scalar_sums_code(nlayers, rsum1, isum1, " \
-        "f1_proxy%data, rsum2, isum2, ndf_w3, undf_w3, map_w3(:,cell))" in gen
+    assert ("SUBROUTINE invoke_0_testkern_multiple_scalar_sums_type(rsum1, "
+            "isum1, f1, rsum2, isum2)") in gen
+    assert "REAL(KIND=r_def), intent(out) :: rsum1, rsum2" in gen
+    assert "INTEGER, intent(out) :: isum1, isum2" in gen
+    assert (
+        "      rsum1 = 0.0_r_def\n"
+        "      rsum2 = 0.0_r_def\n"
+        "      isum1 = 0\n"
+        "      isum2 = 0")
+    assert (
+        "CALL testkern_multiple_scalar_sums_code(nlayers, rsum1, isum1, "
+        "f1_proxy%data, rsum2, isum2, ndf_w3, undf_w3, map_w3(:,cell))") in gen
+
+
+def test_multiple_mixed_scalar_sums2():
+    '''Test that multiple mixed scalar (gh_sum) reductions raise an
+    exception with dm=False as dm=True is not supported with
+    gh_integer '''
+    _, invoke_info = parse(os.path.join(BASE_PATH,
+                                        "16.4_multiple_scalar_sums.f90"),
+                           api="dynamo0.3", distributed_memory=True)
+    with pytest.raises(GenerationError) as excinfo:
+        _ = PSyFactory("dynamo0.3",
+                       distributed_memory=True).create(invoke_info)
+    assert "Integer reductions are not currently supported" \
+        in str(excinfo.value)
 
 
 def test_multiple_kernels_scalar_sums():
+
     '''Add a test for multiple kernels within an invoke with scalar
     (gh_sum) reductions'''
     _, invoke_info = parse(
@@ -4501,37 +4536,9 @@
              "undf_w3, map_w3(:,cell))"
     assert output in gen
     assert gen.count(output) == 2
-=======
-    assert ("SUBROUTINE invoke_0_testkern_multiple_scalar_sums_type(rsum1, "
-            "isum1, f1, rsum2, isum2)") in gen
-    assert "REAL(KIND=r_def), intent(out) :: rsum1, rsum2" in gen
-    assert "INTEGER, intent(out) :: isum1, isum2" in gen
-    assert (
-        "      rsum1 = 0.0_r_def\n"
-        "      rsum2 = 0.0_r_def\n"
-        "      isum1 = 0\n"
-        "      isum2 = 0")
-    assert ("CALL testkern_multiple_scalar_sums_code(nlayers, rsum1, isum1, "
-            "f1_proxy%data, rsum2, isum2, ndf_w3, undf_w3, map_w3)") in gen
-
-
-def test_multiple_mixed_scalar_sums2():
-    '''Test that multiple mixed scalar (gh_sum) reductions raise an
-    exception with dm=False as dm=True is not supported with
-    gh_integer '''
-    _, invoke_info = parse(os.path.join(BASE_PATH,
-                                        "16.4_multiple_scalar_sums.f90"),
-                           api="dynamo0.3", distributed_memory=True)
-    with pytest.raises(GenerationError) as excinfo:
-        _ = PSyFactory("dynamo0.3",
-                       distributed_memory=True).create(invoke_info)
-    assert "Integer reductions are not currently supported" \
-        in str(excinfo.value)
-
-
-def test_multiple_kernels_scalar_sums():
-    '''Test that multiple kernels within an invoke with the same real
-    scalar (gh_sum) for each reduction generate correct code '''
+
+    # Test that multiple kernels within an invoke with the same real
+    # scalar (gh_sum) for each reduction generate correct code
     for dist_mem in [False, True]:
         _, invoke_info = parse(
             os.path.join(BASE_PATH, "16.5_multiple_kernel_scalar_sums.f90"),
@@ -4544,7 +4551,7 @@
         assert "REAL(KIND=r_def), intent(out) :: rsum" in gen
         assert gen.count("rsum = 0.0_r_def") == 1
         output = "CALL testkern_code(nlayers, rsum, f1_proxy%data, ndf_w3, " \
-                 "undf_w3, map_w3)"
+                 "undf_w3, map_w3(:,cell))"
         assert output in gen
         assert gen.count(output) == 2
         if dist_mem:
@@ -4552,7 +4559,6 @@
             assert gen.count("TYPE(scalar_type) global_sum") == 1
             assert gen.count("      global_sum%value = rsum\n"
                              "      rsum = global_sum%get_sum()") == 2
->>>>>>> 6616b97c
 
 
 def test_scalars_only_invalid():
@@ -4610,22 +4616,6 @@
 def test_scalar_real_sum_field_read():
     '''Test that a write to a single real scalar is valid if we have at
     least one field that is read '''
-<<<<<<< HEAD
-    _, invoke_info = parse(
-        os.path.join(BASE_PATH, "16.3_real_scalar_sum.f90"),
-        api="dynamo0.3", distributed_memory=False)
-    psy = PSyFactory("dynamo0.3",
-                     distributed_memory=False).create(invoke_info)
-    gen = str(psy.gen)
-    print gen
-    expected_output = (
-        "      DO cell=1,f1_proxy%vspace%get_ncell()\n"
-        "        !\n"
-        "        CALL testkern_code(nlayers, rsum, f1_proxy%data, "
-        "ndf_w3, undf_w3, map_w3(:,cell))\n"
-        "      END DO \n")
-    assert expected_output in gen
-=======
     for dist_mem in [False, True]:
         _, invoke_info = parse(
             os.path.join(BASE_PATH, "16.3_real_scalar_sum.f90"),
@@ -4634,9 +4624,6 @@
                          distributed_memory=dist_mem).create(invoke_info)
         gen = str(psy.gen)
         print gen
-        assert "SUBROUTINE invoke_0_testkern_type(rsum, f1)" in gen
-        assert "REAL(KIND=r_def), intent(out) :: rsum" in gen
-        assert "rsum = 0.0_r_def" in gen
 
         if dist_mem:
             assert "USE scalar_mod, ONLY: scalar_type" in gen
@@ -4645,10 +4632,8 @@
             expected_output = (
                 "      DO cell=1,mesh%get_last_edge_cell()\n"
                 "        !\n"
-                "        map_w3 => f1_proxy%vspace%get_cell_dofmap(cell)\n"
-                "        !\n"
                 "        CALL testkern_code(nlayers, rsum, f1_proxy%data, "
-                "ndf_w3, undf_w3, map_w3)\n"
+                "ndf_w3, undf_w3, map_w3(:,cell))\n"
                 "      END DO \n"
                 "      global_sum%value = rsum\n"
                 "      rsum = global_sum%get_sum()")
@@ -4656,10 +4641,8 @@
             expected_output = (
                 "      DO cell=1,f1_proxy%vspace%get_ncell()\n"
                 "        !\n"
-                "        map_w3 => f1_proxy%vspace%get_cell_dofmap(cell)\n"
-                "        !\n"
                 "        CALL testkern_code(nlayers, rsum, f1_proxy%data, "
-                "ndf_w3, undf_w3, map_w3)\n"
+                "ndf_w3, undf_w3, map_w3(:,cell))\n"
                 "      END DO \n")
         assert expected_output in gen
 
@@ -4692,19 +4675,23 @@
         assert (
             "CALL testkern_code(nlayers, f1_proxy%data, my_obj_iflag, "
             "f2_proxy%data, m1_proxy%data, m2_proxy%data, ndf_w1, undf_w1, "
-            "map_w1, ndf_w2, undf_w2, map_w2, ndf_w3, undf_w3, map_w3)" in gen)
+            "map_w1(:,cell), ndf_w2, undf_w2, map_w2(:,cell), ndf_w3, "
+            "undf_w3, map_w3(:,cell))" in gen)
         assert (
             "CALL testkern_code(nlayers, f1_proxy%data, my_obj_get_flag, "
             "f2_proxy%data, m1_proxy%data, m2_proxy%data, ndf_w1, undf_w1, "
-            "map_w1, ndf_w2, undf_w2, map_w2, ndf_w3, undf_w3, map_w3)" in gen)
+            "map_w1(:,cell), ndf_w2, undf_w2, map_w2(:,cell), ndf_w3, "
+            "undf_w3, map_w3(:,cell))" in gen)
         assert (
             "CALL testkern_code(nlayers, f1_proxy%data, my_obj_get_flag_1, "
             "f2_proxy%data, m1_proxy%data, m2_proxy%data, ndf_w1, undf_w1, "
-            "map_w1, ndf_w2, undf_w2, map_w2, ndf_w3, undf_w3, map_w3)" in gen)
+            "map_w1(:,cell), ndf_w2, undf_w2, map_w2(:,cell), ndf_w3, "
+            "undf_w3, map_w3(:,cell))" in gen)
         assert (
             "CALL testkern_code(nlayers, f1_proxy%data, my_obj_get_flag_2, "
             "f2_proxy%data, m1_proxy%data, m2_proxy%data, ndf_w1, undf_w1, "
-            "map_w1, ndf_w2, undf_w2, map_w2, ndf_w3, undf_w3, map_w3)" in gen)
+            "map_w1(:,cell), ndf_w2, undf_w2, map_w2(:,cell), ndf_w3, "
+            "undf_w3, map_w3(:,cell))" in gen)
 
 
 def test_multiple_derived_type_args():
@@ -4734,20 +4721,23 @@
         assert (
             "CALL testkern_code(nlayers, f1_proxy%data, obj_a_iflag, "
             "f2_proxy%data, m1_proxy%data, m2_proxy%data, ndf_w1, undf_w1, "
-            "map_w1, ndf_w2, undf_w2, map_w2, ndf_w3, undf_w3, map_w3)" in gen)
+            "map_w1(:,cell), ndf_w2, undf_w2, map_w2(:,cell), ndf_w3, "
+            "undf_w3, map_w3(:,cell))" in gen)
         assert (
             "CALL testkern_code(nlayers, f1_proxy%data, obj_b_iflag, "
             "f2_proxy%data, m1_proxy%data, m2_proxy%data, ndf_w1, undf_w1, "
-            "map_w1, ndf_w2, undf_w2, map_w2, ndf_w3, undf_w3, map_w3)" in gen)
+            "map_w1(:,cell), ndf_w2, undf_w2, map_w2(:,cell), ndf_w3, "
+            "undf_w3, map_w3(:,cell))" in gen)
         assert (
             "CALL testkern_code(nlayers, f1_proxy%data, obj_a_obj_b, "
             "f2_proxy%data, m1_proxy%data, m2_proxy%data, ndf_w1, undf_w1, "
-            "map_w1, ndf_w2, undf_w2, map_w2, ndf_w3, undf_w3, map_w3)" in gen)
+            "map_w1(:,cell), ndf_w2, undf_w2, map_w2(:,cell), ndf_w3, "
+            "undf_w3, map_w3(:,cell))" in gen)
         assert (
             "CALL testkern_code(nlayers, f1_proxy%data, obj_b_obj_a, "
             "f2_proxy%data, m1_proxy%data, m2_proxy%data, ndf_w1, undf_w1, "
-            "map_w1, ndf_w2, undf_w2, map_w2, ndf_w3, undf_w3, map_w3)" in gen)
->>>>>>> 6616b97c
+            "map_w1(:,cell), ndf_w2, undf_w2, map_w2(:,cell), ndf_w3, "
+            "undf_w3, map_w3(:,cell))" in gen)
 
 
 def test_single_stencil_extent():
