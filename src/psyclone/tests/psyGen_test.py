# -----------------------------------------------------------------------------
# BSD 3-Clause License
#
# Copyright (c) 2017-2019, Science and Technology Facilities Council.
# All rights reserved.
#
# Redistribution and use in source and binary forms, with or without
# modification, are permitted provided that the following conditions are met:
#
# * Redistributions of source code must retain the above copyright notice, this
#   list of conditions and the following disclaimer.
#
# * Redistributions in binary form must reproduce the above copyright notice,
#   this list of conditions and the following disclaimer in the documentation
#   and/or other materials provided with the distribution.
#
# * Neither the name of the copyright holder nor the names of its
#   contributors may be used to endorse or promote products derived from
#   this software without specific prior written permission.
#
# THIS SOFTWARE IS PROVIDED BY THE COPYRIGHT HOLDERS AND CONTRIBUTORS
# "AS IS" AND ANY EXPRESS OR IMPLIED WARRANTIES, INCLUDING, BUT NOT
# LIMITED TO, THE IMPLIED WARRANTIES OF MERCHANTABILITY AND FITNESS
# FOR A PARTICULAR PURPOSE ARE DISCLAIMED. IN NO EVENT SHALL THE
# COPYRIGHT HOLDER OR CONTRIBUTORS BE LIABLE FOR ANY DIRECT, INDIRECT,
# INCIDENTAL, SPECIAL, EXEMPLARY, OR CONSEQUENTIAL DAMAGES (INCLUDING,
# BUT NOT LIMITED TO, PROCUREMENT OF SUBSTITUTE GOODS OR SERVICES;
# LOSS OF USE, DATA, OR PROFITS; OR BUSINESS INTERRUPTION) HOWEVER
# CAUSED AND ON ANY THEORY OF LIABILITY, WHETHER IN CONTRACT, STRICT
# LIABILITY, OR TORT (INCLUDING NEGLIGENCE OR OTHERWISE) ARISING IN
# ANY WAY OUT OF THE USE OF THIS SOFTWARE, EVEN IF ADVISED OF THE
# POSSIBILITY OF SUCH DAMAGE.
# -----------------------------------------------------------------------------
# Authors R. W. Ford, A. R. Porter and S. Siso, STFC Daresbury Lab
# Modified I. Kavcic, Met Office
# -----------------------------------------------------------------------------

''' Performs py.test tests on the psygen module '''


# internal classes requiring tests
# PSy,Invokes,Dependencies,NameSpaceFactory,NameSpace,Invoke,Node,Schedule,
# LoopDirective,OMPLoopDirective,Loop,Call,Inf,SetInfCall,Kern,Arguments,
# InfArguments,Argument,KernelArgument,InfArgument

# user classes requiring tests
# PSyFactory, TransInfo, Transformation
from __future__ import absolute_import, print_function
import os
import re
import pytest
from fparser import api as fpapi
from psyclone.core.access_type import AccessType
from psyclone.psyGen import TransInfo, Transformation, PSyFactory, NameSpace, \
    NameSpaceFactory, OMPParallelDoDirective, \
    OMPParallelDirective, OMPDoDirective, OMPDirective, Directive, CodeBlock, \
    Assignment, Reference, BinaryOperation, Array, Literal, Node, IfBlock, \
    KernelSchedule, Schedule, UnaryOperation, NaryOperation, Return, \
    ACCEnterDataDirective, ACCKernelsDirective, Container, Loop
from psyclone.psyGen import GenerationError, FieldNotFoundError, \
     InternalError, HaloExchange, Invoke, DataAccess
from psyclone.psyGen import Symbol, SymbolTable
from psyclone.psyGen import Kern, Arguments, CodedKern
from psyclone.dynamo0p3 import DynKern, DynKernMetadata, DynInvokeSchedule
from psyclone.parse.algorithm import parse, InvokeCall
from psyclone.transformations import OMPParallelLoopTrans, \
    DynamoLoopFuseTrans, Dynamo0p3RedundantComputationTrans, \
    ACCEnterDataTrans, ACCParallelTrans, ACCLoopTrans, ACCKernelsTrans
from psyclone.generator import generate
from psyclone.configuration import Config
from psyclone.tests.utilities import get_invoke

BASE_PATH = os.path.join(os.path.dirname(os.path.abspath(__file__)),
                         "test_files", "dynamo0p3")
GOCEAN_BASE_PATH = os.path.join(os.path.dirname(os.path.abspath(__file__)),
                                "test_files", "gocean1p0")


# Module fixtures

@pytest.fixture(scope="module", autouse=True)
def setup():
    '''Make sure that all tests here use dynamo0.3 as API.'''
    Config.get().api = "dynamo0.3"

# Tests for utilities


def test_object_index():
    ''' Tests for the object_index() utility. '''
    from psyclone.psyGen import object_index
    two = "two"
    my_list = ["one", two, "three"]
    assert object_index(my_list, two) == 1
    with pytest.raises(InternalError) as err:
        _ = object_index(my_list, None)
    assert "Cannot search for None item in list" in str(err)

# PSyFactory class unit tests


def test_invalid_api():
    '''test that psyfactory raises appropriate error when an invalid api
    is supplied'''
    with pytest.raises(GenerationError):
        _ = PSyFactory(api="invalid")


def test_psyfactory_valid_return_object():
    '''test that psyfactory returns a psyfactory object for all supported
    inputs'''
    psy_factory = PSyFactory()
    assert isinstance(psy_factory, PSyFactory)
    _config = Config.get()
    apis = _config.supported_apis[:]
    apis.insert(0, "")
    for api in apis:
        psy_factory = PSyFactory(api=api)
        assert isinstance(psy_factory, PSyFactory)


def test_psyfactory_valid_dm_flag():
    '''test that a PSyFactory instance raises an exception if the
    optional distributed_memory flag is set to an invalid value
    and does not if the value is valid '''
    with pytest.raises(GenerationError) as excinfo:
        _ = PSyFactory(distributed_memory="ellie")
    assert "distributed_memory flag" in str(excinfo.value)
    _ = PSyFactory(distributed_memory=True)
    _ = PSyFactory(distributed_memory=False)


# Transformation class unit tests

def test_base_class_not_callable():
    '''make sure we can not instantiate abstract Transformation class
    directly'''
    with pytest.raises(TypeError):
        _ = Transformation()  # pylint: disable=abstract-class-instantiated


# TransInfo class unit tests

def test_new_module():
    '''check that we can change the module where we look for
    transformations.  There should be no transformations
    available as the new module uses a different
    transformation base class'''
    from .test_files import dummy_transformations
    trans = TransInfo(module=dummy_transformations)
    assert trans.num_trans == 0


def test_new_baseclass():
    '''check that we can change the transformations baseclass. There
    should be no transformations available as the default
    transformations module does not use the specified base
    class'''
    from .test_files.dummy_transformations import \
        LocalTransformation
    trans = TransInfo(base_class=LocalTransformation)
    assert trans.num_trans == 0


def test_new_module_and_baseclass():
    '''check that we can change the module where we look for
    transformations and the baseclass. There should be one
    transformation available as the module specifies one test
    transformation using the specified base class '''
    from .test_files import dummy_transformations
    trans = TransInfo(module=dummy_transformations,
                      base_class=dummy_transformations.LocalTransformation)
    assert trans.num_trans == 1


def test_list_valid_return_object():
    ''' check the list method returns the valid type '''
    trans = TransInfo()
    assert isinstance(trans.list, str)


def test_list_return_data():
    ''' check the list method returns sensible information '''
    trans = TransInfo()
    assert trans.list.find("available") != -1


def test_invalid_low_number():
    '''check an out-of-range low number for get_trans_num method raises
    correct exception'''
    trans = TransInfo()
    with pytest.raises(GenerationError):
        _ = trans.get_trans_num(0)


def test_invalid_high_number():
    '''check an out-of-range high number for get_trans_num method raises
    correct exception'''
    trans = TransInfo()
    with pytest.raises(GenerationError):
        _ = trans.get_trans_num(999)


def test_valid_return_object_from_number():
    ''' check get_trans_num method returns expected type of instance '''
    trans = TransInfo()
    transform = trans.get_trans_num(1)
    assert isinstance(transform, Transformation)


def test_invalid_name():
    '''check get_trans_name method fails correctly when an invalid name
    is provided'''
    trans = TransInfo()
    with pytest.raises(GenerationError):
        _ = trans.get_trans_name("invalid")


def test_valid_return_object_from_name():
    ''' check get_trans_name method return the correct object type '''
    trans = TransInfo()
    transform = trans.get_trans_name("LoopFuse")
    assert isinstance(transform, Transformation)


# NameSpace class unit tests

def test_fail_context_label():
    '''check an error is raised if one of context and label is not None'''
    namespace = NameSpace()
    with pytest.raises(RuntimeError):
        namespace.create_name(context="dummy_context")
    with pytest.raises(RuntimeError):
        namespace.create_name(label="dummy_context")


def test_case_sensitive_names():
    ''' tests that in the case sensitive option, names that only differ by
    case are treated as being distinct'''
    namespace_cs = NameSpace(case_sensitive=True)
    name = "Rupert"
    name1 = namespace_cs.create_name(root_name=name)
    name2 = namespace_cs.create_name(root_name=name.lower())
    assert name1 == name
    assert name2 == name.lower()


def test_case_insensitive_names():
    ''' tests that in the case insensitive option (the default), names that
    only differ by case are treated as being the same '''
    namespace = NameSpace()
    name = "Rupert"
    name1 = namespace.create_name(root_name=name)
    name2 = namespace.create_name(root_name=name.lower())
    assert name1 == name.lower()
    assert name2 == name1 + "_1"


def test_new_labels():
    '''tests that different labels and contexts are treated as being
    distinct'''
    namespace = NameSpace()
    name = "Rupert"
    name1 = namespace.create_name(root_name=name, context="home",
                                  label="me")
    name2 = namespace.create_name(root_name=name, context="work",
                                  label="me")
    name3 = namespace.create_name(root_name=name, context="home",
                                  label="a bear")
    name4 = namespace.create_name(root_name=name, context="work",
                                  label="a bear")
    assert name1 == name.lower()
    assert name2 == name1+"_1"
    assert name3 == name1+"_2"
    assert name4 == name1+"_3"


def test_new_labels_case_sensitive():
    '''tests that different labels and contexts are treated as being
    distinct for case sensitive names'''
    namespace = NameSpace(case_sensitive=True)
    name = "Rupert"
    name1 = namespace.create_name(root_name=name, context="home",
                                  label="me")
    name2 = namespace.create_name(root_name=name, context="work",
                                  label="me")
    name3 = namespace.create_name(root_name=name, context="home",
                                  label="Me")
    name4 = namespace.create_name(root_name=name, context="Work",
                                  label="me")
    assert name1 == name
    assert name2 == name1+"_1"
    assert name3 == name1+"_2"
    assert name4 == name1+"_3"


def test_existing_labels():
    '''tests that existing labels and contexts return the previous name'''
    namespace = NameSpace()
    name = "Rupert"
    name1 = namespace.create_name(root_name=name, context="home",
                                  label="me")
    name2 = namespace.create_name(root_name=name, context="work",
                                  label="me")
    name3 = namespace.create_name(root_name=name, context="home",
                                  label="Me")
    name4 = namespace.create_name(root_name=name, context="Work",
                                  label="me")
    assert name1 == name.lower()
    assert name2 == name1+"_1"
    assert name3 == name1
    assert name4 == name2


def test_existing_labels_case_sensitive():
    '''tests that existing labels and contexts return the previous name'''
    namespace = NameSpace(case_sensitive=True)
    name = "Rupert"
    name1 = namespace.create_name(root_name=name, context="home",
                                  label="me")
    name2 = namespace.create_name(root_name=name, context="Work",
                                  label="Me")
    name3 = namespace.create_name(root_name=name, context="home",
                                  label="me")
    name4 = namespace.create_name(root_name=name, context="Work",
                                  label="Me")
    assert name1 == name
    assert name2 == name1+"_1"
    assert name3 == name1
    assert name4 == name2


def test_reserved_names():
    '''tests that reserved names are not returned by the name space
    manager'''
    namea = "PSyclone"
    nameb = "Dynamo"
    namespace = NameSpace()
    namespace.add_reserved_name(namea)
    name1 = namespace.create_name(root_name=namea.lower())
    assert name1 == namea.lower()+"_1"
    namespace.add_reserved_names([nameb.lower()])
    name1 = namespace.create_name(root_name=nameb)
    assert name1 == nameb.lower()+"_1"


def test_reserved_names_case_sensitive():
    '''tests that reserved names are not returned by the case sensitive
    name space manager'''
    namea = "PSyclone"
    nameb = "Dynamo"
    namespace = NameSpace(case_sensitive=True)
    namespace.add_reserved_name(namea)
    name1 = namespace.create_name(root_name=namea)
    assert name1 == namea+"_1"
    name1 = namespace.create_name(root_name=namea.lower())
    assert name1 == namea.lower()
    namespace.add_reserved_names([nameb])
    name1 = namespace.create_name(root_name=nameb)
    assert name1 == nameb+"_1"
    name1 = namespace.create_name(root_name=nameb.lower())
    assert name1 == nameb.lower()


def test_reserved_name_exists():
    '''tests that an error is generated if a reserved name has already
    been used as a name'''
    name = "PSyclone"
    namespace = NameSpace()
    _ = namespace.create_name(root_name=name)
    with pytest.raises(RuntimeError):
        namespace.add_reserved_name(name)
    with pytest.raises(RuntimeError):
        namespace.add_reserved_name(name.lower())


def test_reserved_name_exists_case_sensitive():
    '''tests that an error is generated if a reserved name has already
    been used as a name'''
    name = "PSyclone"
    namespace = NameSpace(case_sensitive=True)
    _ = namespace.create_name(root_name=name)
    namespace.add_reserved_name(name.lower())
    with pytest.raises(RuntimeError):
        namespace.add_reserved_name(name)
    with pytest.raises(RuntimeError):
        namespace.add_reserved_names([name])


def test_anonymous_name():
    ''' tests that anonymous names are successfully created '''
    namespace = NameSpace()
    name1 = namespace.create_name()
    assert name1 == "anon"
    name2 = namespace.create_name()
    assert name2 == "anon_1"


def test_internal_name_clashes():
    ''' tests that names that are generated internally by the namespace
    manager can be used as root names'''
    anon_name = "Anon"
    namespace = NameSpace()
    name1 = namespace.create_name()
    name2 = namespace.create_name(root_name=anon_name)
    assert name1 == anon_name.lower()
    assert name2 == name1+"_1"
    name3 = namespace.create_name(root_name=anon_name+"_1")
    assert name3 == name2+"_1"


def test_intern_name_clash_case_sensitive():
    '''tests that names that are generated internally by the case
    sensitive namespace manager can be used as root names'''
    anon_name = "Anon"
    namespace = NameSpace(case_sensitive=True)
    _ = namespace.create_name()
    name2 = namespace.create_name(root_name=anon_name)
    assert name2 == anon_name
    name3 = namespace.create_name(root_name=anon_name.lower())
    assert name3 == anon_name.lower()+"_1"


# tests that the NameSpaceFactory class is working correctly

def test_create():
    '''tests that a NameSpace object is returned from the create method'''
    nsf = NameSpaceFactory()
    nspace = nsf.create()
    assert isinstance(nspace, NameSpace)


def test_singleton():
    '''test that the same NameSpace object is returned from different
    NameSpaceFactory's by default'''
    nsf = NameSpaceFactory()
    ns1 = nsf.create()
    nsf = NameSpaceFactory()
    ns2 = nsf.create()
    assert ns1 == ns2


def test_reset():
    ''' test that different NameSpace objects are returned from different
    NameSpaceFactory's when the reset option is set'''
    nsf = NameSpaceFactory()
    ns1 = nsf.create()
    nsf = NameSpaceFactory(reset=True)
    ns2 = nsf.create()
    assert ns1 != ns2

# tests for class Call


def test_invokes_can_always_be_printed():
    '''Test that an Invoke instance can always be printed (i.e. is
    initialised fully)'''
    inv = Invoke(None, None, None)
    assert inv.__str__() == "invoke()"

    invoke_call = InvokeCall([], "TestName")
    inv = Invoke(invoke_call, 12, DynInvokeSchedule)
    # Name is converted to lower case if set in constructor of InvokeCall:
    assert inv.__str__() == "invoke_testname()"

    invoke_call._name = None
    inv = Invoke(invoke_call, 12, DynInvokeSchedule)
    assert inv.__str__() == "invoke_12()"

    # Last test case: one kernel call - to avoid constructing
    # the InvokeCall, parse an existing Fortran file"

    _, invoke = parse(
        os.path.join(BASE_PATH, "1.12_single_invoke_deref_name_clash.f90"),
        api="dynamo0.3")

    alg_invocation = invoke.calls[0]
    inv = Invoke(alg_invocation, 0, DynInvokeSchedule)
    assert inv.__str__() == \
        "invoke_0_testkern_type(a, f1_my_field, f1 % my_field, m1, m2)"


def test_same_name_invalid():
    '''test that we raise an error if the same name is passed into the
    same kernel or built-in instance. We need to choose a particular
    API to check this although the code is in psyGen.py '''
    with pytest.raises(GenerationError) as excinfo:
        _, _ = generate(
            os.path.join(BASE_PATH, "1.10_single_invoke_same_name.f90"),
            api="dynamo0.3")
    assert ("Argument 'f1' is passed into kernel 'testkern_code' code "
            "more than once") in str(excinfo.value)


def test_same_name_invalid_array():
    '''test that we raise an error if the same name is passed into the
    same kernel or built-in instance. In this case arguments have
    array references and mixed case. We need to choose a particular
    API to check this although the code is in psyGen.py. '''
    with pytest.raises(GenerationError) as excinfo:
        _, _ = generate(
            os.path.join(BASE_PATH, "1.11_single_invoke_same_name_array.f90"),
            api="dynamo0.3")
    assert ("Argument 'f1(1, n)' is passed into kernel 'testkern_code' code "
            "more than once") in str(excinfo.value)


def test_derived_type_deref_naming():
    ''' Test that we do not get a name clash for dummy arguments in the PSy
    layer when the name generation for the component of a derived type
    may lead to a name already taken by another argument. '''
    _, invoke = parse(
        os.path.join(BASE_PATH, "1.12_single_invoke_deref_name_clash.f90"),
        api="dynamo0.3")
    psy = PSyFactory("dynamo0.3", distributed_memory=True).create(invoke)
    generated_code = str(psy.gen)
    print(generated_code)
    output = (
        "    SUBROUTINE invoke_0_testkern_type"
        "(a, f1_my_field, f1_my_field_1, m1, m2)\n"
        "      USE testkern_mod, ONLY: testkern_code\n"
        "      USE mesh_mod, ONLY: mesh_type\n"
        "      REAL(KIND=r_def), intent(in) :: a\n"
        "      TYPE(field_type), intent(inout) :: f1_my_field\n"
        "      TYPE(field_type), intent(in) :: f1_my_field_1, m1, m2\n")
    assert output in generated_code


FAKE_KERNEL_METADATA = '''
module dummy_mod
  type, extends(kernel_type) :: dummy_type
     type(arg_type), meta_args(3) =                    &
          (/ arg_type(gh_field, gh_write,     w3),     &
             arg_type(gh_field, gh_readwrite, wtheta), &
             arg_type(gh_field, gh_inc,       w1)      &
           /)
     integer :: iterates_over = cells
   contains
     procedure, nopass :: code => dummy_code
  end type dummy_type
contains
  subroutine dummy_code()
  end subroutine dummy_code
end module dummy_mod
'''


# Schedule class tests

def test_sched_node_str():
    ''' Check the node_str method of the Schedule class'''
    from psyclone.psyGen import colored, SCHEDULE_COLOUR_MAP
    sched = Schedule()
    assert colored("Schedule", SCHEDULE_COLOUR_MAP["Schedule"]) in \
        sched.node_str()


def test_sched_getitem():
    '''Test that Schedule has the [int] operator overloaded to return the
    given index child'''
    _, invoke_info = parse(os.path.join(BASE_PATH,
                                        "15.9.1_X_innerproduct_Y_builtin.f90"),
                           api="dynamo0.3")
    psy = PSyFactory("dynamo0.3", distributed_memory=True).create(invoke_info)

    sched = psy.invokes.invoke_list[0].schedule
    for indx in range(len(sched._children)):
        assert sched[indx] is sched._children[indx]

    # Test range indexing
    children = sched[:]
    assert len(children) == 2
    assert children[0] is sched._children[0]
    assert children[1] is sched._children[1]

    # Test index out-of-bounds Error
    with pytest.raises(IndexError) as err:
        _ = sched[len(sched._children)]
    assert "list index out of range" in str(err)


def test_sched_can_be_printed():
    ''' Check the schedule class can always be printed'''
    _, invoke_info = parse(os.path.join(BASE_PATH,
                                        "15.9.1_X_innerproduct_Y_builtin.f90"),
                           api="dynamo0.3")
    psy = PSyFactory("dynamo0.3", distributed_memory=True).create(invoke_info)

    # For this test use the generic class
    psy.invokes.invoke_list[0].schedule.__class__ = Schedule
    output = str(psy.invokes.invoke_list[0].schedule)

    assert "Schedule:\n" in output


# InvokeSchedule class tests

def test_invokeschedule_node_str():
    ''' Check the node_str method of the InvokeSchedule class. We need an
    Invoke object for this which we get using the dynamo0.3 API. '''
    from psyclone.psyGen import colored, SCHEDULE_COLOUR_MAP, InvokeSchedule
    _, invoke_info = parse(os.path.join(BASE_PATH,
                                        "15.9.1_X_innerproduct_Y_builtin.f90"),
                           api="dynamo0.3")
    psy = PSyFactory("dynamo0.3", distributed_memory=True).create(invoke_info)
    # Create a plain InvokeSchedule
    sched = InvokeSchedule(None, None)
    # Manually supply it with an Invoke object created with the Dynamo API.
    sched._invoke = psy.invokes.invoke_list[0]
    output = sched.node_str()
    assert colored("InvokeSchedule", SCHEDULE_COLOUR_MAP["Schedule"]) in output


def test_sched_ocl_setter():
    ''' Check that the opencl setter raises the expected error if not passed
    a bool. '''
    _, invoke_info = parse(os.path.join(BASE_PATH,
                                        "15.9.1_X_innerproduct_Y_builtin.f90"),
                           api="dynamo0.3")
    psy = PSyFactory("dynamo0.3", distributed_memory=True).create(invoke_info)
    with pytest.raises(ValueError) as err:
        psy.invokes.invoke_list[0].schedule.opencl = "a string"
    assert "Schedule.opencl must be a bool but got " in str(err)


def test_invokeschedule_can_be_printed():
    ''' Check the InvokeSchedule class can always be printed'''
    from psyclone.psyGen import InvokeSchedule
    _, invoke_info = parse(os.path.join(BASE_PATH,
                                        "15.9.1_X_innerproduct_Y_builtin.f90"),
                           api="dynamo0.3")
    psy = PSyFactory("dynamo0.3", distributed_memory=True).create(invoke_info)

    # For this test use the generic class
    psy.invokes.invoke_list[0].schedule.__class__ = InvokeSchedule
    output = str(psy.invokes.invoke_list[0].schedule)

    assert "InvokeSchedule:\n" in output


# Kern class test

def test_kern_get_kernel_schedule():
    ''' Tests the get_kernel_schedule method in the Kern class.
    '''
    ast = fpapi.parse(FAKE_KERNEL_METADATA, ignore_comments=False)
    metadata = DynKernMetadata(ast)
    my_kern = DynKern()
    my_kern.load_meta(metadata)
    schedule = my_kern.get_kernel_schedule()
    assert isinstance(schedule, KernelSchedule)


def test_codedkern_node_str():
    ''' Tests the node_str method in the CodedKern class. The simplest way to
    do this is via the dynamo0.3 subclass '''
    from psyclone.psyGen import colored, SCHEDULE_COLOUR_MAP
    ast = fpapi.parse(FAKE_KERNEL_METADATA, ignore_comments=False)
    metadata = DynKernMetadata(ast)
    my_kern = DynKern()
    my_kern.load_meta(metadata)
    out = my_kern.node_str()
    expected_output = (
        colored("CodedKern", SCHEDULE_COLOUR_MAP["CodedKern"]) +
        " dummy_code(field_1,field_2,field_3) [module_inline=False]")
    assert expected_output in out


def test_kern_coloured_text():
    ''' Check that the coloured_name method of both CodedKern and
    BuiltIn return what we expect. '''
    from psyclone.psyGen import colored, SCHEDULE_COLOUR_MAP
    # Use a Dynamo example that has both a CodedKern and a BuiltIn
    _, invoke_info = parse(
        os.path.join(BASE_PATH,
                     "15.14.4_builtin_and_normal_kernel_invoke.f90"),
        api="dynamo0.3")
    psy = PSyFactory("dynamo0.3", distributed_memory=False).create(invoke_info)
    invoke = psy.invokes.invoke_list[0]
    schedule = invoke.schedule
    ckern = schedule.children[0].loop_body[0]
    bkern = schedule.children[1].loop_body[0]
    ret_str = ckern.coloured_name(True)
    assert colored("CodedKern", SCHEDULE_COLOUR_MAP["CodedKern"]) in ret_str
    ret_str = bkern.coloured_name(True)
    assert colored("BuiltIn", SCHEDULE_COLOUR_MAP["BuiltIn"]) in ret_str


def test_kern_abstract_methods():
    ''' Check that the abstract methods of the Kern class raise the
    NotImplementedError. '''
    # We need to get a valid kernel object
    from psyclone import dynamo0p3
    ast = fpapi.parse(FAKE_KERNEL_METADATA, ignore_comments=False)
    metadata = DynKernMetadata(ast)
    my_kern = DynKern()
    my_kern.load_meta(metadata)
    with pytest.raises(NotImplementedError) as err:
        super(dynamo0p3.DynKern, my_kern).gen_arg_setter_code(None)
    assert "gen_arg_setter_code must be implemented by sub-class" in str(err)


def test_call_abstract_methods():
    ''' Check that calling the abstract methods of Kern raises
    the expected exceptions '''
    my_arguments = Arguments(None)

    class KernType(object):
        ''' temporary dummy class '''
        def __init__(self):
            self.iterates_over = "stuff"
    my_ktype = KernType()

    class DummyClass(object):
        ''' temporary dummy class '''
        def __init__(self, ktype):
            self.module_name = "dummy_module"
            self.ktype = ktype

    dummy_call = DummyClass(my_ktype)
    my_call = Kern(None, dummy_call, "dummy", my_arguments)
    with pytest.raises(NotImplementedError) as excinfo:
        my_call.local_vars()
    assert "Kern.local_vars should be implemented" in str(excinfo.value)

    with pytest.raises(NotImplementedError) as excinfo:
        my_call.__str__()
    assert "Kern.__str__ should be implemented" in str(excinfo.value)

    with pytest.raises(NotImplementedError) as excinfo:
        my_call.gen_code(None)
    assert "Kern.gen_code should be implemented" in str(excinfo.value)


def test_arguments_abstract():
    ''' Check that we raise NotImplementedError if any of the virtual methods
    of the Arguments class are called. '''
    my_arguments = Arguments(None)
    with pytest.raises(NotImplementedError) as err:
        _ = my_arguments.acc_args
    assert "Arguments.acc_args must be implemented in sub-class" in str(err)
    with pytest.raises(NotImplementedError) as err:
        _ = my_arguments.scalars
    assert "Arguments.scalars must be implemented in sub-class" in str(err)
    with pytest.raises(NotImplementedError) as err:
        _ = my_arguments.raw_arg_list()
    assert ("Arguments.raw_arg_list must be implemented in sub-class"
            in str(err))


def test_incremented_arg():
    ''' Check that we raise the expected exception when
    CodedKern.incremented_arg() is called for a kernel that does not have
    an argument that is incremented '''
    # Change the kernel metadata so that the the incremented kernel
    # argument has read access
    import fparser
    fparser.logging.disable(fparser.logging.CRITICAL)
    # If we change the meta-data then we trip the check in the parser.
    # Therefore, we change the object produced by parsing the meta-data
    # instead
    ast = fpapi.parse(FAKE_KERNEL_METADATA, ignore_comments=False)
    metadata = DynKernMetadata(ast)
    for descriptor in metadata.arg_descriptors:
        if descriptor.access == AccessType.INC:
            descriptor._access = AccessType.READ
    my_kern = DynKern()
    my_kern.load_meta(metadata)
    with pytest.raises(FieldNotFoundError) as excinfo:
        CodedKern.incremented_arg(my_kern)
    assert ("does not have an argument with gh_inc access"
            in str(excinfo.value))


def test_ompdo_constructor():
    ''' Check that we can make an OMPDoDirective with and without
    children '''
    _, invoke_info = parse(os.path.join(BASE_PATH, "1_single_invoke.f90"),
                           api="dynamo0.3")
    psy = PSyFactory("dynamo0.3", distributed_memory=False).create(invoke_info)
    schedule = psy.invokes.invoke_list[0].schedule
    ompdo = OMPDoDirective(parent=schedule)
    # A Directive always has a Schedule
    assert len(ompdo.children) == 1
    assert isinstance(ompdo.children[0], Schedule)
    # Check the dir_body property
    assert isinstance(ompdo.dir_body, Schedule)
    # Break the directive
    ompdo.children[0] = "not-a-schedule"
    with pytest.raises(InternalError) as err:
        # pylint: disable=pointless-statement
        ompdo.dir_body
    assert ("malformed or incomplete. It should have a single Schedule as a "
            "child but found: ['str']" in str(err.value))
    ompdo = OMPDoDirective(parent=schedule, children=[schedule.children[0]])
    assert len(ompdo.dir_body.children) == 1


def test_ompdo_directive_class_node_str(dist_mem):
    '''Tests the node_str method in the OMPDoDirective class. We create a
    sub-class object then call this method from it '''
    from psyclone.psyGen import colored, SCHEDULE_COLOUR_MAP
    _, invoke_info = parse(os.path.join(BASE_PATH, "1_single_invoke.f90"),
                           api="dynamo0.3")

    cases = [
        {"current_class": OMPParallelDoDirective,
         "current_string": "[OMP parallel do]"},
        {"current_class": OMPDoDirective, "current_string": "[OMP do]"},
        {"current_class": OMPParallelDirective,
         "current_string": "[OMP parallel]"},
        {"current_class": OMPDirective, "current_string": "[OMP]"},
        {"current_class": Directive, "current_string": ""}]
    otrans = OMPParallelLoopTrans()

    psy = PSyFactory("dynamo0.3", distributed_memory=dist_mem).\
        create(invoke_info)
    schedule = psy.invokes.invoke_list[0].schedule

    if dist_mem:
        idx = 3
    else:
        idx = 0

    _, _ = otrans.apply(schedule.children[idx])
    omp_parallel_loop = schedule.children[idx]

    for case in cases:
        # call the OMPDirective node_str method
        out = case["current_class"].node_str(omp_parallel_loop)

        directive = colored("Directive", SCHEDULE_COLOUR_MAP["Directive"])
        expected_output = directive + case["current_string"]

        assert expected_output in out


def test_acc_dir_node_str():
    ''' Test the node_str() method of OpenACC directives '''
    from psyclone.psyGen import colored, SCHEDULE_COLOUR_MAP

    acclt = ACCLoopTrans()
    accdt = ACCEnterDataTrans()
    accpt = ACCParallelTrans()
    _, invoke = get_invoke("single_invoke.f90", "gocean1.0", idx=0)
    colour = SCHEDULE_COLOUR_MAP["Directive"]
    schedule = invoke.schedule

    # Enter-data
    new_sched, _ = accdt.apply(schedule)
    out = new_sched[0].node_str()
    assert out.startswith(
        colored("Directive", colour)+"[ACC enter data]")

    # Parallel region around outermost loop
    new_sched, _ = accpt.apply(new_sched[1])
    out = new_sched[1].node_str()
    assert out.startswith(
        colored("Directive", colour)+"[ACC Parallel]")

    # Loop directive on outermost loop
    new_sched, _ = acclt.apply(new_sched[1].dir_body[0])
    out = new_sched[1].dir_body[0].node_str()
    assert out.startswith(
        colored("Directive", colour)+"[ACC Loop, independent]")

    # Loop directive with collapse
    new_sched, _ = acclt.apply(new_sched[1].dir_body[0].dir_body[0],
                               {"collapse": 2})
    out = new_sched[1].dir_body[0].dir_body[0].node_str()
    assert out.startswith(
        colored("Directive", colour) + "[ACC Loop, collapse=2, independent]")


def test_haloexchange_unknown_halo_depth():
    '''test the case when the halo exchange base class is called without
    a halo depth'''
    halo_exchange = HaloExchange(None)
    assert halo_exchange._halo_depth is None


def test_globalsum_node_str():
    '''test the node_str method in the GlobalSum class. The simplest way to do
    this is to use a dynamo0p3 builtin example which contains a scalar and
    then call node_str() on that.'''
    from psyclone.psyGen import colored, SCHEDULE_COLOUR_MAP
    from psyclone import dynamo0p3
    _, invoke_info = parse(os.path.join(BASE_PATH,
                                        "15.9.1_X_innerproduct_Y_builtin.f90"),
                           api="dynamo0.3")
    psy = PSyFactory("dynamo0.3", distributed_memory=True).create(invoke_info)
    gsum = None
    for child in psy.invokes.invoke_list[0].schedule.children:
        if isinstance(child, dynamo0p3.DynGlobalSum):
            gsum = child
            break
    assert gsum
    output = gsum.node_str()
    expected_output = (colored("GlobalSum",
                               SCHEDULE_COLOUR_MAP["GlobalSum"]) +
                       "[scalar='asum']")
    assert expected_output in output


def test_args_filter():
    '''the args_filter() method is in both Loop() and Arguments() classes
    with the former method calling the latter. This example tests the
    case when unique is set to True and therefore any replicated names
    are not returned. The simplest way to do this is to use a
    dynamo0p3 example which includes two kernels which share argument
    names. We choose dm=False to make it easier to fuse the loops.'''
    _, invoke_info = parse(os.path.join(BASE_PATH, "1.2_multi_invoke.f90"),
                           api="dynamo0.3")
    psy = PSyFactory("dynamo0.3",
                     distributed_memory=False).create(invoke_info)
    # fuse our loops so we have more than one Kernel in a loop
    schedule = psy.invokes.invoke_list[0].schedule
    ftrans = DynamoLoopFuseTrans()
    schedule, _ = ftrans.apply(schedule.children[0],
                               schedule.children[1])
    # get our loop and call our method ...
    loop = schedule.children[0]
    args = loop.args_filter(unique=True)
    expected_output = ["a", "f1", "f2", "m1", "m2", "f3"]
    for arg in args:
        assert arg.name in expected_output
    assert len(args) == len(expected_output)


def test_args_filter2():
    '''the args_filter() method is in both Loop() and Arguments() classes
    with the former method calling the latter. This example tests the cases
    when one or both of the intent and type arguments are not specified.'''
    _, invoke_info = parse(os.path.join(BASE_PATH, "10_operator.f90"),
                           api="dynamo0.3")
    psy = PSyFactory("dynamo0.3", distributed_memory=True).create(invoke_info)
    schedule = psy.invokes.invoke_list[0].schedule
    loop = schedule.children[3]

    # arg_accesses
    args = loop.args_filter(arg_accesses=[AccessType.READ])
    expected_output = ["chi", "a"]
    for arg in args:
        assert arg.name in expected_output
    assert len(args) == len(expected_output)

    # arg_types
    args = loop.args_filter(arg_types=["gh_operator", "gh_integer"])
    expected_output = ["mm_w0", "a"]
    for arg in args:
        assert arg.name in expected_output
    assert len(args) == len(expected_output)

    # neither
    args = loop.args_filter()
    expected_output = ["chi", "mm_w0", "a"]
    for arg in args:
        assert arg.name in expected_output
    assert len(args) == len(expected_output)


def test_reduction_var_error():
    '''Check that we raise an exception if the zero_reduction_variable()
    method is provided with an incorrect type of argument'''
    _, invoke_info = parse(os.path.join(BASE_PATH, "1_single_invoke.f90"),
                           api="dynamo0.3")
    for dist_mem in [False, True]:
        psy = PSyFactory("dynamo0.3",
                         distributed_memory=dist_mem).create(invoke_info)
        schedule = psy.invokes.invoke_list[0].schedule
        call = schedule.kernels()[0]
        # args[1] is of type gh_field
        call._reduction_arg = call.arguments.args[1]
        with pytest.raises(GenerationError) as err:
            call.zero_reduction_variable(None)
        assert ("zero_reduction variable should be one of ['gh_real', "
                "'gh_integer']") in str(err)


def test_reduction_sum_error():
    '''Check that we raise an exception if the reduction_sum_loop()
    method is provided with an incorrect type of argument'''
    _, invoke_info = parse(os.path.join(BASE_PATH, "1_single_invoke.f90"),
                           api="dynamo0.3")
    for dist_mem in [False, True]:
        psy = PSyFactory("dynamo0.3",
                         distributed_memory=dist_mem).create(invoke_info)
        schedule = psy.invokes.invoke_list[0].schedule
        call = schedule.kernels()[0]
        # args[1] is of type gh_field
        call._reduction_arg = call.arguments.args[1]
        with pytest.raises(GenerationError) as err:
            call.reduction_sum_loop(None)
        assert (
            "unsupported reduction access 'gh_write' found in DynBuiltin:"
            "reduction_sum_loop(). Expected one of '['gh_sum']") in str(err)


def test_call_multi_reduction_error(monkeypatch):
    '''Check that we raise an exception if we try to create a Call (a
    Kernel or a Builtin) with more than one reduction in it. Since we have
    a rule that only Builtins can write to scalars we need a built-in that
    attempts to perform two reductions. '''
    from psyclone import dynamo0p3_builtins
    monkeypatch.setattr(dynamo0p3_builtins, "BUILTIN_DEFINITIONS_FILE",
                        value=os.path.join(BASE_PATH,
                                           "multi_reduction_builtins_mod.f90"))
    for dist_mem in [False, True]:
        _, invoke_info = parse(
            os.path.join(BASE_PATH, "16.4.1_multiple_scalar_sums2.f90"),
            api="dynamo0.3")
        with pytest.raises(GenerationError) as err:
            _ = PSyFactory("dynamo0.3",
                           distributed_memory=dist_mem).create(invoke_info)
        assert (
            "PSyclone currently only supports a single reduction in a kernel "
            "or builtin" in str(err))


def test_invoke_name():
    ''' Check that specifying the name of an invoke in the Algorithm
    layer results in a correctly-named routine in the PSy layer '''
    _, invoke_info = parse(os.path.join(BASE_PATH,
                                        "1.0.1_single_named_invoke.f90"),
                           api="dynamo0.3")
    psy = PSyFactory("dynamo0.3", distributed_memory=True).create(invoke_info)
    gen = str(psy.gen)
    print(gen)
    assert "SUBROUTINE invoke_important_invoke" in gen


def test_multi_kern_named_invoke():
    ''' Check that specifying the name of an invoke containing multiple
    kernel invocations result in a correctly-named routine in the PSy layer '''
    _, invoke_info = parse(os.path.join(BASE_PATH,
                                        "4.9_named_multikernel_invokes.f90"),
                           api="dynamo0.3")
    psy = PSyFactory("dynamo0.3", distributed_memory=True).create(invoke_info)
    gen = str(psy.gen)
    print(gen)
    assert "SUBROUTINE invoke_some_name" in gen


def test_named_multi_invokes():
    ''' Check that we generate correct code when we have more than one
    named invoke in an Algorithm file '''
    _, invoke_info = parse(
        os.path.join(BASE_PATH,
                     "3.2_multi_functions_multi_named_invokes.f90"),
        api="dynamo0.3")
    psy = PSyFactory("dynamo0.3", distributed_memory=True).create(invoke_info)
    gen = str(psy.gen)
    print(gen)
    assert "SUBROUTINE invoke_my_first(" in gen
    assert "SUBROUTINE invoke_my_second(" in gen


def test_named_invoke_name_clash():
    ''' Check that we do not get a name clash when the name of a variable
    in the PSy layer would normally conflict with the name given to the
    subroutine generated by an Invoke. '''
    _, invoke_info = parse(os.path.join(BASE_PATH,
                                        "4.11_named_invoke_name_clash.f90"),
                           api="dynamo0.3")
    psy = PSyFactory("dynamo0.3", distributed_memory=True).create(invoke_info)
    gen = str(psy.gen)
    print(gen)
    assert "SUBROUTINE invoke_a(invoke_a_1, b, c, istp, rdt," in gen
    assert "TYPE(field_type), intent(inout) :: invoke_a_1" in gen


def test_invalid_reprod_pad_size(monkeypatch, dist_mem):
    '''Check that we raise an exception if the pad size in psyclone.cfg is
    set to an invalid value '''
    # Make sure we monkey patch the correct Config object
    config = Config.get()
    monkeypatch.setattr(config._instance, "_reprod_pad_size", 0)
    _, invoke_info = parse(os.path.join(BASE_PATH,
                                        "15.9.1_X_innerproduct_Y_builtin.f90"),
                           api="dynamo0.3")
    psy = PSyFactory("dynamo0.3",
                     distributed_memory=dist_mem).create(invoke_info)
    invoke = psy.invokes.invoke_list[0]
    schedule = invoke.schedule
    from psyclone.transformations import Dynamo0p3OMPLoopTrans, \
        OMPParallelTrans
    otrans = Dynamo0p3OMPLoopTrans()
    rtrans = OMPParallelTrans()
    # Apply an OpenMP do directive to the loop
    schedule, _ = otrans.apply(schedule.children[0], {"reprod": True})
    # Apply an OpenMP Parallel directive around the OpenMP do directive
    schedule, _ = rtrans.apply(schedule.children[0])
    invoke.schedule = schedule
    with pytest.raises(GenerationError) as excinfo:
        _ = str(psy.gen)
    assert (
        "REPROD_PAD_SIZE in {0} should be a positive "
        "integer".format(Config.get().filename) in str(excinfo.value))


def test_argument_depends_on():
    '''Check that the depends_on method returns the appropriate boolean
    value for arguments with combinations of read and write access'''
    _, invoke_info = parse(os.path.join(BASE_PATH,
                                        "4.5_multikernel_invokes.f90"),
                           api="dynamo0.3")
    psy = PSyFactory("dynamo0.3", distributed_memory=False).create(invoke_info)
    invoke = psy.invokes.invoke_list[0]
    schedule = invoke.schedule
    arg_f1_inc_1 = schedule.children[0].loop_body[0].arguments.args[0]
    arg_f1_inc_2 = schedule.children[2].loop_body[0].arguments.args[0]
    arg_f2_read_1 = schedule.children[0].loop_body[0].arguments.args[2]
    arg_f2_inc = schedule.children[1].loop_body[0].arguments.args[0]
    arg_f2_read_2 = schedule.children[2].loop_body[0].arguments.args[1]
    # different names returns False
    assert not arg_f2_inc._depends_on(arg_f1_inc_1)
    # same name both reads returns False
    assert not arg_f2_read_1._depends_on(arg_f2_read_2)
    # same name both incs (write to read) returns True
    assert arg_f1_inc_2._depends_on(arg_f1_inc_1)
    # read to write returns True
    assert arg_f2_read_1._depends_on(arg_f2_inc)
    # write to read returns True
    assert arg_f2_inc._depends_on(arg_f2_read_1)
    # same name both writes (the 4.5 example only uses inc) returns True
    _, invoke_info = parse(
        os.path.join(BASE_PATH,
                     "15.14.4_builtin_and_normal_kernel_invoke.f90"),
        api="dynamo0.3")
    psy = PSyFactory("dynamo0.3", distributed_memory=False).create(invoke_info)
    invoke = psy.invokes.invoke_list[0]
    schedule = invoke.schedule
    arg_f1_write_1 = schedule.children[0].loop_body[0].arguments.args[1]
    arg_f1_write_2 = schedule.children[1].loop_body[0].arguments.args[0]
    assert arg_f1_write_1._depends_on(arg_f1_write_2)


def test_argument_find_argument():
    '''Check that the find_argument method returns the first dependent
    argument in a list of nodes, or None if none are found'''
    _, invoke_info = parse(
        os.path.join(BASE_PATH, "15.14.1_multi_aX_plus_Y_builtin.f90"),
        api="dynamo0.3")
    psy = PSyFactory("dynamo0.3", distributed_memory=True).create(invoke_info)
    invoke = psy.invokes.invoke_list[0]
    schedule = invoke.schedule
    # 1: returns none if none found
    f1_first_read = schedule.children[0].loop_body[0].arguments.args[2]
    # a) empty node list
    assert not f1_first_read._find_argument([])
    # b) check many reads
    call_nodes = schedule.kernels()
    assert not f1_first_read._find_argument(call_nodes)
    # 2: returns first dependent kernel arg when there are many
    # dependencies (check first read returned)
    f3_write = schedule.children[3].loop_body[0].arguments.args[0]
    f3_first_read = schedule.children[0].loop_body[0].arguments.args[3]
    result = f3_write._find_argument(call_nodes)
    assert result == f3_first_read
    # 3: haloexchange node
    _, invoke_info = parse(
        os.path.join(BASE_PATH,
                     "15.14.4_builtin_and_normal_kernel_invoke.f90"),
        api="dynamo0.3")
    psy = PSyFactory("dynamo0.3", distributed_memory=True).create(invoke_info)
    invoke = psy.invokes.invoke_list[0]
    schedule = invoke.schedule
    # a) kern arg depends on halo arg
    m2_read_arg = schedule.children[3].loop_body[0].arguments.args[4]
    m2_halo_field = schedule.children[2].field
    result = m2_read_arg._find_argument(schedule.children)
    assert result == m2_halo_field
    # b) halo arg depends on kern arg
    result = m2_halo_field._find_argument([schedule.children[3].loop_body[0]])
    assert result == m2_read_arg
    # 4: globalsum node
    _, invoke_info = parse(
        os.path.join(BASE_PATH, "15.14.3_sum_setval_field_builtin.f90"),
        api="dynamo0.3")
    psy = PSyFactory("dynamo0.3", distributed_memory=True).create(invoke_info)
    invoke = psy.invokes.invoke_list[0]
    schedule = invoke.schedule
    # a) globalsum arg depends on kern arg
    kern_asum_arg = schedule.children[3].loop_body[0].arguments.args[1]
    glob_sum_arg = schedule.children[2].scalar
    result = kern_asum_arg._find_argument(schedule.children)
    assert result == glob_sum_arg
    # b) kern arg depends on globalsum arg
    result = glob_sum_arg._find_argument([schedule.children[3].loop_body[0]])
    assert result == kern_asum_arg


def test_argument_find_read_arguments():
    '''Check that the find_read_arguments method returns the appropriate
    arguments in a list of nodes.'''
    _, invoke_info = parse(
        os.path.join(BASE_PATH, "15.14.1_multi_aX_plus_Y_builtin.f90"),
        api="dynamo0.3")
    psy = PSyFactory("dynamo0.3", distributed_memory=True).create(invoke_info)
    invoke = psy.invokes.invoke_list[0]
    schedule = invoke.schedule
    # 1: returns [] if not a writer. f1 is read, not written.
    f1_first_read = schedule.children[0].loop_body[0].arguments.args[2]
    call_nodes = schedule.kernels()
    assert f1_first_read._find_read_arguments(call_nodes) == []
    # 2: return list of readers (f3 is written to and then read by
    # three following calls)
    f3_write = schedule.children[3].loop_body[0].arguments.args[0]
    result = f3_write._find_read_arguments(call_nodes[4:])
    assert len(result) == 3
    for idx in range(3):
        loop = schedule.children[idx+4]
        assert result[idx] == loop.loop_body[0].arguments.args[3]
    # 3: Return empty list if no readers (f2 is written to but not
    # read)
    f2_write = schedule.children[0].loop_body[0].arguments.args[0]
    assert f2_write._find_read_arguments(call_nodes[1:]) == []
    # 4: Return list of readers before a subsequent writer
    f3_write = schedule.children[3].loop_body[0].arguments.args[0]
    result = f3_write._find_read_arguments(call_nodes)
    assert len(result) == 3
    for idx in range(3):
        loop = schedule.children[idx]
        assert result[idx] == loop.loop_body[0].arguments.args[3]


def test_globalsum_arg():
    ''' Check that the globalsum argument is defined as gh_readwrite and
    points to the GlobalSum node '''
    _, invoke_info = parse(
        os.path.join(BASE_PATH, "15.14.3_sum_setval_field_builtin.f90"),
        api="dynamo0.3")
    psy = PSyFactory("dynamo0.3", distributed_memory=True).create(invoke_info)
    invoke = psy.invokes.invoke_list[0]
    schedule = invoke.schedule
    glob_sum = schedule.children[2]
    glob_sum_arg = glob_sum.scalar
    assert glob_sum_arg.access == AccessType.READWRITE
    assert glob_sum_arg.call == glob_sum


def test_haloexchange_arg():
    '''Check that the HaloExchange argument is defined as gh_readwrite and
    points to the HaloExchange node'''
    _, invoke_info = parse(
        os.path.join(BASE_PATH,
                     "15.14.4_builtin_and_normal_kernel_invoke.f90"),
        api="dynamo0.3")
    psy = PSyFactory("dynamo0.3", distributed_memory=True).create(invoke_info)
    invoke = psy.invokes.invoke_list[0]
    schedule = invoke.schedule
    halo_exchange = schedule.children[2]
    halo_exchange_arg = halo_exchange.field
    assert halo_exchange_arg.access == AccessType.READWRITE
    assert halo_exchange_arg.call == halo_exchange


def test_argument_forward_read_dependencies():
    '''Check that the forward_read_dependencies method returns the appropriate
    arguments in a schedule.'''
    _, invoke_info = parse(
        os.path.join(BASE_PATH, "15.14.1_multi_aX_plus_Y_builtin.f90"),
        api="dynamo0.3")
    psy = PSyFactory("dynamo0.3", distributed_memory=True).create(invoke_info)
    invoke = psy.invokes.invoke_list[0]
    schedule = invoke.schedule
    # 1: returns [] if not a writer. f1 is read, not written.
    f1_first_read = schedule.children[0].loop_body[0].arguments.args[2]
    _ = schedule.kernels()
    assert f1_first_read.forward_read_dependencies() == []
    # 2: return list of readers (f3 is written to and then read by
    # three following calls)
    f3_write = schedule.children[3].loop_body[0].arguments.args[0]
    result = f3_write.forward_read_dependencies()
    assert len(result) == 3
    for idx in range(3):
        loop = schedule.children[idx+4]
        assert result[idx] == loop.loop_body[0].arguments.args[3]
    # 3: Return empty list if no readers (f2 is written to but not
    # read)
    f2_write = schedule.children[0].loop_body[0].arguments.args[0]
    assert f2_write.forward_read_dependencies() == []


def test_argument_forward_dependence(monkeypatch, annexed):
    '''Check that forward_dependence method returns the first dependent
    argument after the current Node in the schedule or None if none
    are found. We also test when annexed is False and True as it
    affects how many halo exchanges are generated.

    '''
    config = Config.get()
    dyn_config = config.api_conf("dynamo0.3")
    monkeypatch.setattr(dyn_config, "_compute_annexed_dofs", annexed)
    _, invoke_info = parse(
        os.path.join(BASE_PATH, "15.14.1_multi_aX_plus_Y_builtin.f90"),
        api="dynamo0.3")
    psy = PSyFactory("dynamo0.3", distributed_memory=True).create(invoke_info)
    invoke = psy.invokes.invoke_list[0]
    schedule = invoke.schedule
    f1_first_read = schedule.children[0].loop_body[0].arguments.args[2]
    # 1: returns none if none found (check many reads)
    assert not f1_first_read.forward_dependence()
    # 2: returns first dependent kernel arg when there are many
    # dependencies (check first read returned)
    f3_write = schedule.children[3].loop_body[0].arguments.args[0]
    f3_next_read = schedule.children[4].loop_body[0].arguments.args[3]
    result = f3_write.forward_dependence()
    assert result == f3_next_read
    # 3: haloexchange dependencies
    _, invoke_info = parse(
        os.path.join(BASE_PATH, "4.5_multikernel_invokes.f90"),
        api="dynamo0.3")
    psy = PSyFactory("dynamo0.3", distributed_memory=True).create(invoke_info)
    invoke = psy.invokes.invoke_list[0]
    schedule = invoke.schedule
    if annexed:
        index = 7
    else:
        index = 8
    f2_prev_arg = schedule.children[index-1].loop_body[0].arguments.args[0]
    f2_halo_field = schedule.children[index].field
    f2_next_arg = schedule.children[index+1].loop_body[0].arguments.args[1]
    # a) previous kern arg depends on halo arg
    result = f2_prev_arg.forward_dependence()
    assert result == f2_halo_field
    # b) halo arg depends on following kern arg
    result = f2_halo_field.forward_dependence()
    assert result == f2_next_arg
    # 4: globalsum dependencies
    _, invoke_info = parse(
        os.path.join(BASE_PATH, "15.14.3_sum_setval_field_builtin.f90"),
        api="dynamo0.3")
    psy = PSyFactory("dynamo0.3", distributed_memory=True).create(invoke_info)
    invoke = psy.invokes.invoke_list[0]
    schedule = invoke.schedule
    prev_arg = schedule.children[0].loop_body[0].arguments.args[1]
    sum_arg = schedule.children[1].loop_body[0].arguments.args[0]
    global_sum_arg = schedule.children[2].scalar
    next_arg = schedule.children[3].loop_body[0].arguments.args[1]
    # a) prev kern arg depends on sum
    result = prev_arg.forward_dependence()
    assert result == sum_arg
    # b) sum arg depends on global sum arg
    result = sum_arg.forward_dependence()
    assert result == global_sum_arg
    # c) global sum arg depends on next kern arg
    result = global_sum_arg.forward_dependence()
    assert result == next_arg


def test_argument_backward_dependence(monkeypatch, annexed):
    '''Check that backward_dependence method returns the first dependent
    argument before the current Node in the schedule or None if none
    are found. We also test when annexed is False and True as it
    affects how many halo exchanges are generated.

    '''
    config = Config.get()
    dyn_config = config.api_conf("dynamo0.3")
    monkeypatch.setattr(dyn_config, "_compute_annexed_dofs", annexed)
    _, invoke_info = parse(
        os.path.join(BASE_PATH, "15.14.1_multi_aX_plus_Y_builtin.f90"),
        api="dynamo0.3")
    psy = PSyFactory("dynamo0.3", distributed_memory=True).create(invoke_info)
    invoke = psy.invokes.invoke_list[0]
    schedule = invoke.schedule
    f1_last_read = schedule.children[6].loop_body[0].arguments.args[2]
    # 1: returns none if none found (check many reads)
    assert not f1_last_read.backward_dependence()
    # 2: returns first dependent kernel arg when there are many
    # dependencies (check first read returned)
    f3_write = schedule.children[3].loop_body[0].arguments.args[0]
    f3_prev_read = schedule.children[2].loop_body[0].arguments.args[3]
    result = f3_write.backward_dependence()
    assert result == f3_prev_read
    # 3: haloexchange dependencies
    _, invoke_info = parse(
        os.path.join(BASE_PATH, "4.5_multikernel_invokes.f90"),
        api="dynamo0.3")
    psy = PSyFactory("dynamo0.3", distributed_memory=True).create(invoke_info)
    invoke = psy.invokes.invoke_list[0]
    schedule = invoke.schedule
    if annexed:
        index = 7
    else:
        index = 8
    f2_prev_arg = schedule.children[index-1].loop_body[0].arguments.args[0]
    f2_halo_field = schedule.children[index].field
    f2_next_arg = schedule.children[index+1].loop_body[0].arguments.args[1]
    # a) following kern arg depends on halo arg
    result = f2_next_arg.backward_dependence()
    assert result == f2_halo_field
    # b) halo arg depends on previous kern arg
    result = f2_halo_field.backward_dependence()
    assert result == f2_prev_arg
    # 4: globalsum dependencies
    _, invoke_info = parse(
        os.path.join(BASE_PATH, "15.14.3_sum_setval_field_builtin.f90"),
        api="dynamo0.3")
    psy = PSyFactory("dynamo0.3", distributed_memory=True).create(invoke_info)
    invoke = psy.invokes.invoke_list[0]
    schedule = invoke.schedule
    prev_arg = schedule.children[0].loop_body[0].arguments.args[1]
    sum_arg = schedule.children[1].loop_body[0].arguments.args[0]
    global_sum_arg = schedule.children[2].scalar
    next_arg = schedule.children[3].loop_body[0].arguments.args[1]
    # a) next kern arg depends on global sum arg
    result = next_arg.backward_dependence()
    assert result == global_sum_arg
    # b) global sum arg depends on sum arg
    result = global_sum_arg.backward_dependence()
    assert result == sum_arg
    # c) sum depends on prev kern arg
    result = sum_arg.backward_dependence()
    assert result == prev_arg


def test_node_depth():
    '''
    Test that the Node class depth method returns the correct value for a
    Node in a tree. The start depth to determine a Node's depth is set to
    0. Depth of a Schedule is 1 and increases for its descendants.
    '''
    _, invoke_info = parse(
        os.path.join(BASE_PATH, "1_single_invoke.f90"),
        api="dynamo0.3")
    psy = PSyFactory("dynamo0.3", distributed_memory=True).create(invoke_info)
    invoke = psy.invokes.invoke_list[0]
    schedule = invoke.schedule
    # Assert that start_depth of any Node (including Schedule) is 0
    assert schedule.START_DEPTH == 0
    # Assert that Schedule depth is 1
    assert schedule.depth == 1
    # Depth increases by 1 for descendants at each level
    for child in schedule.children:
        assert child.depth == 2
    for child in schedule.children[3].children:
        assert child.depth == 3


def test_node_position():
    '''
    Test that the Node class position and abs_position methods return
    the correct value for a Node in a tree. The start position is
    set to 0. Relative position starts from 0 and absolute from 1.
    '''
    _, invoke_info = parse(
        os.path.join(BASE_PATH, "4.7_multikernel_invokes.f90"),
        api="dynamo0.3")
    psy = PSyFactory("dynamo0.3", distributed_memory=True).create(invoke_info)
    invoke = psy.invokes.invoke_list[0]
    schedule = invoke.schedule
    child = schedule.children[6]
    # Assert that position of a Schedule (no parent Node) is 0
    assert schedule.position == 0
    # Assert that start_position of any Node is 0
    assert child.START_POSITION == 0
    # Assert that relative and absolute positions return correct values
    assert child.position == 6
    assert child.abs_position == 7
    # Test InternalError for _find_position with an incorrect position
    with pytest.raises(InternalError) as excinfo:
        _, _ = child._find_position(child.root.children, -2)
    assert "started from -2 instead of 0" in str(excinfo.value)
    # Test InternalError for abs_position with a Node that does
    # not belong to the Schedule
    ompdir = OMPDoDirective()
    with pytest.raises(InternalError) as excinfo:
        _ = ompdir.abs_position
    assert ("PSyclone internal error: Error in search for Node position "
            "in the tree") in str(excinfo.value)


def test_node_root():
    '''
    Test that the Node class root method returns the correct instance
    for a Node in a tree.
    '''
    _, invoke_info = parse(
        os.path.join(BASE_PATH, "4.7_multikernel_invokes.f90"),
        api="dynamo0.3")
    psy = PSyFactory("dynamo0.3", distributed_memory=False).create(invoke_info)
    invoke = psy.invokes.invoke_list[0]
    ru_schedule = invoke.schedule
    # Select a loop and the kernel inside
    ru_loop = ru_schedule.children[1]
    ru_kern = ru_loop.children[0]
    # Assert that the absolute root is a Schedule
    assert isinstance(ru_kern.root, Schedule)


def test_node_args():
    '''Test that the Node class args method returns the correct arguments
    for Nodes that do not have arguments themselves'''
    _, invoke_info = parse(
        os.path.join(BASE_PATH, "4_multikernel_invokes.f90"),
        api="dynamo0.3")
    psy = PSyFactory("dynamo0.3", distributed_memory=False).create(invoke_info)
    invoke = psy.invokes.invoke_list[0]
    schedule = invoke.schedule
    loop1 = schedule.children[0]
    kern1 = loop1.loop_body[0]
    loop2 = schedule.children[1]
    kern2 = loop2.loop_body[0]
    # 1) Schedule (not that this is useful)
    all_args = kern1.arguments.args
    all_args.extend(kern2.arguments.args)
    schedule_args = schedule.args
    for idx, arg in enumerate(all_args):
        assert arg == schedule_args[idx]
    # 2) Loop1
    loop1_args = loop1.args
    for idx, arg in enumerate(kern1.arguments.args):
        assert arg == loop1_args[idx]
    # 3) Loop2
    loop2_args = loop2.args
    for idx, arg in enumerate(kern2.arguments.args):
        assert arg == loop2_args[idx]
    # 4) Loop fuse
    ftrans = DynamoLoopFuseTrans()
    ftrans.same_space = True
    schedule, _ = ftrans.apply(schedule.children[0], schedule.children[1])
    loop = schedule.children[0]
    kern1 = loop.loop_body[0]
    kern2 = loop.loop_body[1]
    loop_args = loop.args
    kern_args = kern1.arguments.args
    kern_args.extend(kern2.arguments.args)
    for idx, arg in enumerate(kern_args):
        assert arg == loop_args[idx]


def test_call_args():
    '''Test that the call class args method returns the appropriate
    arguments '''
    _, invoke_info = parse(
        os.path.join(BASE_PATH,
                     "15.14.4_builtin_and_normal_kernel_invoke.f90"),
        api="dynamo0.3")
    psy = PSyFactory("dynamo0.3", distributed_memory=False).create(invoke_info)
    invoke = psy.invokes.invoke_list[0]
    schedule = invoke.schedule
    kern = schedule.children[0].loop_body[0]
    builtin = schedule.children[1].loop_body[0]
    # 1) kern
    for idx, arg in enumerate(kern.args):
        assert arg == kern.arguments.args[idx]
    # 2) builtin
    for idx, arg in enumerate(builtin.args):
        assert arg == builtin.arguments.args[idx]


def test_haloexchange_can_be_printed():
    '''Test that the HaloExchange class can always be printed'''
    _, invoke_info = parse(
        os.path.join(BASE_PATH, "1_single_invoke.f90"),
        api="dynamo0.3")
    psy = PSyFactory("dynamo0.3", distributed_memory=True).create(invoke_info)
    invoke = psy.invokes.invoke_list[0]
    schedule = invoke.schedule
    for haloexchange in schedule.children[:2]:
        assert "HaloExchange[field='" in str(haloexchange)
        assert "', type='" in str(haloexchange)
        assert "', depth=" in str(haloexchange)
        assert ", check_dirty=" in str(haloexchange)


def test_haloexchange_node_str():
    ''' Test the node_str() method of HaloExchange. '''
    from psyclone.psyGen import colored, SCHEDULE_COLOUR_MAP
    # We have to use the dynamo0.3 API as that's currently the only one
    # that supports halo exchanges.
    _, invoke_info = parse(
        os.path.join(BASE_PATH, "1_single_invoke.f90"),
        api="dynamo0.3")
    psy = PSyFactory("dynamo0.3", distributed_memory=True).create(invoke_info)
    invoke = psy.invokes.invoke_list[0]
    schedule = invoke.schedule
    # We have to manually call the correct node_str() method as the one we want
    # to test is overidden in DynHaloExchange.
    out = HaloExchange.node_str(schedule.children[1])
    colour = SCHEDULE_COLOUR_MAP["HaloExchange"]
    assert (colored("HaloExchange", colour) +
            "[field='m1', type='None', depth=None, check_dirty=True]" in out)


def test_haloexchange_args():
    '''Test that the haloexchange class args method returns the appropriate
    argument '''
    _, invoke_info = parse(
        os.path.join(BASE_PATH, "1_single_invoke.f90"),
        api="dynamo0.3")
    psy = PSyFactory("dynamo0.3", distributed_memory=True).create(invoke_info)
    invoke = psy.invokes.invoke_list[0]
    schedule = invoke.schedule
    for haloexchange in schedule.children[:2]:
        assert len(haloexchange.args) == 1
        assert haloexchange.args[0] == haloexchange.field


def test_globalsum_args():
    '''Test that the globalsum class args method returns the appropriate
    argument '''
    _, invoke_info = parse(
        os.path.join(BASE_PATH, "15.14.3_sum_setval_field_builtin.f90"),
        api="dynamo0.3")
    psy = PSyFactory("dynamo0.3", distributed_memory=True).create(invoke_info)
    invoke = psy.invokes.invoke_list[0]
    schedule = invoke.schedule
    global_sum = schedule.children[2]
    assert len(global_sum.args) == 1
    assert global_sum.args[0] == global_sum.scalar


def test_node_forward_dependence():
    '''Test that the Node class forward_dependence method returns the
    closest dependent Node after the current Node in the schedule or
    None if none are found.'''
    _, invoke_info = parse(
        os.path.join(BASE_PATH, "15.14.1_multi_aX_plus_Y_builtin.f90"),
        api="dynamo0.3")
    psy = PSyFactory("dynamo0.3", distributed_memory=True).create(invoke_info)
    invoke = psy.invokes.invoke_list[0]
    schedule = invoke.schedule
    read4 = schedule.children[4]
    # 1: returns none if none found
    # a) check many reads
    assert not read4.forward_dependence()
    # b) check no dependencies for a call
    assert not read4.children[0].forward_dependence()
    # 2: returns first dependent kernel arg when there are many
    # dependencies
    # a) check first read returned
    writer = schedule.children[3]
    next_read = schedule.children[4]
    assert writer.forward_dependence() == next_read
    # a) check writer returned
    first_loop = schedule.children[0]
    assert first_loop.forward_dependence() == writer
    # 3: haloexchange dependencies
    _, invoke_info = parse(
        os.path.join(BASE_PATH, "4.5_multikernel_invokes.f90"),
        api="dynamo0.3")
    psy = PSyFactory("dynamo0.3", distributed_memory=True).create(invoke_info)
    invoke = psy.invokes.invoke_list[0]
    schedule = invoke.schedule
    prev_loop = schedule.children[7]
    halo_field = schedule.children[8]
    next_loop = schedule.children[9]
    # a) previous loop depends on halo exchange
    assert prev_loop.forward_dependence() == halo_field
    # b) halo exchange depends on following loop
    assert halo_field.forward_dependence() == next_loop

    # 4: globalsum dependencies
    _, invoke_info = parse(
        os.path.join(BASE_PATH, "15.14.3_sum_setval_field_builtin.f90"),
        api="dynamo0.3")
    psy = PSyFactory("dynamo0.3", distributed_memory=True).create(invoke_info)
    invoke = psy.invokes.invoke_list[0]
    schedule = invoke.schedule
    prev_loop = schedule.children[0]
    sum_loop = schedule.children[1]
    global_sum_loop = schedule.children[2]
    next_loop = schedule.children[3]
    # a) prev loop depends on sum loop
    assert prev_loop.forward_dependence() == sum_loop
    # b) sum loop depends on global sum loop
    assert sum_loop.forward_dependence() == global_sum_loop
    # c) global sum loop depends on next loop
    assert global_sum_loop.forward_dependence() == next_loop


def test_node_backward_dependence():
    '''Test that the Node class backward_dependence method returns the
    closest dependent Node before the current Node in the schedule or
    None if none are found.'''
    _, invoke_info = parse(
        os.path.join(BASE_PATH, "15.14.1_multi_aX_plus_Y_builtin.f90"),
        api="dynamo0.3")
    psy = PSyFactory("dynamo0.3", distributed_memory=True).create(invoke_info)
    invoke = psy.invokes.invoke_list[0]
    schedule = invoke.schedule
    # 1: loop no backwards dependence
    loop3 = schedule.children[2]
    assert not loop3.backward_dependence()
    # 2: loop to loop backward dependence
    # a) many steps
    last_loop_node = schedule.children[6]
    prev_dep_loop_node = schedule.children[3]
    assert last_loop_node.backward_dependence() == prev_dep_loop_node
    # b) previous
    assert prev_dep_loop_node.backward_dependence() == loop3
    # 3: haloexchange dependencies
    _, invoke_info = parse(
        os.path.join(BASE_PATH, "4.5_multikernel_invokes.f90"),
        api="dynamo0.3")
    psy = PSyFactory("dynamo0.3", distributed_memory=True).create(invoke_info)
    invoke = psy.invokes.invoke_list[0]
    schedule = invoke.schedule
    loop2 = schedule.children[7]
    halo_exchange = schedule.children[8]
    loop3 = schedule.children[9]
    # a) following loop node depends on halo exchange node
    result = loop3.backward_dependence()
    assert result == halo_exchange
    # b) halo exchange node depends on previous loop node
    result = halo_exchange.backward_dependence()
    assert result == loop2
    # 4: globalsum dependencies
    _, invoke_info = parse(
        os.path.join(BASE_PATH, "15.14.3_sum_setval_field_builtin.f90"),
        api="dynamo0.3")
    psy = PSyFactory("dynamo0.3", distributed_memory=True).create(invoke_info)
    invoke = psy.invokes.invoke_list[0]
    schedule = invoke.schedule
    loop1 = schedule.children[0]
    loop2 = schedule.children[1]
    global_sum = schedule.children[2]
    loop3 = schedule.children[3]
    # a) loop3 depends on global sum
    assert loop3.backward_dependence() == global_sum
    # b) global sum depends on loop2
    assert global_sum.backward_dependence() == loop2
    # c) loop2 (sum) depends on loop1
    assert loop2.backward_dependence() == loop1


def test_call_forward_dependence():
    '''Test that the Call class forward_dependence method returns the
    closest dependent call after the current call in the schedule or
    None if none are found. This is achieved by loop fusing first.'''
    _, invoke_info = parse(
        os.path.join(BASE_PATH, "15.14.1_multi_aX_plus_Y_builtin.f90"),
        api="dynamo0.3")
    psy = PSyFactory("dynamo0.3", distributed_memory=False).create(invoke_info)
    invoke = psy.invokes.invoke_list[0]
    schedule = invoke.schedule
    ftrans = DynamoLoopFuseTrans()
    ftrans.same_space = True
    for _ in range(6):
        schedule, _ = ftrans.apply(schedule.children[0], schedule.children[1])
    read4 = schedule.children[0].loop_body[4]
    # 1: returns none if none found
    # a) check many reads
    assert not read4.forward_dependence()
    # 2: returns first dependent kernel arg when there are many
    # dependencies
    # a) check first read returned
    writer = schedule.children[0].loop_body[3]
    next_read = schedule.children[0].loop_body[4]
    assert writer.forward_dependence() == next_read
    # a) check writer returned
    first_loop = schedule.children[0].loop_body[0]
    assert first_loop.forward_dependence() == writer


def test_call_backward_dependence():
    '''Test that the Call class backward_dependence method returns the
    closest dependent call before the current call in the schedule or
    None if none are found. This is achieved by loop fusing first.'''
    _, invoke_info = parse(
        os.path.join(BASE_PATH, "15.14.1_multi_aX_plus_Y_builtin.f90"),
        api="dynamo0.3")
    psy = PSyFactory("dynamo0.3", distributed_memory=False).create(invoke_info)
    invoke = psy.invokes.invoke_list[0]
    schedule = invoke.schedule
    ftrans = DynamoLoopFuseTrans()
    ftrans.same_space = True
    for _ in range(6):
        schedule, _ = ftrans.apply(schedule.children[0], schedule.children[1])
    # 1: loop no backwards dependence
    call3 = schedule.children[0].loop_body[2]
    assert not call3.backward_dependence()
    # 2: call to call backward dependence
    # a) many steps
    last_call_node = schedule.children[0].loop_body[6]
    prev_dep_call_node = schedule.children[0].loop_body[3]
    assert last_call_node.backward_dependence() == prev_dep_call_node
    # b) previous
    assert prev_dep_call_node.backward_dependence() == call3


def test_omp_forward_dependence():
    '''Test that the forward_dependence method works for Directives,
    returning the closest dependent Node after the current Node in the
    schedule or None if none are found. '''
    _, invoke_info = parse(
        os.path.join(BASE_PATH, "15.14.1_multi_aX_plus_Y_builtin.f90"),
        api="dynamo0.3")
    psy = PSyFactory("dynamo0.3", distributed_memory=True).create(invoke_info)
    invoke = psy.invokes.invoke_list[0]
    schedule = invoke.schedule
    from psyclone.transformations import DynamoOMPParallelLoopTrans
    otrans = DynamoOMPParallelLoopTrans()
    for child in schedule.children:
        schedule, _ = otrans.apply(child)
    read4 = schedule.children[4]
    # 1: returns none if none found
    # a) check many reads
    assert not read4.forward_dependence()
    # b) check no dependencies for the loop
    assert not read4.children[0].forward_dependence()
    # 2: returns first dependent kernel arg when there are many
    # dependencies
    # a) check first read returned
    writer = schedule.children[3]
    next_read = schedule.children[4]
    assert writer.forward_dependence() == next_read
    # b) check writer returned
    first_omp = schedule.children[0]
    assert first_omp.forward_dependence() == writer
    # 3: directive and globalsum dependencies
    _, invoke_info = parse(
        os.path.join(BASE_PATH, "15.14.3_sum_setval_field_builtin.f90"),
        api="dynamo0.3")
    psy = PSyFactory("dynamo0.3", distributed_memory=True).create(invoke_info)
    invoke = psy.invokes.invoke_list[0]
    schedule = invoke.schedule
    schedule, _ = otrans.apply(schedule.children[0])
    schedule, _ = otrans.apply(schedule.children[1])
    schedule, _ = otrans.apply(schedule.children[3])
    prev_omp = schedule.children[0]
    sum_omp = schedule.children[1]
    global_sum_loop = schedule.children[2]
    next_omp = schedule.children[3]
    # a) prev omp depends on sum omp
    assert prev_omp.forward_dependence() == sum_omp
    # b) sum omp depends on global sum loop
    assert sum_omp.forward_dependence() == global_sum_loop
    # c) global sum loop depends on next omp
    assert global_sum_loop.forward_dependence() == next_omp


def test_directive_backward_dependence():
    '''Test that the backward_dependence method works for Directives,
    returning the closest dependent Node before the current Node in
    the schedule or None if none are found.'''
    _, invoke_info = parse(
        os.path.join(BASE_PATH, "15.14.1_multi_aX_plus_Y_builtin.f90"),
        api="dynamo0.3")
    psy = PSyFactory("dynamo0.3", distributed_memory=True).create(invoke_info)
    invoke = psy.invokes.invoke_list[0]
    schedule = invoke.schedule
    from psyclone.transformations import DynamoOMPParallelLoopTrans
    otrans = DynamoOMPParallelLoopTrans()
    for child in schedule.children:
        schedule, _ = otrans.apply(child)
    # 1: omp directive no backwards dependence
    omp3 = schedule.children[2]
    assert not omp3.backward_dependence()
    # 2: omp to omp backward dependence
    # a) many steps
    last_omp_node = schedule.children[6]
    prev_dep_omp_node = schedule.children[3]
    assert last_omp_node.backward_dependence() == prev_dep_omp_node
    # b) previous
    assert prev_dep_omp_node.backward_dependence() == omp3
    # 3: globalsum dependencies
    _, invoke_info = parse(
        os.path.join(BASE_PATH, "15.14.3_sum_setval_field_builtin.f90"),
        api="dynamo0.3")
    psy = PSyFactory("dynamo0.3", distributed_memory=True).create(invoke_info)
    invoke = psy.invokes.invoke_list[0]
    schedule = invoke.schedule
    schedule, _ = otrans.apply(schedule.children[0])
    schedule, _ = otrans.apply(schedule.children[1])
    schedule, _ = otrans.apply(schedule.children[3])
    omp1 = schedule.children[0]
    omp2 = schedule.children[1]
    global_sum = schedule.children[2]
    omp3 = schedule.children[3]
    # a) omp3 depends on global sum
    assert omp3.backward_dependence() == global_sum
    # b) global sum depends on omp2
    assert global_sum.backward_dependence() == omp2
    # c) omp2 (sum) depends on omp1
    assert omp2.backward_dependence() == omp1


def test_directive_get_private(monkeypatch):
    ''' Tests for the _get_private_list() method of OMPParallelDirective. '''
    _, invoke_info = parse(
        os.path.join(BASE_PATH, "1_single_invoke.f90"), api="dynamo0.3")
    psy = PSyFactory("dynamo0.3",
                     distributed_memory=False).create(invoke_info)
    invoke = psy.invokes.invoke_list[0]
    schedule = invoke.schedule
    # We use Transformations to introduce the necessary directives
    from psyclone.transformations import Dynamo0p3OMPLoopTrans, \
        OMPParallelTrans
    otrans = Dynamo0p3OMPLoopTrans()
    rtrans = OMPParallelTrans()
    # Apply an OpenMP do directive to the loop
    schedule, _ = otrans.apply(schedule.children[0], {"reprod": True})
    # Apply an OpenMP Parallel directive around the OpenMP do directive
    schedule, _ = rtrans.apply(schedule.children[0])
    directive = schedule.children[0]
    assert isinstance(directive, OMPParallelDirective)
    # Now check that _get_private_list returns what we expect
    pvars = directive._get_private_list()
    assert pvars == ['cell']
    # Now use monkeypatch to break the Call within the loop
    call = directive.dir_body[0].dir_body[0].loop_body[0]
    monkeypatch.setattr(call, "local_vars", lambda: [""])
    with pytest.raises(InternalError) as err:
        _ = directive._get_private_list()
    assert ("call 'testkern_code' has a local variable but its name is "
            "not set" in str(err))


def test_node_is_valid_location():
    '''Test that the Node class is_valid_location method returns True if
    the new location does not break any data dependencies, otherwise it
    returns False'''
    _, invoke_info = parse(
        os.path.join(BASE_PATH, "1_single_invoke.f90"),
        api="dynamo0.3")
    psy = PSyFactory("dynamo0.3", distributed_memory=True).create(invoke_info)
    invoke = psy.invokes.invoke_list[0]
    schedule = invoke.schedule
    # 1: new node argument is invalid
    node = schedule.children[0]
    with pytest.raises(GenerationError) as excinfo:
        node.is_valid_location("invalid_node_argument")
    assert "argument is not a Node, it is a 'str'." in str(excinfo.value)
    # 2: optional position argument is invalid
    with pytest.raises(GenerationError) as excinfo:
        node.is_valid_location(node, position="invalid_node_argument")
    assert "The position argument in the psyGen" in str(excinfo.value)
    assert "method must be one of" in str(excinfo.value)
    # 3: parents of node and new_node are not the same
    with pytest.raises(GenerationError) as excinfo:
        node.is_valid_location(schedule.children[3].children[0])
    assert ("the node and the location do not have the same "
            "parent") in str(excinfo.value)
    # 4: positions are the same
    prev_node = schedule.children[0]
    node = schedule.children[1]
    next_node = schedule.children[2]
    # a) before this node
    with pytest.raises(GenerationError) as excinfo:
        node.is_valid_location(node, position="before")
    assert "the node and the location are the same" in str(excinfo.value)
    # b) after this node
    with pytest.raises(GenerationError) as excinfo:
        node.is_valid_location(node, position="after")
    assert "the node and the location are the same" in str(excinfo.value)
    # c) after previous node
    with pytest.raises(GenerationError) as excinfo:
        node.is_valid_location(prev_node, position="after")
    assert "the node and the location are the same" in str(excinfo.value)
    # d) before next node
    with pytest.raises(GenerationError) as excinfo:
        node.is_valid_location(next_node, position="before")
    assert "the node and the location are the same" in str(excinfo.value)
    # 5: valid no previous dependency
    _, invoke_info = parse(
        os.path.join(BASE_PATH, "15.14.1_multi_aX_plus_Y_builtin.f90"),
        api="dynamo0.3")
    psy = PSyFactory("dynamo0.3", distributed_memory=True).create(invoke_info)
    invoke = psy.invokes.invoke_list[0]
    schedule = invoke.schedule
    # 6: valid no prev dep
    node = schedule.children[2]
    assert node.is_valid_location(schedule.children[0])
    # 7: valid prev dep (after)
    node = schedule.children[6]
    assert node.is_valid_location(schedule.children[3], position="after")
    # 8: invalid prev dep (before)
    assert not node.is_valid_location(schedule.children[3], position="before")
    # 9: valid no following dep
    node = schedule.children[4]
    assert node.is_valid_location(schedule.children[6], position="after")
    # 10: valid following dep (before)
    node = schedule.children[0]
    assert node.is_valid_location(schedule.children[3], position="before")
    # 11: invalid following dep (after)
    node = schedule.children[0]
    assert not node.is_valid_location(schedule.children[3], position="after")


def test_node_ancestor():
    ''' Test the Node.ancestor() method '''
    _, invoke = get_invoke("single_invoke.f90", "gocean1.0", idx=0)
    sched = invoke.schedule
    kern = sched.children[0].loop_body[0].loop_body[0]
    node = kern.ancestor(Node)
    assert isinstance(node, Schedule)
    node = kern.ancestor(Node, excluding=[Schedule])
    assert node is sched.children[0].loop_body[0]


def test_dag_names():
    '''test that the dag_name method returns the correct value for the
    node class and its specialisations'''
    _, invoke_info = parse(
        os.path.join(BASE_PATH, "1_single_invoke.f90"),
        api="dynamo0.3")
    psy = PSyFactory("dynamo0.3", distributed_memory=True).create(invoke_info)
    invoke = psy.invokes.invoke_list[0]
    schedule = invoke.schedule
    assert super(Schedule, schedule).dag_name == "node_0"
    assert schedule.dag_name == "schedule_0"
    assert schedule.children[0].dag_name == "checkHaloExchange(f2)_0"
    assert schedule.children[3].dag_name == "loop_4"
    schedule.children[3].loop_type = "colour"
    assert schedule.children[3].dag_name == "loop_[colour]_4"
    schedule.children[3].loop_type = ""
    assert (schedule.children[3].loop_body[0].dag_name ==
            "kernel_testkern_code_9")
    _, invoke_info = parse(
        os.path.join(BASE_PATH, "15.14.3_sum_setval_field_builtin.f90"),
        api="dynamo0.3")
    psy = PSyFactory("dynamo0.3", distributed_memory=True).create(invoke_info)
    invoke = psy.invokes.invoke_list[0]
    schedule = invoke.schedule
    global_sum = schedule.children[2]
    assert global_sum.dag_name == "globalsum(asum)_2"
    builtin = schedule.children[1].loop_body[0]
    assert builtin.dag_name == "builtin_sum_x_12"


def test_openmp_pdo_dag_name():
    '''Test that we generate the correct dag name for the OpenMP parallel
    do node'''
    _, info = parse(os.path.join(BASE_PATH,
                                 "15.7.2_setval_X_builtin.f90"),
                    api="dynamo0.3")
    psy = PSyFactory("dynamo0.3", distributed_memory=False).create(info)
    invoke = psy.invokes.invoke_list[0]
    schedule = invoke.schedule
    from psyclone.transformations import DynamoOMPParallelLoopTrans
    otrans = DynamoOMPParallelLoopTrans()
    # Apply OpenMP parallelisation to the loop
    schedule, _ = otrans.apply(schedule.children[0])
    assert schedule.children[0].dag_name == "OMP_parallel_do_1"


def test_omp_dag_names():
    '''Test that we generate the correct dag names for omp parallel, omp
    do, omp directive and directive nodes'''
    _, info = parse(os.path.join(os.path.dirname(os.path.abspath(__file__)),
                                 "test_files", "dynamo0p3",
                                 "1_single_invoke.f90"),
                    api="dynamo0.3")
    psy = PSyFactory("dynamo0.3", distributed_memory=False).create(info)
    invoke = psy.invokes.get('invoke_0_testkern_type')
    schedule = invoke.schedule
    from psyclone.transformations import Dynamo0p3OMPLoopTrans, \
        OMPParallelTrans
    olooptrans = Dynamo0p3OMPLoopTrans()
    ptrans = OMPParallelTrans()
    # Put an OMP PARALLEL around this loop
    child = schedule.children[0]
    oschedule, _ = ptrans.apply(child)
    # Put an OMP DO around this loop
    schedule, _ = olooptrans.apply(oschedule[0].dir_body[0])
    # Replace the original loop schedule with the transformed one
    omp_par_node = schedule.children[0]
    assert omp_par_node.dag_name == "OMP_parallel_1"
    assert omp_par_node.dir_body[0].dag_name == "OMP_do_3"
    omp_directive = super(OMPParallelDirective, omp_par_node)
    assert omp_directive.dag_name == "OMP_directive_1"
    print(type(omp_directive))
    directive = super(OMPDirective, omp_par_node)
    assert directive.dag_name == "directive_1"


def test_acc_dag_names():
    ''' Check that we generate the correct dag names for ACC parallel,
    ACC enter-data and ACC loop directive Nodes '''
    _, invoke = get_invoke("single_invoke.f90", "gocean1.0", idx=0)
    schedule = invoke.schedule

    acclt = ACCLoopTrans()
    accdt = ACCEnterDataTrans()
    accpt = ACCParallelTrans()
    # Enter-data
    new_sched, _ = accdt.apply(schedule)
    assert schedule[0].dag_name == "ACC_data_1"
    # Parallel region
    new_sched, _ = accpt.apply(new_sched[1])
    assert schedule[1].dag_name == "ACC_parallel_3"
    # Loop directive
    new_sched, _ = acclt.apply(new_sched[1].dir_body[0])
    assert schedule[1].dir_body[0].dag_name == "ACC_loop_5"
    # Base class
    name = super(ACCEnterDataDirective, schedule[0]).dag_name
    assert name == "ACC_directive_1"

# Class ACCKernelsDirective start


# (1/1) Method __init__
def test_acckernelsdirective_init():
    '''Test an ACCKernelsDirective can be created and that the optional
    arguments are set and can be set as expected.

    '''
    directive = ACCKernelsDirective()
    assert directive._default_present
    assert directive.parent is None
    assert len(directive.children) == 1
    assert isinstance(directive.children[0], Schedule)
    directive = ACCKernelsDirective(default_present=False)
    assert not directive._default_present


# (1/1) Method dag_name
def test_acckernelsdirective_dagname():
    '''Check that the dag_name method in the ACCKernelsDirective class
    behaves as expected.

    '''
    _, info = parse(os.path.join(BASE_PATH, "1_single_invoke.f90"))
    psy = PSyFactory(distributed_memory=False).create(info)
    sched = psy.invokes.get('invoke_0_testkern_type').schedule

    trans = ACCKernelsTrans()
    _, _ = trans.apply(sched)
    assert sched.children[0].dag_name == "ACC_kernels_1"


# (1/1) Method node_str
def test_acckernelsdirective_node_str():
    '''Check that the node_str method in the ACCKernelsDirective class behaves
    as expected.

    '''
    from psyclone.psyGen import colored, SCHEDULE_COLOUR_MAP

    _, info = parse(os.path.join(BASE_PATH, "1_single_invoke.f90"))
    psy = PSyFactory(distributed_memory=False).create(info)
    sched = psy.invokes.get('invoke_0_testkern_type').schedule

    dcolour = SCHEDULE_COLOUR_MAP["Directive"]
    lcolour = SCHEDULE_COLOUR_MAP["Loop"]

    trans = ACCKernelsTrans()
    _, _ = trans.apply(sched)

    out = sched[0].node_str()
    assert out.startswith(
        colored("Directive", dcolour)+"[ACC Kernels]")
    assert colored("Loop", lcolour) in sched[0].dir_body[0].node_str()
    assert "CodedKern" in sched[0].dir_body[0].loop_body[0].node_str()


# (1/1) Method gen_code
@pytest.mark.parametrize("default_present", [False, True])
def test_acckernelsdirective_gencode(default_present):
    '''Check that the gen_code method in the ACCKernelsDirective class
    generates the expected code. Use the dynamo0.3 API.

    '''
    _, info = parse(os.path.join(BASE_PATH, "1_single_invoke.f90"))
    psy = PSyFactory(distributed_memory=False).create(info)
    sched = psy.invokes.get('invoke_0_testkern_type').schedule

    trans = ACCKernelsTrans()
    _, _ = trans.apply(sched, {"default_present": default_present})

    code = str(psy.gen)
    string = ""
    if default_present:
        string = " default(present)"
    assert (
        "      !$acc kernels{0}\n"
        "      DO cell=1,f1_proxy%vspace%get_ncell()\n".format(string) in code)
    assert (
        "      END DO \n"
        "      !$acc end kernels\n" in code)


# (1/1) Method update
@pytest.mark.parametrize("default_present", [False, True])
def test_acckernelsdirective_update(parser, default_present):
    '''Check that the update method in the ACCKernelsDirective class
    generates the expected code. Use the nemo API.

    '''
    from fparser.common.readfortran import FortranStringReader
    reader = FortranStringReader("program implicit_loop\n"
                                 "real(kind=wp) :: sto_tmp(5,5)\n"
                                 "sto_tmp(:,:) = 0.0_wp\n"
                                 "end program implicit_loop\n")
    code = parser(reader)
    psy = PSyFactory("nemo", distributed_memory=False).create(code)
    schedule = psy.invokes.invoke_list[0].schedule
    kernels_trans = ACCKernelsTrans()
    schedule, _ = kernels_trans.apply(schedule.children[0:1],
                                      {"default_present": default_present})
    gen_code = str(psy.gen)
    string = ""
    if default_present:
        string = " DEFAULT(PRESENT)"
    assert ("  !$ACC KERNELS{0}\n"
            "  sto_tmp(:, :) = 0.0_wp\n"
            "  !$ACC END KERNELS\n".format(string) in gen_code)

# Class ACCKernelsDirective end

# Class ACCEnterDataDirective start


# (1/1) Method __init__
def test_acc_datadevice_virtual():
    ''' Check that we can't instantiate an instance of
    ACCEnterDataDirective. '''
    # pylint:disable=abstract-class-instantiated
    with pytest.raises(TypeError) as err:
        ACCEnterDataDirective()
    # pylint:enable=abstract-class-instantiated
    assert ("instantiate abstract class ACCEnterDataDirective with abstract "
            "methods data_on_device" in str(err))

# (1/1) Method node_str
# Covered in test test_acc_dir_node_str

# (1/1) Method dag_name
# Covered in test_acc_dag_names


# (1/4) Method gen_code
def test_accenterdatadirective_gencode_1():
    '''Test that an OpenACC Enter Data directive, when added to a schedule
    with a single loop, raises the expected exception as there is no
    following OpenACC Parallel directive and at least one is
    required. This test uses the dynamo0.3 API.

    '''
    acc_enter_trans = ACCEnterDataTrans()
    _, info = parse(os.path.join(BASE_PATH, "1_single_invoke.f90"))
    psy = PSyFactory(distributed_memory=False).create(info)
    sched = psy.invokes.get('invoke_0_testkern_type').schedule
    acc_enter_trans.apply(sched)
    with pytest.raises(GenerationError) as excinfo:
        str(psy.gen)
    assert ("ACCEnterData directive did not find any data to copyin. Perhaps "
            "there are no ACCParallel directives within the region."
            in str(excinfo.value))


# (2/4) Method gen_code
def test_accenterdatadirective_gencode_2():
    '''Test that an OpenACC Enter Data directive, when added to a schedule
    with multiple loops, raises the expected exception, as there is no
    following OpenACC Parallel directive and at least one is
    required. This test uses the dynamo0.3 API.

    '''
    acc_enter_trans = ACCEnterDataTrans()
    _, info = parse(os.path.join(BASE_PATH, "1.2_multi_invoke.f90"))
    psy = PSyFactory(distributed_memory=False).create(info)
    sched = psy.invokes.get('invoke_0').schedule
    acc_enter_trans.apply(sched)
    with pytest.raises(GenerationError) as excinfo:
        str(psy.gen)
    assert ("ACCEnterData directive did not find any data to copyin. Perhaps "
            "there are no ACCParallel directives within the region."
            in str(excinfo.value))


# (3/4) Method gen_code
def test_accenterdatadirective_gencode_3():
    '''Test that an OpenACC Enter Data directive, when added to a schedule
    with a single loop, produces the expected code (there should be
    "copy in" data as there is a following OpenACC parallel
    directive). This test uses the dynamo0.3 API.

    '''
    acc_par_trans = ACCParallelTrans()
    acc_enter_trans = ACCEnterDataTrans()
    _, info = parse(os.path.join(BASE_PATH, "1_single_invoke.f90"))
    psy = PSyFactory(distributed_memory=False).create(info)
    sched = psy.invokes.get('invoke_0_testkern_type').schedule
    _ = acc_par_trans.apply(sched.children)
    _ = acc_enter_trans.apply(sched)
    code = str(psy.gen)
    assert (
        "      !$acc enter data copyin(nlayers,a,f1_proxy,f1_proxy%data,"
        "f2_proxy,f2_proxy%data,m1_proxy,m1_proxy%data,m2_proxy,"
        "m2_proxy%data,ndf_w1,undf_w1,map_w1,ndf_w2,undf_w2,map_w2,"
        "ndf_w3,undf_w3,map_w3)\n" in code)


# (4/4) Method gen_code
def test_accenterdatadirective_gencode_4():
    '''Test that an OpenACC Enter Data directive, when added to a schedule
    with multiple loops and multiple OpenACC parallel directives,
    produces the expected code (when the same argument is used in
    multiple loops there should only be one entry). This test uses the
    dynamo0.3 API.

    '''
    acc_par_trans = ACCParallelTrans()
    acc_enter_trans = ACCEnterDataTrans()
    _, info = parse(os.path.join(BASE_PATH, "1.2_multi_invoke.f90"))
    psy = PSyFactory(distributed_memory=False).create(info)
    sched = psy.invokes.get('invoke_0').schedule
    _ = acc_par_trans.apply(sched.children[1])
    _ = acc_par_trans.apply(sched.children[0])
    _ = acc_enter_trans.apply(sched)
    code = str(psy.gen)
    assert (
        "      !$acc enter data copyin(nlayers,a,f1_proxy,f1_proxy%data,"
        "f2_proxy,f2_proxy%data,m1_proxy,m1_proxy%data,m2_proxy,m2_proxy%data,"
        "ndf_w1,undf_w1,map_w1,ndf_w2,undf_w2,map_w2,ndf_w3,undf_w3,map_w3,"
        "f3_proxy,f3_proxy%data)\n" in code)

# Class ACCEnterDataDirective end


def test_node_dag_no_graphviz(tmpdir, monkeypatch):
    '''test that dag generation does nothing if graphviz is not
    installed. We monkeypatch sys.modules to ensure that it always
    appears that graphviz is not installed on this system. '''
    import sys
    monkeypatch.setitem(sys.modules, 'graphviz', None)
    _, invoke_info = parse(
        os.path.join(BASE_PATH, "1_single_invoke.f90"),
        api="dynamo0.3")
    psy = PSyFactory("dynamo0.3",
                     distributed_memory=False).create(invoke_info)
    invoke = psy.invokes.invoke_list[0]
    schedule = invoke.schedule
    my_file = tmpdir.join('test')
    schedule.dag(file_name=my_file.strpath)
    assert not os.path.exists(my_file.strpath)


# Use a regex to allow for whitespace differences between graphviz
# versions. Need a raw-string (r"") to get new-lines handled nicely.
EXPECTED2 = re.compile(
    r"digraph {\n"
    r"\s*schedule_0_start\n"
    r"\s*schedule_0_end\n"
    r"\s*loop_1_start\n"
    r"\s*loop_1_end\n"
    r"\s*loop_1_end -> loop_7_start \[color=green\]\n"
    r"\s*schedule_0_start -> loop_1_start \[color=blue\]\n"
    r"\s*schedule_5_start\n"
    r"\s*schedule_5_end\n"
    r"\s*schedule_5_end -> loop_1_end \[color=blue\]\n"
    r"\s*loop_1_start -> schedule_5_start \[color=blue\]\n"
    r"\s*kernel_testkern_qr_code_6\n"
    r"\s*kernel_testkern_qr_code_6 -> schedule_5_end \[color=blue\]\n"
    r"\s*schedule_5_start -> kernel_testkern_qr_code_6 \[color=blue\]\n"
    r"\s*loop_7_start\n"
    r"\s*loop_7_end\n"
    r"\s*loop_7_end -> schedule_0_end \[color=blue\]\n"
    r"\s*loop_1_end -> loop_7_start \[color=red\]\n"
    r"\s*schedule_11_start\n"
    r"\s*schedule_11_end\n"
    r"\s*schedule_11_end -> loop_7_end \[color=blue\]\n"
    r"\s*loop_7_start -> schedule_11_start \[color=blue\]\n"
    r"\s*kernel_testkern_qr_code_12\n"
    r"\s*kernel_testkern_qr_code_12 -> schedule_11_end \[color=blue\]\n"
    r"\s*schedule_11_start -> kernel_testkern_qr_code_12 \[color=blue\]\n"
    r"}")
# pylint: enable=anomalous-backslash-in-string


def test_node_dag(tmpdir, have_graphviz):
    '''test that dag generation works correctly. Skip the test if
    graphviz is not installed'''
    if not have_graphviz:
        return
    _, invoke_info = parse(
        os.path.join(BASE_PATH, "4.1_multikernel_invokes.f90"),
        api="dynamo0.3")
    psy = PSyFactory("dynamo0.3",
                     distributed_memory=False).create(invoke_info)
    invoke = psy.invokes.invoke_list[0]
    schedule = invoke.schedule
    my_file = tmpdir.join('test')
    schedule.dag(file_name=my_file.strpath)
    result = my_file.read()
    assert EXPECTED2.match(result)
    my_file = tmpdir.join('test.svg')
    result = my_file.read()
    for name in ["<title>schedule_0_start</title>",
                 "<title>schedule_0_end</title>",
                 "<title>loop_1_start</title>",
                 "<title>loop_1_end</title>",
                 "<title>kernel_testkern_qr_code_6</title>",
                 "<title>kernel_testkern_qr_code_12</title>",
                 "<svg", "</svg>", ]:
        assert name in result
    for colour_name, colour_code in [("blue", "#0000ff"),
                                     ("green", "#00ff00"),
                                     ("red", "#ff0000")]:
        assert colour_name in result or colour_code in result

    with pytest.raises(GenerationError) as excinfo:
        schedule.dag(file_name=my_file.strpath, file_format="rubbish")
    assert "unsupported graphviz file format" in str(excinfo.value)


def test_haloexchange_halo_depth_get_set():
    '''test that the halo_exchange getter and setter work correctly '''
    halo_depth = 4
    halo_exchange = HaloExchange(None)
    # getter
    assert halo_exchange.halo_depth is None
    # setter
    halo_exchange.halo_depth = halo_depth
    assert halo_exchange.halo_depth == halo_depth


def test_haloexchange_vector_index_depend():
    '''check that _find_read_arguments does not return a haloexchange as a
    read dependence if the source node is a halo exchange and its
    field is a vector and the other halo exchange accesses a different
    element of the vector

    '''
    _, invoke_info = parse(os.path.join(BASE_PATH,
                                        "4.9_named_multikernel_invokes.f90"),
                           api="dynamo0.3")
    psy = PSyFactory("dynamo0.3", distributed_memory=True).create(invoke_info)
    invoke = psy.invokes.invoke_list[0]
    schedule = invoke.schedule
    first_d_field_halo_exchange = schedule.children[3]
    field = first_d_field_halo_exchange.field
    all_nodes = schedule.walk(Node)
    following_nodes = all_nodes[5:]
    result_list = field._find_read_arguments(following_nodes)
    assert len(result_list) == 1
    assert result_list[0].call.name == 'ru_code'


def test_find_write_arguments_for_write():
    '''when backward_write_dependencies is called from an field argument
    that does not read then we should return an empty list. This test
    checks this functionality. We use the dynamo0p3 api to create the
    required objects

    '''
    _, invoke_info = parse(
        os.path.join(BASE_PATH, "1_single_invoke.f90"),
        api="dynamo0.3")
    psy = PSyFactory("dynamo0.3",
                     distributed_memory=True).create(invoke_info)
    invoke = psy.invokes.invoke_list[0]
    schedule = invoke.schedule
    loop = schedule.children[3]
    kernel = loop.loop_body[0]
    field_writer = kernel.arguments.args[1]
    node_list = field_writer.backward_write_dependencies()
    assert node_list == []


def test_find_w_args_hes_no_vec(monkeypatch, annexed):
    '''when backward_write_dependencies, or forward_read_dependencies, are
    called and a dependence is found between two halo exchanges, then
    the field must be a vector field. If the field is not a vector
    then an exception is raised. This test checks that the exception
    is raised correctly. Also test with and without annexed dofs being
    computed as this affects the generated code.

    '''
    config = Config.get()
    dyn_config = config.api_conf("dynamo0.3")
    monkeypatch.setattr(dyn_config, "_compute_annexed_dofs", annexed)
    _, invoke_info = parse(
        os.path.join(BASE_PATH, "4.9_named_multikernel_invokes.f90"),
        api="dynamo0.3")
    psy = PSyFactory("dynamo0.3",
                     distributed_memory=True).create(invoke_info)
    invoke = psy.invokes.invoke_list[0]
    schedule = invoke.schedule
    if annexed:
        index = 4
    else:
        index = 5
    halo_exchange_d_v3 = schedule.children[index]
    field_d_v3 = halo_exchange_d_v3.field
    monkeypatch.setattr(field_d_v3, "_vector_size", 1)
    with pytest.raises(InternalError) as excinfo:
        _ = field_d_v3.backward_write_dependencies()
    assert ("DataAccess.overlaps(): vector sizes differ for field 'd' in two "
            "halo exchange calls. Found '1' and '3'" in str(excinfo.value))


def test_find_w_args_hes_diff_vec(monkeypatch, annexed):
    '''when backward_write_dependencies, or forward_read_dependencies, are
    called and a dependence is found between two halo exchanges, then
    the associated fields must be equal size vectors . If the fields
    are not vectors of equal size then an exception is raised. This
    test checks that the exception is raised correctly. Also test with
    and without annexed dofs being computed as this affects the
    generated code.

    '''
    config = Config.get()
    dyn_config = config.api_conf("dynamo0.3")
    monkeypatch.setattr(dyn_config, "_compute_annexed_dofs", annexed)
    _, invoke_info = parse(
        os.path.join(BASE_PATH, "4.9_named_multikernel_invokes.f90"),
        api="dynamo0.3")
    psy = PSyFactory("dynamo0.3",
                     distributed_memory=True).create(invoke_info)
    invoke = psy.invokes.invoke_list[0]
    schedule = invoke.schedule
    if annexed:
        index = 4
    else:
        index = 5
    halo_exchange_d_v3 = schedule.children[index]
    field_d_v3 = halo_exchange_d_v3.field
    monkeypatch.setattr(field_d_v3, "_vector_size", 2)
    with pytest.raises(InternalError) as excinfo:
        _ = field_d_v3.backward_write_dependencies()
    assert ("DataAccess.overlaps(): vector sizes differ for field 'd' in two "
            "halo exchange calls. Found '2' and '3'" in str(excinfo.value))


def test_find_w_args_hes_vec_idx(monkeypatch, annexed):
    '''when backward_write_dependencies, or forward_read_dependencies are
    called, and a dependence is found between two halo exchanges, then
    the vector indices of the two halo exchanges must be different. If
    the vector indices have the same value then an exception is
    raised. This test checks that the exception is raised
    correctly. Also test with and without annexed dofs being computed
    as this affects the generated code.

    '''
    config = Config.get()
    dyn_config = config.api_conf("dynamo0.3")
    monkeypatch.setattr(dyn_config, "_compute_annexed_dofs", annexed)
    _, invoke_info = parse(
        os.path.join(BASE_PATH, "4.9_named_multikernel_invokes.f90"),
        api="dynamo0.3")
    psy = PSyFactory("dynamo0.3",
                     distributed_memory=True).create(invoke_info)
    invoke = psy.invokes.invoke_list[0]
    schedule = invoke.schedule
    if annexed:
        index = 4
    else:
        index = 5
    halo_exchange_d_v3 = schedule.children[index]
    field_d_v3 = halo_exchange_d_v3.field
    halo_exchange_d_v2 = schedule.children[index-1]
    monkeypatch.setattr(halo_exchange_d_v2, "_vector_index", 3)
    with pytest.raises(InternalError) as excinfo:
        _ = field_d_v3.backward_write_dependencies()
    assert ("DataAccess:update_coverage() The halo exchange vector indices "
            "for 'd' are the same. This should never happen"
            in str(excinfo.value))


def test_find_w_args_hes_vec_no_dep():
    '''when _find_write_arguments, or _find_read_arguments, are called,
    halo exchanges with the same field but a different index should
    not depend on each other. This test checks that this behaviour is
    working correctly
    '''

    _, invoke_info = parse(
        os.path.join(BASE_PATH, "4.9_named_multikernel_invokes.f90"),
        api="dynamo0.3")
    psy = PSyFactory("dynamo0.3",
                     distributed_memory=True).create(invoke_info)
    invoke = psy.invokes.invoke_list[0]
    schedule = invoke.schedule
    halo_exchange_d_v3 = schedule.children[5]
    field_d_v3 = halo_exchange_d_v3.field
    # there are two halo exchanges before d_v3 which should not count
    # as dependencies
    node_list = field_d_v3.backward_write_dependencies()
    assert node_list == []


def test_check_vect_hes_differ_wrong_argtype():
    '''when the check_vector_halos_differ method is called from a halo
    exchange object the argument being passed should be a halo
    exchange. If this is not the case an exception should be
    raised. This test checks that this exception is working correctly.
    '''

    _, invoke_info = parse(os.path.join(BASE_PATH, "1_single_invoke.f90"),
                           api="dynamo0.3")
    psy = PSyFactory("dynamo0.3",
                     distributed_memory=True).create(invoke_info)
    invoke = psy.invokes.invoke_list[0]
    schedule = invoke.schedule
    halo_exchange = schedule.children[0]
    with pytest.raises(GenerationError) as excinfo:
        # pass an incorrect object to the method
        halo_exchange.check_vector_halos_differ(psy)
    assert (
        "the argument passed to HaloExchange.check_vector_halos_differ() "
        "is not a halo exchange object" in str(excinfo.value))


def test_check_vec_hes_differ_diff_names():
    '''when the check_vector_halos_differ method is called from a halo
    exchange object the argument being passed should be a halo
    exchange with an argument having the same name as the local halo
    exchange argument name. If this is not the case an exception
    should be raised. This test checks that this exception is working
    correctly.
    '''

    _, invoke_info = parse(os.path.join(BASE_PATH, "1_single_invoke.f90"),
                           api="dynamo0.3")
    psy = PSyFactory("dynamo0.3",
                     distributed_memory=True).create(invoke_info)
    invoke = psy.invokes.invoke_list[0]
    schedule = invoke.schedule
    halo_exchange = schedule.children[0]
    # obtain another halo exchange object which has an argument with a
    # different name
    different_halo_exchange = schedule.children[1]
    with pytest.raises(GenerationError) as excinfo:
        # pass halo exchange with different name to the method
        halo_exchange.check_vector_halos_differ(different_halo_exchange)
    assert (
        "the halo exchange object passed to "
        "HaloExchange.check_vector_halos_differ() has a "
        "different field name 'm1' to self 'f2'" in str(excinfo.value))


def test_find_w_args_multiple_deps_error(monkeypatch, annexed):
    '''when _find_write_arguments finds a write that causes it to return
    there should not be any previous dependencies. This test checks
    that an error is raised if this is not the case. We test with
    annexed dofs is True and False as different numbers of halo
    exchanges are created.

    '''

    config = Config.get()
    dyn_config = config.api_conf("dynamo0.3")
    monkeypatch.setattr(dyn_config, "_compute_annexed_dofs", annexed)

    _, invoke_info = parse(
        os.path.join(BASE_PATH, "8.3_multikernel_invokes_vector.f90"),
        api="dynamo0.3")
    psy = PSyFactory("dynamo0.3",
                     distributed_memory=True).create(invoke_info)
    invoke = psy.invokes.invoke_list[0]
    schedule = invoke.schedule
    # create halo exchanges between the two loops via redundant
    # computation
    if annexed:
        index = 1
    else:
        index = 4
    rc_trans = Dynamo0p3RedundantComputationTrans()
    rc_trans.apply(schedule.children[index], {"depth": 2})
    del schedule.children[index]
    loop = schedule.children[index+2]
    kernel = loop.loop_body[0]
    d_field = kernel.arguments.args[0]
    with pytest.raises(InternalError) as excinfo:
        d_field.backward_write_dependencies()
    assert (
        "Found a writer dependence but there are already dependencies"
        in str(excinfo.value))


def test_find_write_arguments_no_more_nodes(monkeypatch, annexed):
    '''when _find_write_arguments has looked through all nodes but has not
    returned it should mean that is has not found any write
    dependencies. This test checks that an error is raised if this is
    not the case. We test with and without computing annexed dofs as
    different numbers of halo exchanges are created.

    '''

    config = Config.get()
    dyn_config = config.api_conf("dynamo0.3")
    monkeypatch.setattr(dyn_config, "_compute_annexed_dofs", annexed)

    _, invoke_info = parse(
        os.path.join(BASE_PATH, "4.9_named_multikernel_invokes.f90"),
        api="dynamo0.3")
    psy = PSyFactory("dynamo0.3",
                     distributed_memory=True).create(invoke_info)
    invoke = psy.invokes.invoke_list[0]
    schedule = invoke.schedule
    if annexed:
        index = 3
    else:
        index = 4
    del schedule.children[index]
    loop = schedule.children[index+1]
    kernel = loop.loop_body[0]
    d_field = kernel.arguments.args[5]
    with pytest.raises(InternalError) as excinfo:
        d_field.backward_write_dependencies()
    assert (
        "no more nodes but there are already dependencies"
        in str(excinfo.value))


def test_find_w_args_multiple_deps(monkeypatch, annexed):
    '''_find_write_arguments should return as many halo exchange
    dependencies as the vector size of the associated field. This test
    checks that this is the case and that the returned objects are
    what is expected. We test with annexed dofs is True and False as
    different numbers of halo exchanges are created.

    '''

    config = Config.get()
    dyn_config = config.api_conf("dynamo0.3")
    monkeypatch.setattr(dyn_config, "_compute_annexed_dofs", annexed)

    _, invoke_info = parse(
        os.path.join(BASE_PATH, "8.3_multikernel_invokes_vector.f90"),
        api="dynamo0.3")
    psy = PSyFactory("dynamo0.3",
                     distributed_memory=True).create(invoke_info)
    invoke = psy.invokes.invoke_list[0]
    schedule = invoke.schedule
    # create halo exchanges between the two loops via redundant
    # computation
    if annexed:
        index = 1
    else:
        index = 4
    rc_trans = Dynamo0p3RedundantComputationTrans()
    rc_trans.apply(schedule.children[index], {"depth": 2})
    loop = schedule.children[index+3]
    kernel = loop.loop_body[0]
    d_field = kernel.arguments.args[0]
    vector_size = d_field.vector_size
    result_list = d_field.backward_write_dependencies()
    # we have as many dependencies as the field vector size
    assert vector_size == len(result_list)
    indices = set()
    for result in result_list:
        # each dependence is a halo exchange nodes
        assert isinstance(result.call, HaloExchange)
        # the name of the halo exchange field and the initial
        # field are the same
        assert result.name == d_field.name
        # the size of the halo exchange field vector and the initial
        # field vector are the same
        assert result.vector_size == vector_size
        indices.add(result.call.vector_index)
    # each of the indices are unique (otherwise the set would be
    # smaller)
    assert len(indices) == vector_size


def test_node_abstract_methods():
    ''' Tests that the abstract methods of the Node class raise appropriate
    errors. '''
    _, invoke = get_invoke("single_invoke.f90", "gocean1.0", idx=0)
    sched = invoke.schedule
    loop = sched.children[0].loop_body[0]
    with pytest.raises(NotImplementedError) as err:
        Node.gen_code(loop, parent=None)
    assert "Please implement me" in str(err)


def test_node_coloured_name():
    ''' Tests for the coloured_name method of the Node class. '''
    from psyclone.psyGen import colored, SCHEDULE_COLOUR_MAP
    tnode = Node()
    assert tnode.coloured_name(False) == "Node"
    # Check that we can change the name of the Node and the colour associated
    # with it
    tnode._text_name = "ATest"
    tnode._colour_key = "Schedule"
    assert tnode.coloured_name(False) == "ATest"
    assert tnode.coloured_name(True) == colored(
        "ATest", SCHEDULE_COLOUR_MAP["Schedule"])
    # Check that an unrecognised colour-map entry gives us un-coloured text
    tnode._colour_key = "not-recognised"
    assert tnode.coloured_name(True) == "ATest"


def test_node_str():
    ''' Tests for the Node.node_str method. '''
    from psyclone.psyGen import colored, SCHEDULE_COLOUR_MAP
    tnode = Node()
    # Manually set the colour key for this node to something that will result
    # in coloured output (if requested *and* termcolor is installed).
    tnode._colour_key = "Loop"
    assert tnode.node_str(False) == "Node[]"
    assert tnode.node_str(True) == colored("Node",
                                           SCHEDULE_COLOUR_MAP["Loop"]) + "[]"


def test_kern_ast():
    ''' Test that we can obtain the fparser2 AST of a kernel. '''
    from psyclone.gocean1p0 import GOKern
    from fparser.two import Fortran2003
    _, invoke = get_invoke("nemolite2d_alg_mod.f90", "gocean1.0", idx=0)
    sched = invoke.schedule
    kern = sched.children[0].loop_body[0].loop_body[0]
    assert isinstance(kern, GOKern)
    assert kern.ast
    assert isinstance(kern.ast, Fortran2003.Program)


def test_dataaccess_vector():
    '''Test that the DataAccess class works as expected when we have a
    vector field argument that depends on more than one halo exchange
    (due to halo exchanges working separately on components of
    vectors).

    '''
    _, invoke_info = parse(
        os.path.join(BASE_PATH, "4.9_named_multikernel_invokes.f90"),
        api="dynamo0.3")
    psy = PSyFactory("dynamo0.3",
                     distributed_memory=True).create(invoke_info)
    invoke = psy.invokes.invoke_list[0]
    schedule = invoke.schedule

    # d from halo exchange vector 1
    halo_exchange_d_v1 = schedule.children[3]
    field_d_v1 = halo_exchange_d_v1.field
    # d from halo exchange vector 2
    halo_exchange_d_v2 = schedule.children[4]
    field_d_v2 = halo_exchange_d_v2.field
    # d from halo exchange vector 3
    halo_exchange_d_v3 = schedule.children[5]
    field_d_v3 = halo_exchange_d_v3.field
    # d from a kernel argument
    loop = schedule.children[6]
    kernel = loop.loop_body[0]
    d_arg = kernel.arguments.args[5]

    access = DataAccess(d_arg)
    assert not access.covered

    access.update_coverage(field_d_v3)
    assert not access.covered
    access.update_coverage(field_d_v2)
    assert not access.covered

    with pytest.raises(InternalError) as excinfo:
        access.update_coverage(field_d_v3)
    assert (
        "Found more than one dependent halo exchange with the same vector "
        "index" in str(excinfo.value))

    access.update_coverage(field_d_v1)
    assert access.covered

    access.reset_coverage()
    assert not access.covered
    assert not access._vector_index_access


def test_dataaccess_same_vector_indices(monkeypatch):
    '''If update_coverage() is called from DataAccess and the arguments
    are the same vector field, and the field vector indices are the
    same then check that an exception is raised. This particular
    exception is difficult to raise as it is caught by an earlier
    method (overlaps()).

    '''
    _, invoke_info = parse(
        os.path.join(BASE_PATH, "4.9_named_multikernel_invokes.f90"),
        api="dynamo0.3")
    psy = PSyFactory("dynamo0.3",
                     distributed_memory=True).create(invoke_info)
    invoke = psy.invokes.invoke_list[0]
    schedule = invoke.schedule
    # d for this halo exchange is for vector component 2
    halo_exchange_d_v2 = schedule.children[4]
    field_d_v2 = halo_exchange_d_v2.field
    # modify d from vector component 3 to be component 2
    halo_exchange_d_v3 = schedule.children[5]
    field_d_v3 = halo_exchange_d_v3.field
    monkeypatch.setattr(halo_exchange_d_v3, "_vector_index", 2)

    # Now raise an exception with our erroneous vector indices (which
    # are the same but should not be), but first make sure that the
    # overlaps() method returns True otherwise an earlier exception
    # will be raised.
    access = DataAccess(field_d_v2)
    monkeypatch.setattr(access, "overlaps", lambda arg: True)

    with pytest.raises(InternalError) as excinfo:
        access.update_coverage(field_d_v3)
    assert (
        "The halo exchange vector indices for 'd' are the same. This should "
        "never happen" in str(excinfo.value))


# Test CodeBlock class


def test_codeblock_node_str():
    ''' Check the node_str method of the Code Block class.'''
    from psyclone.psyGen import colored, SCHEDULE_COLOUR_MAP
    cblock = CodeBlock([], "dummy")
    coloredtext = colored("CodeBlock", SCHEDULE_COLOUR_MAP["CodeBlock"])
    output = cblock.node_str()
    assert coloredtext+"[" in output
    assert "]" in output


def test_codeblock_can_be_printed():
    '''Test that a CodeBlock instance can always be printed (i.e. is
    initialised fully)'''
    cblock = CodeBlock([], "dummy")
    assert "CodeBlock[" in str(cblock)
    assert "]" in str(cblock)


def test_codeblock_getastnodes():
    '''Test that the get_ast_nodes method of a CodeBlock instance returns
    a copy of the list of nodes from the original AST that are associated with
    this code block.

    For simplicity we use a list of strings rather than an AST.

    '''
    original = ["hello", "there"]
    cblock = CodeBlock(original, CodeBlock.Structure.EXPRESSION)
    result = cblock.get_ast_nodes
    assert result == original
    # Check that the list is a copy not a reference.
    assert result is not original


@pytest.mark.parametrize("structure", [CodeBlock.Structure.STATEMENT,
                                       CodeBlock.Structure.EXPRESSION])
def test_codeblock_structure(structure):
    '''Check that the structure property in the CodeBlock class is set to
    the provided value.

    '''
    cblock = CodeBlock([], structure)
    assert cblock.structure == structure

# Test Loop class


def test_loop_navigation_properties():
    # pylint: disable=too-many-statements
    ''' Tests the start_expr, stop_expr, step_expr and loop_body
    setter and getter properties'''
<<<<<<< HEAD
    # pylint: disable=too-many-statements
=======
    from psyclone.psyGen import Loop
>>>>>>> d2d0fe8e
    loop = Loop()

    # Properties return an error if the node is incomplete
    error_str = ("Loop malformed or incomplete. It should have exactly 4 "
                 "children, but found")
    with pytest.raises(InternalError) as err:
        _ = loop.start_expr
    assert error_str in str(err.value)

    # Expressions that are not PSyIR are not accepted
    with pytest.raises(TypeError) as err:
        loop.start_expr = "start"
    assert "Only PSyIR nodes can be assigned as the Loop start expression" \
        ", but found '" in str(err.value)
    with pytest.raises(TypeError) as err:
        loop.stop_expr = "stop"
    assert "Only PSyIR nodes can be assigned as the Loop stop expression" \
        ", but found '" in str(err.value)
    with pytest.raises(TypeError) as err:
        loop.step_expr = "step"
    assert "Only PSyIR nodes can be assigned as the Loop step expression" \
        ", but found '" in str(err.value)

    loop.addchild(Literal("start", parent=loop))
    loop.addchild(Literal("stop", parent=loop))
    loop.addchild(Literal("step", parent=loop))

    # If it's not fully complete, it still returns an error
    with pytest.raises(InternalError) as err:
        _ = loop.start_expr
    assert error_str in str(err.value)
    with pytest.raises(InternalError) as err:
        _ = loop.stop_expr
    assert error_str in str(err.value)
    with pytest.raises(InternalError) as err:
        _ = loop.step_expr
    assert error_str in str(err.value)
    with pytest.raises(InternalError) as err:
        _ = loop.loop_body
    assert error_str in str(err.value)
    with pytest.raises(InternalError) as err:
        loop.start_expr = Literal("invalid", parent=loop)
    assert error_str in str(err.value)
    with pytest.raises(InternalError) as err:
        loop.stop_expr = Literal("invalid", parent=loop)
    assert error_str in str(err.value)
    with pytest.raises(InternalError) as err:
        loop.step_expr = Literal("invalid", parent=loop)
    assert error_str in str(err.value)

    # The fourth child has to be a Schedule
    loop.addchild(Literal("loop_body", parent=loop))
    with pytest.raises(InternalError) as err:
        _ = loop.loop_body
    assert "Loop malformed or incomplete. Fourth child should be a " \
        "Schedule node, but found loop with " in str(err.value)

    # Fix loop and check that Getters properties work
    del loop.children[3]
    loop.addchild(Schedule(parent=loop))
    loop.loop_body.addchild(Return(parent=loop.loop_body))

    assert loop.start_expr.value == "start"
    assert loop.stop_expr.value == "stop"
    assert loop.step_expr.value == "step"
    assert isinstance(loop.loop_body[0], Return)

    # Test Setters
    loop.start_expr = Literal("newstart", parent=loop)
    loop.stop_expr = Literal("newstop", parent=loop)
    loop.step_expr = Literal("newstep", parent=loop)

    assert loop.start_expr.value == "newstart"
    assert loop.stop_expr.value == "newstop"
    assert loop.step_expr.value == "newstep"


def test_loop_invalid_type():
    ''' Tests assigning an invalid type to a Loop object. '''
    _, invoke = get_invoke("single_invoke.f90", "gocean1.0", idx=0)
    sched = invoke.schedule
    loop = sched.children[0].loop_body[0]
    assert isinstance(loop, Loop)
    with pytest.raises(GenerationError) as err:
        loop.loop_type = "not_a_valid_type"
    assert ("loop_type value (not_a_valid_type) is invalid. Must be one of "
            "['inner', 'outer']" in str(err))


def test_loop_gen_code():
    ''' Check that the Loop gen_code method prints the proper loop '''
    _, invoke_info = parse(os.path.join(BASE_PATH,
                                        "1.0.1_single_named_invoke.f90"),
                           api="dynamo0.3")
    psy = PSyFactory("dynamo0.3", distributed_memory=True).create(invoke_info)

    # By default DynLoop has step = 1 and it is not printed in the Fortran DO
    gen = str(psy.gen)
    assert "DO cell=1,mesh%get_last_halo_cell(1)" in gen

    # Change step to 2
    loop = psy.invokes.get('invoke_important_invoke').schedule[3]
    loop.step_expr = Literal("2", parent=loop)

    # Now it is printed in the Fortran DO with the expression  ",2" at the end
    gen = str(psy.gen)
    assert "DO cell=1,mesh%get_last_halo_cell(1),2" in gen


def test_invalid_loop_annotations():
    ''' Check that the Loop constructor validates any supplied annotations. '''
    # Check that we can have 'was_where' on its own
    test_loop = Loop(annotations=['was_where'])
    assert test_loop.annotations == ['was_where']
    # Check that 'was_single_stmt' on its own raises an error
    with pytest.raises(InternalError) as err:
        Loop(annotations=['was_single_stmt'])
    assert ("Loop with the 'was_single_stmt' annotation must also have the "
            "'was_where'" in str(err.value))
    # Check that it's accepted in combination with 'was_where'
    test_loop = Loop(annotations=['was_single_stmt', 'was_where'])
    assert test_loop.annotations == ['was_single_stmt', 'was_where']


# Test IfBlock class

def test_ifblock_invalid_annotation():
    ''' Test that initialising IfBlock with invalid annotations produce the
    expected error.'''

    with pytest.raises(InternalError) as err:
        _ = IfBlock(annotations=["invalid"])
    assert ("IfBlock with unrecognized annotation 'invalid', valid "
            "annotations are:") in str(err.value)


def test_ifblock_node_str():
    ''' Check the node_str method of the IfBlock class.'''
    from psyclone.psyGen import colored, SCHEDULE_COLOUR_MAP
    colouredif = colored("If", SCHEDULE_COLOUR_MAP["If"])

    ifblock = IfBlock()
    output = ifblock.node_str()
    assert colouredif+"[]" in output

    ifblock = IfBlock(annotations=['was_elseif'])
    output = ifblock.node_str()
    assert colouredif+"[annotations='was_elseif']" in output


def test_ifblock_view_indices(capsys):
    ''' Check that the view method only displays indices on the nodes
    in the body (and else body) of an IfBlock. '''
    from psyclone.psyGen import colored, SCHEDULE_COLOUR_MAP
    colouredif = colored("If", SCHEDULE_COLOUR_MAP["If"])
    colouredreturn = colored("Return", SCHEDULE_COLOUR_MAP["Return"])
    colouredref = colored("Reference", SCHEDULE_COLOUR_MAP["Reference"])

    ifblock = IfBlock()
    ref1 = Reference('condition1', parent=ifblock)
    ifblock.addchild(ref1)
    sch = Schedule(parent=ifblock)
    ifblock.addchild(sch)
    ret = Return(parent=sch)
    sch.addchild(ret)
    ifblock.view()
    output, _ = capsys.readouterr()
    # Check that we only prepend child indices where it makes sense
    assert colouredif + "[]" in output
    assert "0: " + colouredreturn in output
    assert ": " + colouredref not in output


def test_ifblock_can_be_printed():
    '''Test that an IfBlock instance can always be printed (i.e. is
    initialised fully)'''
    ifblock = IfBlock()
    ref1 = Reference('condition1', parent=ifblock)
    ifblock.addchild(ref1)
    sch = Schedule(parent=ifblock)
    ifblock.addchild(sch)
    ret = Return(parent=sch)
    sch.addchild(ret)

    assert "If[]\n" in str(ifblock)
    assert "condition1" in str(ifblock)  # Test condition is printed
    assert "Return[]" in str(ifblock)  # Test if_body is printed


def test_ifblock_properties():
    '''Test that an IfBlock node properties can be retrieved'''
    ifblock = IfBlock()

    # Condition can't be retrieved before is added as a child.
    with pytest.raises(InternalError) as err:
        _ = ifblock.condition
    assert("IfBlock malformed or incomplete. It should have "
           "at least 2 children, but found 0." in str(err.value))

    ref1 = Reference('condition1', parent=ifblock)
    ifblock.addchild(ref1)

    # If_body can't be retrieved before is added as a child.
    with pytest.raises(InternalError) as err:
        _ = ifblock.if_body
    assert("IfBlock malformed or incomplete. It should have "
           "at least 2 children, but found 1." in str(err.value))

    sch = Schedule(parent=ifblock)
    ifblock.addchild(sch)
    ret = Return(parent=sch)
    sch.addchild(ret)

    # Now we can retrieve the condition and the if_body, but else is empty
    assert ifblock.condition is ref1
    assert ifblock.if_body[0] is ret
    assert not ifblock.else_body

    sch2 = Schedule(parent=ifblock)
    ifblock.addchild(sch2)
    ret2 = Return(parent=sch2)
    sch2.addchild(ret2)

    # Now we can retrieve else_body
    assert ifblock.else_body[0] is ret2


# Test Assignment class

def test_assignment_node_str():
    ''' Check the node_str method of the Assignment class.'''
    from psyclone.psyGen import colored, SCHEDULE_COLOUR_MAP

    assignment = Assignment()
    coloredtext = colored("Assignment", SCHEDULE_COLOUR_MAP["Assignment"])
    assert coloredtext+"[]" in assignment.node_str()


def test_assignment_can_be_printed():
    '''Test that an Assignment instance can always be printed (i.e. is
    initialised fully)'''
    assignment = Assignment()
    assert "Assignment[]\n" in str(assignment)


def test_assignment_semantic_navigation():
    '''Test that the Assignment navigation properties reference the expected
    children'''
    assignment = Assignment()

    # lhs should fail if first child is not present
    with pytest.raises(InternalError) as err:
        _ = assignment.lhs
    assert "' malformed or incomplete. It needs at least 1 child to have " \
        "a lhs." in str(err)

    ref = Reference("a", assignment)
    assignment.addchild(ref)

    # rhs should fail if second child is not present
    with pytest.raises(InternalError) as err:
        _ = assignment.rhs
    assert " malformed or incomplete. It needs at least 2 children to have " \
        "a rhs." in str(err)

    lit = Literal("1", assignment)
    assignment.addchild(lit)
    assert assignment.lhs is assignment._children[0]
    assert assignment.rhs is assignment._children[1]


# Test Reference class


def test_reference_node_str():
    ''' Check the node_str method of the Reference class.'''
    from psyclone.psyGen import colored, SCHEDULE_COLOUR_MAP
    kschedule = KernelSchedule("kname")
    kschedule.symbol_table.add(Symbol("rname", "integer"))
    assignment = Assignment(parent=kschedule)
    ref = Reference("rname", assignment)
    coloredtext = colored("Reference", SCHEDULE_COLOUR_MAP["Reference"])
    assert coloredtext+"[name:'rname']" in ref.node_str()


def test_reference_can_be_printed():
    '''Test that a Reference instance can always be printed (i.e. is
    initialised fully)'''
    kschedule = KernelSchedule("kname")
    kschedule.symbol_table.add(Symbol("rname", "integer"))
    assignment = Assignment(parent=kschedule)
    ref = Reference("rname", assignment)
    assert "Reference[name:'rname']" in str(ref)


def test_reference_symbol(monkeypatch):
    '''Test that the symbol method in a Reference Node instance returns
    the associated symbol if there is one and None if not. Also test
    for an incorrect scope argument.

    '''
    _, invoke = get_invoke("single_invoke_kern_with_global.f90",
                           api="gocean1.0", idx=0)
    sched = invoke.schedule
    kernels = sched.walk(Kern)
    kernel_schedule = kernels[0].get_kernel_schedule()
    references = kernel_schedule.walk(Reference)

    # Symbol in KernelSchedule SymbolTable
    field_old = references[0]
    assert field_old.name == "field_old"
    assert isinstance(field_old.symbol(), Symbol)
    assert field_old.symbol().name == field_old.name

    # Symbol in KernelSchedule SymbolTable with KernelSchedule scope
    assert isinstance(field_old.symbol(scope_limit=kernel_schedule), Symbol)
    assert field_old.symbol().name == field_old.name

    # Symbol in KernelSchedule SymbolTable with parent scope
    assert field_old.symbol(scope_limit=field_old.parent) is None

    # Symbol in Container SymbolTable
    alpha = references[6]
    assert alpha.name == "alpha"
    assert isinstance(alpha.symbol(), Symbol)
    assert alpha.symbol().name == alpha.name

    # Symbol in Container SymbolTable with KernelSchedule scope
    assert alpha.symbol(scope_limit=kernel_schedule) is None

    # Symbol in Container SymbolTable with Container scope
    assert isinstance(kernel_schedule.root, Container)
    assert alpha.symbol(scope_limit=kernel_schedule.root).name == alpha.name

    # Symbol method with invalid scope type
    with pytest.raises(TypeError) as excinfo:
        _ = alpha.symbol(scope_limit="hello")
    assert ("The scope_limit argument 'hello' provided to the symbol method, "
            "is not of type `Node`." in str(excinfo.value))

    # Symbol method with invalid scope location
    with pytest.raises(ValueError) as excinfo:
        _ = alpha.symbol(scope_limit=alpha)
    assert ("The scope_limit node 'Reference[name:'alpha']' provided to the "
            "symbol method, is not an ancestor of this reference node "
            "'Reference[name:'alpha']'." in str(excinfo.value))

    # Symbol not in any container (rename alpha to something that is
    # not defined)
    monkeypatch.setattr(alpha, "_reference", "not_defined")
    assert not alpha.symbol()

# Test Array class


def test_array_node_str():
    ''' Check the node_str method of the Array class.'''
    from psyclone.psyGen import colored, SCHEDULE_COLOUR_MAP
    kschedule = KernelSchedule("kname")
    kschedule.symbol_table.add(Symbol("aname", "integer", [None]))
    assignment = Assignment(parent=kschedule)
    array = Array("aname", parent=assignment)
    coloredtext = colored("ArrayReference", SCHEDULE_COLOUR_MAP["Reference"])
    assert coloredtext+"[name:'aname']" in array.node_str()


def test_array_can_be_printed():
    '''Test that an Array instance can always be printed (i.e. is
    initialised fully)'''
    kschedule = KernelSchedule("kname")
    kschedule.symbol_table.add(Symbol("aname", "integer"))
    assignment = Assignment(parent=kschedule)
    array = Array("aname", assignment)
    assert "ArrayReference[name:'aname']\n" in str(array)


# Test Literal class
def test_literal_value():
    '''Test the value property returns the value of the Literal object.

    '''
    literal = Literal("1")
    assert literal.value == "1"


def test_literal_node_str():
    ''' Check the node_str method of the Literal class.'''
    from psyclone.psyGen import colored, SCHEDULE_COLOUR_MAP
    literal = Literal("1")
    coloredtext = colored("Literal", SCHEDULE_COLOUR_MAP["Literal"])
    assert coloredtext+"[value:'1']" in literal.node_str()


def test_literal_can_be_printed():
    '''Test that an Literal instance can always be printed (i.e. is
    initialised fully)'''
    literal = Literal("1")
    assert "Literal[value:'1']" in str(literal)


# Test BinaryOperation class
def test_binaryoperation_initialization():
    ''' Check the initialization method of the BinaryOperation class works
    as expected.'''

    with pytest.raises(TypeError) as err:
        _ = BinaryOperation("not an operator")
    assert "BinaryOperation operator argument must be of type " \
           "BinaryOperation.Operator but found" in str(err)
    bop = BinaryOperation(BinaryOperation.Operator.ADD)
    assert bop._operator is BinaryOperation.Operator.ADD


def test_binaryoperation_operator():
    '''Test that the operator property returns the binaryoperator in the
    binaryoperation.

    '''
    binary_operation = BinaryOperation(BinaryOperation.Operator.ADD)
    assert binary_operation.operator == BinaryOperation.Operator.ADD


def test_binaryoperation_node_str():
    ''' Check the node_str method of the Binary Operation class.'''
    from psyclone.psyGen import colored, SCHEDULE_COLOUR_MAP
    binary_operation = BinaryOperation(BinaryOperation.Operator.ADD)
    op1 = Literal("1", parent=binary_operation)
    op2 = Literal("1", parent=binary_operation)
    binary_operation.addchild(op1)
    binary_operation.addchild(op2)
    coloredtext = colored("BinaryOperation",
                          SCHEDULE_COLOUR_MAP["Operation"])
    assert coloredtext+"[operator:'ADD']" in binary_operation.node_str()


def test_binaryoperation_can_be_printed():
    '''Test that a Binary Operation instance can always be printed (i.e. is
    initialised fully)'''
    binary_operation = BinaryOperation(BinaryOperation.Operator.ADD)
    assert "BinaryOperation[operator:'ADD']" in str(binary_operation)
    op1 = Literal("1", parent=binary_operation)
    op2 = Literal("2", parent=binary_operation)
    binary_operation.addchild(op1)
    binary_operation.addchild(op2)
    # Check the node children are also printed
    assert "Literal[value:'1']\n" in str(binary_operation)
    assert "Literal[value:'2']" in str(binary_operation)


# Test UnaryOperation class
def test_unaryoperation_initialization():
    ''' Check the initialization method of the UnaryOperation class works
    as expected.'''

    with pytest.raises(TypeError) as err:
        _ = UnaryOperation("not an operator")
    assert "UnaryOperation operator argument must be of type " \
           "UnaryOperation.Operator but found" in str(err)
    uop = UnaryOperation(UnaryOperation.Operator.MINUS)
    assert uop._operator is UnaryOperation.Operator.MINUS


def test_unaryoperation_operator():
    '''Test that the operator property returns the unaryoperator in the
    unaryoperation.

    '''
    unary_operation = UnaryOperation(UnaryOperation.Operator.MINUS)
    assert unary_operation.operator == UnaryOperation.Operator.MINUS


def test_unaryoperation_node_str():
    ''' Check the view method of the UnaryOperation class.'''
    from psyclone.psyGen import colored, SCHEDULE_COLOUR_MAP
    unary_operation = UnaryOperation(UnaryOperation.Operator.MINUS)
    ref1 = Reference("a", parent=unary_operation)
    unary_operation.addchild(ref1)
    coloredtext = colored("UnaryOperation",
                          SCHEDULE_COLOUR_MAP["Operation"])
    assert coloredtext+"[operator:'MINUS']" in unary_operation.node_str()


def test_unaryoperation_can_be_printed():
    '''Test that a UnaryOperation instance can always be printed (i.e. is
    initialised fully)'''
    unary_operation = UnaryOperation(UnaryOperation.Operator.MINUS)
    assert "UnaryOperation[operator:'MINUS']" in str(unary_operation)
    op1 = Literal("1", parent=unary_operation)
    unary_operation.addchild(op1)
    # Check the node children are also printed
    assert "Literal[value:'1']" in str(unary_operation)


def test_naryoperation_node_str():
    ''' Check the node_str method of the Nary Operation class.'''
    from psyclone.psyGen import colored, SCHEDULE_COLOUR_MAP
    nary_operation = NaryOperation(NaryOperation.Operator.MAX)
    nary_operation.addchild(Literal("1", parent=nary_operation))
    nary_operation.addchild(Literal("1", parent=nary_operation))
    nary_operation.addchild(Literal("1", parent=nary_operation))

    coloredtext = colored("NaryOperation",
                          SCHEDULE_COLOUR_MAP["Operation"])
    assert coloredtext+"[operator:'MAX']" in nary_operation.node_str()


def test_naryoperation_can_be_printed():
    '''Test that an Nary Operation instance can always be printed (i.e. is
    initialised fully)'''
    nary_operation = NaryOperation(NaryOperation.Operator.MAX)
    assert "NaryOperation[operator:'MAX']" in str(nary_operation)
    nary_operation.addchild(Literal("1", parent=nary_operation))
    nary_operation.addchild(Literal("2", parent=nary_operation))
    nary_operation.addchild(Literal("3", parent=nary_operation))
    # Check the node children are also printed
    assert "Literal[value:'1']\n" in str(nary_operation)
    assert "Literal[value:'2']\n" in str(nary_operation)
    assert "Literal[value:'3']" in str(nary_operation)


# Test Return class

def test_return_node_str():
    ''' Check the node_str method of the Return class.'''
    from psyclone.psyGen import colored, SCHEDULE_COLOUR_MAP
    return_stmt = Return()
    coloredtext = colored("Return", SCHEDULE_COLOUR_MAP["Return"])
    assert coloredtext+"[]" in return_stmt.node_str()


def test_return_can_be_printed():
    '''Test that a Return instance can always be printed (i.e. is
    initialised fully)'''
    return_stmt = Return()
    assert "Return[]\n" in str(return_stmt)


# Test Container class

def test_container_init():
    '''Test that a container is initialised as expected.'''
    container = Container("test")
    assert container._name == "test"
    assert container._parent is None
    assert isinstance(container._symbol_table, SymbolTable)


def test_container_init_parent():
    '''Test that a container parent argument is stored as expected.'''
    container = Container("test", parent="hello")
    assert container.parent == "hello"


def test_container_name():
    '''Test that the container name can be set and changed as
    expected.'''
    container = Container("test")
    assert container.name == "test"
    container.name = "new_test"
    assert container.name == "new_test"


def test_container_symbol_table():
    '''Test that the container symbol_table method returns the expected
    content.'''
    container = Container("test")
    assert isinstance(container._symbol_table, SymbolTable)
    assert container.symbol_table is container._symbol_table


def test_container_node_str():
    '''Check the node_str method of the Container class.'''
    from psyclone.psyGen import colored, SCHEDULE_COLOUR_MAP
    cont_stmt = Container("bin")
    coloredtext = colored("Container", SCHEDULE_COLOUR_MAP["Container"])
    assert coloredtext+"[bin]" in cont_stmt.node_str()


def test_container_can_be_printed():
    '''Test that a Container instance can always be printed (i.e. is
    initialised fully)'''
    cont_stmt = Container("box")
    assert "Container[box]\n" in str(cont_stmt)


# Test KernelSchedule Class

def test_kernelschedule_view(capsys):
    '''Test the view method of the KernelSchedule part.'''
    from psyclone.psyGen import colored, SCHEDULE_COLOUR_MAP
    kschedule = KernelSchedule("kname")
    kschedule.symbol_table.add(Symbol("x", "integer"))
    assignment = Assignment()
    kschedule.addchild(assignment)
    lhs = Reference("x", parent=assignment)
    rhs = Literal("1", parent=assignment)
    assignment.addchild(lhs)
    assignment.addchild(rhs)
    kschedule.view()
    coloredtext = colored("Schedule",
                          SCHEDULE_COLOUR_MAP["Schedule"])
    output, _ = capsys.readouterr()
    assert coloredtext+"[name:'kname']" in output
    assert "Assignment" in output  # Check child view method is called


def test_kernelschedule_can_be_printed():
    '''Test that a KernelSchedule instance can always be printed (i.e. is
    initialised fully)'''
    kschedule = KernelSchedule("kname")
    kschedule.symbol_table.add(Symbol("x", "integer"))
    assignment = Assignment()
    kschedule.addchild(assignment)
    lhs = Reference("x", parent=assignment)
    rhs = Literal("1", parent=assignment)
    assignment.addchild(lhs)
    assignment.addchild(rhs)
    assert "Schedule[name:'kname']:\n" in str(kschedule)
    assert "Assignment" in str(kschedule)  # Check children are printed
    assert "End KernelSchedule" in str(kschedule)


def test_kernelschedule_name_setter():
    '''Test that the name setter changes the kernel name attribute.'''
    kschedule = KernelSchedule("kname")
    assert kschedule.name == "kname"
    kschedule.name = "newname"
    assert kschedule.name == "newname"


# Test Symbol Class
def test_symbol_initialisation():
    '''Test that a Symbol instance can be created when valid arguments are
    given, otherwise raise relevant exceptions.'''
    # Test with valid arguments
    assert isinstance(Symbol('a', 'real'), Symbol)
    assert isinstance(Symbol('a', 'real', precision=Symbol.Precision.DOUBLE),
                      Symbol)
    assert isinstance(Symbol('a', 'real', precision=4), Symbol)
    kind = Symbol('r_def', 'integer')
    assert isinstance(Symbol('a', 'real', precision=kind), Symbol)
    # real constants are not currently supported
    assert isinstance(Symbol('a', 'integer'), Symbol)
    assert isinstance(Symbol('a', 'integer', constant_value=0), Symbol)
    assert isinstance(Symbol('a', 'integer', precision=4), Symbol)
    assert isinstance(Symbol('a', 'character'), Symbol)
    assert isinstance(Symbol('a', 'character', constant_value="hello"), Symbol)
    assert isinstance(Symbol('a', 'boolean'), Symbol)
    assert isinstance(Symbol('a', 'boolean', constant_value=False), Symbol)
    assert isinstance(Symbol('a', 'real', [None]), Symbol)
    assert isinstance(Symbol('a', 'real', [3]), Symbol)
    assert isinstance(Symbol('a', 'real', [3, None]), Symbol)
    assert isinstance(Symbol('a', 'real', [], precision=8), Symbol)
    assert isinstance(Symbol('a', 'real', [], interface=Symbol.Argument()),
                      Symbol)
    assert isinstance(
        Symbol('a', 'real', [],
               interface=Symbol.Argument(access=Symbol.Access.READWRITE)),
        Symbol)
    assert isinstance(
        Symbol('a', 'real', [],
               interface=Symbol.Argument(access=Symbol.Access.READ)),
        Symbol)
    assert isinstance(
        Symbol('a', 'deferred',
               interface=Symbol.FortranGlobal(access=Symbol.Access.READ,
                                              module_use='some_mod')),
        Symbol)
    dim = Symbol('dim', 'integer', [])
    assert isinstance(Symbol('a', 'real', [dim]), Symbol)
    assert isinstance(Symbol('a', 'real', [3, dim, None]), Symbol)


def test_symbol_init_errors():
    ''' Test that the Symbol constructor raises appropriate errors if supplied
    with invalid arguments. '''
    # Test with invalid arguments
    with pytest.raises(NotImplementedError) as error:
        Symbol('a', 'invalidtype', [], 'local')
    assert (
        "Symbol can only be initialised with {0} datatypes but found "
        "'invalidtype'.".format(str(Symbol.valid_data_types))) in str(
            error.value)

    with pytest.raises(TypeError) as error:
        Symbol('a', 3, [], 'local')
    assert ("datatype of a Symbol must be specified using a str but got:"
            in str(error.value))

    with pytest.raises(ValueError) as error:
        Symbol('a', 'real', constant_value=3.14)
    assert ("A constant value is not currently supported for datatype "
            "'real'.") in str(error)

    dim = Symbol('dim', 'integer', [])
    with pytest.raises(TypeError) as error:
        Symbol('a', 'real', shape=dim)
    assert "Symbol shape attribute must be a list." in str(error.value)

    with pytest.raises(TypeError) as error:
        Symbol('a', 'real', ['invalidshape'])
    assert ("Symbol shape list elements can only be 'Symbol', "
            "'integer' or 'None'.") in str(error.value)

    with pytest.raises(TypeError) as error:
        bad_dim = Symbol('dim', 'real', [])
        Symbol('a', 'real', [bad_dim], 'local')
    assert ("Symbols that are part of another symbol shape can "
            "only be scalar integers, but found") in str(error.value)

    with pytest.raises(TypeError) as error:
        bad_dim = Symbol('dim', 'integer', [3])
        Symbol('a', 'real', [bad_dim], 'local')
    assert ("Symbols that are part of another symbol shape can "
            "only be scalar integers, but found") in str(error.value)

    with pytest.raises(ValueError) as error:
        Symbol('a', 'integer', interface=Symbol.Argument(), constant_value=9)
    assert ("Symbol with a constant value is currently limited to having "
            "local scope but found 'global'.") in str(error)

    with pytest.raises(ValueError) as error:
        Symbol('a', 'integer', shape=[None], constant_value=9)
    assert ("Symbol with a constant value must be a scalar but the shape "
            "attribute is not empty.") in str(error)

    with pytest.raises(ValueError) as error:
        Symbol('a', 'integer', constant_value=9.81)
    assert ("This Symbol instance's datatype is 'integer' which means the "
            "constant value is expected to be") in str(error)
    assert "'int'>' but found " in str(error)
    assert "'float'>'." in str(error)

    with pytest.raises(ValueError) as error:
        Symbol('a', 'character', constant_value=42)
    assert ("This Symbol instance's datatype is 'character' which means the "
            "constant value is expected to be") in str(error)
    assert "'str'>' but found " in str(error)
    assert "'int'>'." in str(error)

    with pytest.raises(ValueError) as error:
        Symbol('a', 'boolean', constant_value="hello")
    assert ("This Symbol instance's datatype is 'boolean' which means the "
            "constant value is expected to be") in str(error.value)
    assert "'bool'>' but found " in str(error.value)
    assert "'str'>'." in str(error.value)


def test_symbol_precision_errors():
    ''' Check that invalid precision settings raise the appropriate errors in
    the Symbol constructor. '''
    with pytest.raises(ValueError) as err:
        Symbol('a', 'integer', precision=0)
    assert ("The precision of a Symbol when specified as an integer number of "
            "bytes must be > 0" in str(err.value))
    with pytest.raises(ValueError) as err:
        Symbol('a', 'character', precision=1)
    assert ("A Symbol of character type cannot have an associated precision"
            in str(err.value))
    with pytest.raises(ValueError) as err:
        Symbol('a', 'boolean', precision=1)
    assert ("A Symbol of boolean type cannot have an associated precision"
            in str(err.value))
    not_int = Symbol('b', 'real')
    with pytest.raises(ValueError) as err:
        Symbol('a', 'integer', precision=not_int)
    assert ("A Symbol representing the precision of another Symbol must be "
            "of either 'deferred' or scalar, integer type " in str(err.value))
    not_scalar = Symbol('b', 'integer', [2, 2])
    with pytest.raises(ValueError) as err:
        Symbol('a', 'integer', precision=not_scalar)
    assert ("A Symbol representing the precision of another Symbol must be of "
            "either 'deferred' or scalar, integer type but" in str(err.value))
    with pytest.raises(TypeError) as err:
        Symbol('a', 'integer', precision="not-valid")
    assert ("Symbol precision must be one of integer, Symbol.Precision or "
            "Symbol but got" in str(err.value))


def test_symbol_map():
    '''Test the mapping variable in the Symbol class does not raise any
    exceptions when it is used with the valid_data_types variable in
    the Symbol class.

    '''
    # "real" and "deferred" are not supported in the mapping so we expect
    # it to have 2 fewer entries than there are valid data types
    assert len(Symbol.valid_data_types) == len(Symbol.mapping) + 2
    for data_type in Symbol.valid_data_types:
        if data_type not in ["real", "deferred"]:
            assert data_type in Symbol.mapping


def test_symbol_can_be_printed():
    '''Test that a Symbol instance can always be printed. (i.e. is
    initialised fully.)'''
    symbol = Symbol("sname", "real")
    assert "sname: <real, Scalar, local>" in str(symbol)

    sym1 = Symbol("s1", "integer")
    assert "s1: <integer, Scalar, local>" in str(sym1)

    sym2 = Symbol("s2", "real", [None, 2, sym1])
    assert "s2: <real, Array['Unknown bound', 2, s1], local>" in str(sym2)

    sym3 = Symbol("s3", "real",
                  interface=Symbol.FortranGlobal(module_use="my_mod"))
    assert ("s3: <real, Scalar, global=FortranModule(my_mod)"
            in str(sym3))

    sym2._shape.append('invalid')
    with pytest.raises(InternalError) as error:
        _ = str(sym2)
    assert ("Symbol shape list elements can only be 'Symbol', 'integer' or "
            "'None', but found") in str(error.value)

    sym3 = Symbol("s3", "integer", constant_value=12)
    assert "s3: <integer, Scalar, local, constant_value=12>" in str(sym3)


def test_symbol_constant_value_setter():
    '''Test that a Symbol constant value can be set if given a new valid
    constant value. Also test that is_constant returns True

    '''

    # Test with valid constant value
    sym = Symbol('a', 'integer', constant_value=7)
    assert sym.constant_value == 7
    sym.constant_value = 9
    assert sym.constant_value == 9


def test_symbol_is_constant():
    '''Test that the Symbol is_constant property returns True if a
    constant value is set and False if it is not.

    '''
    sym = Symbol('a', 'integer')
    assert not sym.is_constant
    sym.constant_value = 9
    assert sym.is_constant


def test_symbol_scalar_array():
    '''Test that the Symbol property is_scalar returns True if the Symbol
    is a scalar and False if not and that the Symbol property is_array
    returns True if the Symbol is an array and False if not.

    '''
    sym1 = Symbol("s1", "integer")
    sym2 = Symbol("s2", "real", [None, 2, sym1])
    assert sym1.is_scalar
    assert not sym1.is_array
    assert not sym2.is_scalar
    assert sym2.is_array


def test_symbol_invalid_interface():
    ''' Check that the Symbol.interface setter rejects the supplied value if
    it is not a SymbolInterface. '''
    sym = Symbol("some_var", "real")
    with pytest.raises(TypeError) as err:
        sym.interface = "invalid interface spec"
    assert ("interface to a Symbol must be a SymbolInterface or None but"
            in str(err))


def test_symbol_interface():
    ''' Check the interface getter on a Symbol. '''
    symbol = Symbol("some_var", "real",
                    interface=Symbol.FortranGlobal(module_use="my_mod"))
    assert symbol.interface.module_name == "my_mod"


def test_symbol_interface_access():
    ''' Tests for the SymbolInterface.access setter. '''
    symbol = Symbol("some_var", "real",
                    interface=Symbol.FortranGlobal(module_use="my_mod"))
    symbol.interface.access = Symbol.Access.READ
    assert symbol.interface.access == Symbol.Access.READ
    # Force the error by supplying a string instead of a SymbolAccess type.
    with pytest.raises(TypeError) as err:
        symbol.interface.access = "read"
    assert "must be a 'Symbol.Access' but got " in str(err)


def test_symbol_argument_str():
    ''' Check the __str__ method of the Symbol.Argument class. '''
    # A Symbol.Argument represents a routine argument by default.
    interface = Symbol.Argument()
    assert str(interface) == "Argument(pass-by-value=False)"


def test_fortranglobal_str():
    ''' Test the __str__ method of Symbol.FortranGlobal. '''
    # If it's not an argument then we have nothing else to say about it (since
    # other options are language specific and are implemented in sub-classes).
    interface = Symbol.FortranGlobal("my_mod")
    assert str(interface) == "FortranModule(my_mod)"


def test_fortranglobal_modname():
    ''' Test the FortranGlobal.module_name setter error conditions. '''
    with pytest.raises(ValueError) as err:
        _ = Symbol.FortranGlobal("")
    assert "module_name must be one or more characters long" in str(err)
    with pytest.raises(TypeError) as err:
        _ = Symbol.FortranGlobal(1)
    assert "module_name must be a str but got" in str(err)


def test_symbol_copy():
    '''Test that the Symbol copy method produces a faithful separate copy
    of the original symbol.

    '''
    symbol = Symbol("myname", "real", shape=[1, 2], constant_value=None,
                    interface=Symbol.Argument(access=Symbol.Access.READWRITE))
    new_symbol = symbol.copy()

    # Check the new symbol has the same properties as the original
    assert symbol.name == new_symbol.name
    assert symbol.datatype == new_symbol.datatype
    assert symbol.shape == new_symbol.shape
    assert symbol.scope == new_symbol.scope
    assert symbol.constant_value == new_symbol.constant_value
    assert symbol.interface == new_symbol.interface

    # Change the properties of the new symbol and check the original
    # is not affected. Can't check constant_value yet as we have a
    # shape value
    new_symbol._name = "new"
    new_symbol._datatype = "integer"
    new_symbol.shape[0] = 3
    new_symbol.shape[1] = 4
    new_symbol._interface = None

    assert symbol.name == "myname"
    assert symbol.datatype == "real"
    assert symbol.shape == [1, 2]
    assert symbol.scope == "global"
    assert not symbol.constant_value

    # Now check constant_value
    new_symbol._shape = []
    new_symbol.constant_value = True

    assert symbol.shape == [1, 2]
    assert not symbol.constant_value


def test_symbol_copy_properties():
    '''Test that the Symbol copy_properties method works as expected.'''

    symbol = Symbol("myname", "real", shape=[1, 2], constant_value=None,
                    interface=Symbol.Argument(access=Symbol.Access.READWRITE))

    # Check an exception is raised if an incorrect argument is passed
    # in
    with pytest.raises(TypeError) as excinfo:
        symbol.copy_properties(None)
    assert ("Argument should be of type 'Symbol' but found 'NoneType'."
            "") in str(excinfo.value)

    new_symbol = Symbol("other_name", "integer", shape=[], constant_value=7)

    symbol.copy_properties(new_symbol)

    assert symbol.name == "myname"
    assert symbol.datatype == "integer"
    assert symbol.shape == []
    assert symbol.scope == "local"
    assert symbol.constant_value == 7


# Test SymbolTable Class

def test_symboltable_add():
    '''Test that the add method inserts new symbols in the symbol
    table, but raises appropiate errors when provided with wrong parameters
    or duplicate declarations.'''
    sym_table = SymbolTable()

    # Declare a symbol
    sym_table.add(Symbol("var1", "real", shape=[5, 1],
                         interface=Symbol.FortranGlobal(
                             access=Symbol.Access.READWRITE,
                             module_use="some_mod")))
    assert sym_table._symbols["var1"].name == "var1"
    assert sym_table._symbols["var1"].datatype == "real"
    assert sym_table._symbols["var1"].shape == [5, 1]
    assert sym_table._symbols["var1"].scope == "global"
    assert sym_table._symbols["var1"].access is Symbol.Access.READWRITE
    assert sym_table._symbols["var1"].interface.module_name == "some_mod"

    # Declare a duplicate name symbol
    with pytest.raises(KeyError) as error:
        sym_table.add(Symbol("var1", "real"))
    assert ("Symbol table already contains a symbol with name "
            "'var1'.") in str(error.value)


def test_symboltable_swap_symbol_properties():
    ''' Test the symboltable swap_properties method '''

    symbol1 = Symbol("var1", "integer", shape=[], constant_value=7)
    symbol2 = Symbol("dim1", "integer",
                     interface=Symbol.Argument(access=Symbol.Access.READ))
    symbol3 = Symbol("dim2", "integer",
                     interface=Symbol.Argument(access=Symbol.Access.READ))
    symbol4 = Symbol("var2", "real", shape=[symbol2, symbol3],
                     interface=Symbol.Argument(access=Symbol.Access.READWRITE))
    sym_table = SymbolTable()
    sym_table.add(symbol1)

    # Raise exception if the first argument is not a symbol
    with pytest.raises(TypeError) as excinfo:
        sym_table.swap_symbol_properties(None, symbol1)
    assert ("Arguments should be of type 'Symbol' but found 'NoneType'."
            "") in str(excinfo.value)

    # Raise exception if the second argument is not a symbol
    with pytest.raises(TypeError) as excinfo:
        sym_table.swap_symbol_properties(symbol1, "symbol")
    assert ("Arguments should be of type 'Symbol' but found 'str'."
            "") in str(excinfo.value)

    # Raise exception if the first symbol does not exist in the symbol table
    with pytest.raises(KeyError) as excinfo:
        sym_table.swap_symbol_properties(symbol4, symbol1)
    assert "Symbol 'var2' is not in the symbol table." in str(excinfo.value)

    # Raise exception if the second symbol does not exist in the symbol table
    with pytest.raises(KeyError) as excinfo:
        sym_table.swap_symbol_properties(symbol1, symbol4)
    assert "Symbol 'var2' is not in the symbol table." in str(excinfo.value)

    # Raise exception if both symbols have the same name
    with pytest.raises(ValueError) as excinfo:
        sym_table.swap_symbol_properties(symbol1, symbol1)
    assert("The symbols should have different names, but found 'var1' for "
           "both.") in str(excinfo.value)

    sym_table.add(symbol2)
    sym_table.add(symbol3)
    sym_table.add(symbol4)
    sym_table.specify_argument_list([symbol2, symbol3, symbol4])

    # Check that properties are swapped
    sym_table.swap_symbol_properties(symbol1, symbol4)

    assert symbol1.name == "var1"
    assert symbol1.datatype == "real"
    assert symbol1.shape == [symbol2, symbol3]
    assert symbol1.scope == "global"
    assert symbol1.constant_value is None
    assert symbol1.interface.access == Symbol.Access.READWRITE

    assert symbol4.name == "var2"
    assert symbol4.datatype == "integer"
    assert not symbol4.shape
    assert symbol4.scope == "local"
    assert symbol4.constant_value == 7
    assert not symbol4.interface

    # Check symbol references are unaffected
    sym_table.swap_symbol_properties(symbol2, symbol3)
    assert symbol1.shape[0].name == "dim1"
    assert symbol1.shape[1].name == "dim2"

    # Check argument positions are updated. The original positions
    # were [dim1, dim2, var2]. They should now be [dim2, dim1, var1]
    assert sym_table.argument_list[0].name == "dim2"
    assert sym_table.argument_list[1].name == "dim1"
    assert sym_table.argument_list[2].name == "var1"


def test_symboltable_lookup():
    '''Test that the lookup method retrieves symbols from the symbol table
    if the name exists, otherwise it raises an error.'''
    sym_table = SymbolTable()
    sym_table.add(Symbol("var1", "real", shape=[None, None]))
    sym_table.add(Symbol("var2", "integer", shape=[]))
    sym_table.add(Symbol("var3", "real", shape=[]))

    assert isinstance(sym_table.lookup("var1"), Symbol)
    assert sym_table.lookup("var1").name == "var1"
    assert isinstance(sym_table.lookup("var2"), Symbol)
    assert sym_table.lookup("var2").name == "var2"
    assert isinstance(sym_table.lookup("var3"), Symbol)
    assert sym_table.lookup("var3").name == "var3"

    with pytest.raises(KeyError) as error:
        sym_table.lookup("notdeclared")
    assert "Could not find 'notdeclared' in the Symbol Table." in \
        str(error.value)


def test_symboltable_view(capsys):
    '''Test the view method of the SymbolTable class, it should print to
    standard out a representation of the full SymbolTable.'''
    sym_table = SymbolTable()
    sym_table.add(Symbol("var1", "real"))
    sym_table.add(Symbol("var2", "integer"))
    sym_table.view()
    output, _ = capsys.readouterr()
    assert "Symbol Table:\n" in output
    assert "var1" in output
    assert "var2" in output


def test_symboltable_can_be_printed():
    '''Test that a SymbolTable instance can always be printed. (i.e. is
    initialised fully)'''
    sym_table = SymbolTable()
    sym_table.add(Symbol("var1", "real"))
    sym_table.add(Symbol("var2", "integer"))
    sym_table.add(Symbol("var3", "deferred",
                         interface=Symbol.FortranGlobal(module_use="my_mod")))
    sym_table_text = str(sym_table)
    assert "Symbol Table:\n" in sym_table_text
    assert "var1" in sym_table_text
    assert "var2" in sym_table_text
    assert "FortranModule(my_mod)" in sym_table_text


def test_symboltable_specify_argument_list():
    '''Test that the specify argument list method sets the argument_list
    with references to each Symbol and updates the Symbol attributes when
    needed.'''
    sym_table = SymbolTable()
    sym_v1 = Symbol("var1", "real", [])
    sym_table.add(sym_v1)
    sym_table.add(Symbol("var2", "real", []))
    sym_v1.interface = Symbol.Argument(access=Symbol.Access.UNKNOWN)
    sym_table.specify_argument_list([sym_v1])

    assert len(sym_table.argument_list) == 1
    assert sym_table.argument_list[0].scope == 'global'
    assert sym_table.argument_list[0].access == Symbol.Access.UNKNOWN

    # Test that repeated calls still produce a valid argument list
    sym_table.specify_argument_list([sym_v1])
    assert len(sym_table.argument_list) == 1

    # Check that specifying the Interface allows us to specify how
    # the argument is accessed
    sym_v2 = sym_table.lookup("var2")
    sym_v2.interface = Symbol.Argument(access=Symbol.Access.READWRITE)
    sym_table.specify_argument_list([sym_v1, sym_v2])
    assert sym_table.argument_list[1].scope == 'global'
    assert sym_table.argument_list[1].access == Symbol.Access.READWRITE


def test_symboltable_specify_argument_list_errors():
    ''' Check that supplying specify_argument_list() with Symbols that
    don't have the correct Interface information raises the expected
    errors. '''
    sym_table = SymbolTable()
    sym_table.add(Symbol("var1", "real", []))
    sym_table.add(Symbol("var2", "real", []))
    sym_v1 = sym_table.lookup("var1")
    # Attempt to say the argument list consists of "var1" which at this
    # point is just a local variable.
    with pytest.raises(ValueError) as err:
        sym_table.specify_argument_list([sym_v1])
    assert "Symbol 'var1:" in str(err)
    assert ("is listed as a kernel argument but has no associated "
            "Interface" in str(err))
    # Now add an Interface for "var1" but of the wrong type
    sym_v1.interface = Symbol.FortranGlobal("some_mod")
    with pytest.raises(ValueError) as err:
        sym_table.specify_argument_list([sym_v1])
    assert "Symbol 'var1:" in str(err)
    assert "has an interface of type '" in str(err)


def test_symboltable_argument_list_errors():
    ''' Tests the internal sanity checks of the SymbolTable.argument_list
    property. '''
    sym_table = SymbolTable()
    sym_table.add(Symbol("var1", "real", []))
    sym_table.add(Symbol("var2", "real", []))
    sym_table.add(Symbol("var3", "real",
                         interface=Symbol.FortranGlobal("some_mod")))
    # Manually put a local symbol into the internal list of arguments
    sym_table._argument_list = [sym_table.lookup("var1")]
    with pytest.raises(ValueError) as err:
        sym_table._validate_arg_list(sym_table._argument_list)
    pattern = ("Symbol \'var1.*\' is listed as a kernel argument but has "
               "no associated Interface")
    assert re.search(pattern, str(err)) is not None
    # Check that the argument_list property converts this error into an
    # InternalError
    with pytest.raises(InternalError) as err:
        _ = sym_table.argument_list
    assert re.search(pattern, str(err)) is not None
    # Check that we reject a symbol imported from a module
    with pytest.raises(ValueError) as err:
        sym_table._validate_arg_list([sym_table.lookup("var3")])
    # Manually put that symbol into the argument list
    sym_table._argument_list = [sym_table.lookup("var3")]
    pattern = (r"Symbol \'var3.*\' is listed as a kernel argument but has an "
               r"interface of type \'.*\.FortranGlobal\'>")
    assert re.search(pattern, str(err)) is not None
    # Check that the argument_list property converts this error into an
    # InternalError
    with pytest.raises(InternalError) as err:
        _ = sym_table.argument_list
    assert re.search(pattern, str(err)) is not None
    # Check that we get the expected TypeError if we provide a list containing
    # objects that are not Symbols
    with pytest.raises(TypeError) as err:
        sym_table._validate_arg_list(["Not a symbol"])
    assert "Expected a list of Symbols but found an object of type" in str(err)


def test_symboltable_validate_non_args():
    ''' Checks for the validation of non-argument entries in the
    SymbolTable. '''
    sym_table = SymbolTable()
    sym_table.add(Symbol("var1", "real", []))
    sym_table.add(Symbol("var2", "real", []))
    sym_table.add(Symbol("var3", "real",
                         interface=Symbol.FortranGlobal("some_mod")))
    # Everything should be fine so far
    sym_table._validate_non_args()
    # Add an entry with an Argument interface
    sym_table.add(Symbol("var4", "real",
                         interface=Symbol.Argument()))
    # Since this symbol isn't in the argument list, the SymbolTable
    # is no longer valid
    with pytest.raises(ValueError) as err:
        sym_table._validate_non_args()
    pattern = (r"Symbol 'var4.* is not listed as a kernel argument and yet "
               "has a Symbol.Argument interface")
    assert re.search(pattern, str(err)) is not None


def test_symboltable_contains():
    '''Test that the __contains__ method returns True if the given name
    is in the SymbolTable, otherwise returns False.'''
    sym_table = SymbolTable()

    sym_table.add(Symbol("var1", "real", []))
    sym_table.add(Symbol("var2", "real", [None]))

    assert "var1" in sym_table
    assert "var2" in sym_table
    assert "var3" not in sym_table


def test_symboltable_symbols():
    '''Test that the symbols property returns a list of the symbols in the
    SymbolTable.'''
    sym_table = SymbolTable()
    assert sym_table.symbols == []
    sym_table.add(Symbol("var1", "real", []))
    sym_table.add(Symbol("var2", "real", [None]))
    assert len(sym_table.symbols) == 2
    sym_table.add(Symbol("var3", "real", [],
                         interface=Symbol.FortranGlobal(module_use="my_mod")))
    assert len(sym_table.symbols) == 3


def test_symboltable_local_symbols():
    '''Test that the local_symbols property returns a list with the
    symbols with local scope.'''
    sym_table = SymbolTable()
    assert [] == sym_table.local_symbols

    sym_table.add(Symbol("var1", "real", []))
    sym_table.add(Symbol("var2", "real", [None]))
    sym_table.add(Symbol("var3", "real", []))

    assert len(sym_table.local_symbols) == 3
    assert sym_table.lookup("var1") in sym_table.local_symbols
    assert sym_table.lookup("var2") in sym_table.local_symbols
    assert sym_table.lookup("var3") in sym_table.local_symbols
    sym_v1 = sym_table.lookup("var1")
    sym_v1.interface = Symbol.Argument(access=Symbol.Access.READWRITE)
    sym_table.specify_argument_list([sym_v1])

    assert len(sym_table.local_symbols) == 2
    assert sym_table.lookup("var1") not in sym_table.local_symbols
    assert sym_table.lookup("var2") in sym_table.local_symbols
    assert sym_table.lookup("var3") in sym_table.local_symbols

    sym_table.add(Symbol("var4", "real", [],
                         interface=Symbol.FortranGlobal(module_use="my_mod")))
    assert len(sym_table.local_symbols) == 2
    assert sym_table.lookup("var4") not in sym_table.local_symbols


def test_symboltable_global_symbols():
    ''' Test that the global_symbols property returns those symbols with
    'global' scope (i.e. that represent data that exists outside the current
    scoping unit) but are not routine arguments. '''
    sym_table = SymbolTable()
    assert sym_table.global_symbols == []
    # Add some local symbols
    sym_table.add(Symbol("var1", "real", []))
    sym_table.add(Symbol("var2", "real", [None]))
    assert sym_table.global_symbols == []
    # Add some global symbols
    sym_table.add(Symbol("gvar1", "real", [],
                         interface=Symbol.FortranGlobal(module_use="my_mod")))
    assert sym_table.lookup("gvar1") in sym_table.global_symbols
    sym_table.add(
        Symbol("gvar2", "real", [],
               interface=Symbol.Argument(access=Symbol.Access.READWRITE)))
    gsymbols = sym_table.global_symbols
    assert len(gsymbols) == 1
    assert sym_table.lookup("gvar2") not in gsymbols


def test_symboltable_abstract_properties():
    '''Test that the SymbolTable abstract properties raise the appropriate
    error.'''
    sym_table = SymbolTable()

    with pytest.raises(NotImplementedError) as error:
        _ = sym_table.data_arguments
    assert "Abstract property. Which symbols are data arguments is " \
        "API-specific." in str(error.value)

    with pytest.raises(NotImplementedError) as error:
        _ = sym_table.iteration_indices
    assert "Abstract property. Which symbols are iteration indices is " \
        "API-specific." in str(error.value)


def test_modified_kern_line_length(kernel_outputdir, monkeypatch):
    '''Modified Fortran kernels are written to file linewrapped at 132
    characters. This test checks that this linewrapping works.

    '''
    from psyclone.transformations import Dynamo0p3KernelConstTrans
    psy, invoke = get_invoke("1_single_invoke.f90", api="dynamo0.3", idx=0)
    sched = invoke.schedule
    kernels = sched.walk(Kern)
    # This example does not conform to the <name>_code, <name>_mod
    # convention so monkeypatch it to avoid the PSyIR code generation
    # raising an exception. This limitation is the subject of issue
    # #520.
    monkeypatch.setattr(kernels[0], "_module_name", "testkern_mod")
    ktrans = Dynamo0p3KernelConstTrans()
    _, _ = ktrans.apply(kernels[0], {"number_of_layers": 100})
    # Generate the code (this triggers the generation of new kernels)
    _ = str(psy.gen)
    filepath = os.path.join(str(kernel_outputdir), "testkern_0_mod.f90")
    assert os.path.isfile(filepath)
    # Check that the argument list is line wrapped as it is longer
    # than 132 characters.
    assert "undf_w3,&\n&map_w3)\n" in open(filepath).read()<|MERGE_RESOLUTION|>--- conflicted
+++ resolved
@@ -2944,11 +2944,7 @@
     # pylint: disable=too-many-statements
     ''' Tests the start_expr, stop_expr, step_expr and loop_body
     setter and getter properties'''
-<<<<<<< HEAD
     # pylint: disable=too-many-statements
-=======
-    from psyclone.psyGen import Loop
->>>>>>> d2d0fe8e
     loop = Loop()
 
     # Properties return an error if the node is incomplete
