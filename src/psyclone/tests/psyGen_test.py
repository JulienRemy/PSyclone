# -----------------------------------------------------------------------------
# BSD 3-Clause License
#
# Copyright (c) 2017-2019, Science and Technology Facilities Council.
# All rights reserved.
#
# Redistribution and use in source and binary forms, with or without
# modification, are permitted provided that the following conditions are met:
#
# * Redistributions of source code must retain the above copyright notice, this
#   list of conditions and the following disclaimer.
#
# * Redistributions in binary form must reproduce the above copyright notice,
#   this list of conditions and the following disclaimer in the documentation
#   and/or other materials provided with the distribution.
#
# * Neither the name of the copyright holder nor the names of its
#   contributors may be used to endorse or promote products derived from
#   this software without specific prior written permission.
#
# THIS SOFTWARE IS PROVIDED BY THE COPYRIGHT HOLDERS AND CONTRIBUTORS
# "AS IS" AND ANY EXPRESS OR IMPLIED WARRANTIES, INCLUDING, BUT NOT
# LIMITED TO, THE IMPLIED WARRANTIES OF MERCHANTABILITY AND FITNESS
# FOR A PARTICULAR PURPOSE ARE DISCLAIMED. IN NO EVENT SHALL THE
# COPYRIGHT HOLDER OR CONTRIBUTORS BE LIABLE FOR ANY DIRECT, INDIRECT,
# INCIDENTAL, SPECIAL, EXEMPLARY, OR CONSEQUENTIAL DAMAGES (INCLUDING,
# BUT NOT LIMITED TO, PROCUREMENT OF SUBSTITUTE GOODS OR SERVICES;
# LOSS OF USE, DATA, OR PROFITS; OR BUSINESS INTERRUPTION) HOWEVER
# CAUSED AND ON ANY THEORY OF LIABILITY, WHETHER IN CONTRACT, STRICT
# LIABILITY, OR TORT (INCLUDING NEGLIGENCE OR OTHERWISE) ARISING IN
# ANY WAY OUT OF THE USE OF THIS SOFTWARE, EVEN IF ADVISED OF THE
# POSSIBILITY OF SUCH DAMAGE.
# -----------------------------------------------------------------------------
# Authors R. W. Ford, A. R. Porter and S. Siso, STFC Daresbury Lab
# Modified I. Kavcic, Met Office
# -----------------------------------------------------------------------------

''' Performs py.test tests on the psygen module '''


# internal classes requiring tests
# PSy,Invokes,Dependencies,NameSpaceFactory,NameSpace,Invoke,Node,Schedule,
# LoopDirective,OMPLoopDirective,Loop,Call,Inf,SetInfCall,Kern,Arguments,
# InfArguments,Argument,KernelArgument,InfArgument

# user classes requiring tests
# PSyFactory, TransInfo, Transformation
from __future__ import absolute_import, print_function
import os
import re
import pytest
from fparser import api as fpapi
from psyclone.core.access_type import AccessType
from psyclone.psyGen import TransInfo, Transformation, PSyFactory, NameSpace, \
    NameSpaceFactory, OMPParallelDoDirective, \
    OMPParallelDirective, OMPDoDirective, OMPDirective, Directive, CodeBlock, \
    Assignment, Reference, BinaryOperation, Array, Literal, Node, IfBlock, \
    KernelSchedule, Schedule, UnaryOperation, NaryOperation, Return, \
<<<<<<< HEAD
    ACCEnterDataDirective, ACCKernelsDirective, Container
from psyclone.psyir.symbols import DataSymbol, SymbolTable
=======
    ACCEnterDataDirective, ACCKernelsDirective, Container, Loop
>>>>>>> 2e1240d9
from psyclone.psyGen import GenerationError, FieldNotFoundError, \
     InternalError, HaloExchange, Invoke, DataAccess
from psyclone.psyGen import Kern, Arguments, CodedKern
from psyclone.dynamo0p3 import DynKern, DynKernMetadata, DynInvokeSchedule
from psyclone.parse.algorithm import parse, InvokeCall
from psyclone.transformations import OMPParallelLoopTrans, \
    DynamoLoopFuseTrans, Dynamo0p3RedundantComputationTrans, \
    ACCEnterDataTrans, ACCParallelTrans, ACCLoopTrans, ACCKernelsTrans
from psyclone.generator import generate
from psyclone.configuration import Config
from psyclone.tests.utilities import get_invoke

BASE_PATH = os.path.join(os.path.dirname(os.path.abspath(__file__)),
                         "test_files", "dynamo0p3")
GOCEAN_BASE_PATH = os.path.join(os.path.dirname(os.path.abspath(__file__)),
                                "test_files", "gocean1p0")


# Module fixtures

@pytest.fixture(scope="module", autouse=True)
def setup():
    '''Make sure that all tests here use dynamo0.3 as API.'''
    Config.get().api = "dynamo0.3"

# Tests for utilities


def test_object_index():
    ''' Tests for the object_index() utility. '''
    from psyclone.psyGen import object_index
    two = "two"
    my_list = ["one", two, "three"]
    assert object_index(my_list, two) == 1
    with pytest.raises(InternalError) as err:
        _ = object_index(my_list, None)
    assert "Cannot search for None item in list" in str(err)

# PSyFactory class unit tests


def test_invalid_api():
    '''test that psyfactory raises appropriate error when an invalid api
    is supplied'''
    with pytest.raises(GenerationError):
        _ = PSyFactory(api="invalid")


def test_psyfactory_valid_return_object():
    '''test that psyfactory returns a psyfactory object for all supported
    inputs'''
    psy_factory = PSyFactory()
    assert isinstance(psy_factory, PSyFactory)
    _config = Config.get()
    apis = _config.supported_apis[:]
    apis.insert(0, "")
    for api in apis:
        psy_factory = PSyFactory(api=api)
        assert isinstance(psy_factory, PSyFactory)


def test_psyfactory_valid_dm_flag():
    '''test that a PSyFactory instance raises an exception if the
    optional distributed_memory flag is set to an invalid value
    and does not if the value is valid '''
    with pytest.raises(GenerationError) as excinfo:
        _ = PSyFactory(distributed_memory="ellie")
    assert "distributed_memory flag" in str(excinfo.value)
    _ = PSyFactory(distributed_memory=True)
    _ = PSyFactory(distributed_memory=False)


# Transformation class unit tests

def test_base_class_not_callable():
    '''make sure we can not instantiate abstract Transformation class
    directly'''
    with pytest.raises(TypeError):
        _ = Transformation()  # pylint: disable=abstract-class-instantiated


# TransInfo class unit tests

def test_new_module():
    '''check that we can change the module where we look for
    transformations.  There should be no transformations
    available as the new module uses a different
    transformation base class'''
    from .test_files import dummy_transformations
    trans = TransInfo(module=dummy_transformations)
    assert trans.num_trans == 0


def test_new_baseclass():
    '''check that we can change the transformations baseclass. There
    should be no transformations available as the default
    transformations module does not use the specified base
    class'''
    from .test_files.dummy_transformations import \
        LocalTransformation
    trans = TransInfo(base_class=LocalTransformation)
    assert trans.num_trans == 0


def test_new_module_and_baseclass():
    '''check that we can change the module where we look for
    transformations and the baseclass. There should be one
    transformation available as the module specifies one test
    transformation using the specified base class '''
    from .test_files import dummy_transformations
    trans = TransInfo(module=dummy_transformations,
                      base_class=dummy_transformations.LocalTransformation)
    assert trans.num_trans == 1


def test_list_valid_return_object():
    ''' check the list method returns the valid type '''
    trans = TransInfo()
    assert isinstance(trans.list, str)


def test_list_return_data():
    ''' check the list method returns sensible information '''
    trans = TransInfo()
    assert trans.list.find("available") != -1


def test_invalid_low_number():
    '''check an out-of-range low number for get_trans_num method raises
    correct exception'''
    trans = TransInfo()
    with pytest.raises(GenerationError):
        _ = trans.get_trans_num(0)


def test_invalid_high_number():
    '''check an out-of-range high number for get_trans_num method raises
    correct exception'''
    trans = TransInfo()
    with pytest.raises(GenerationError):
        _ = trans.get_trans_num(999)


def test_valid_return_object_from_number():
    ''' check get_trans_num method returns expected type of instance '''
    trans = TransInfo()
    transform = trans.get_trans_num(1)
    assert isinstance(transform, Transformation)


def test_invalid_name():
    '''check get_trans_name method fails correctly when an invalid name
    is provided'''
    trans = TransInfo()
    with pytest.raises(GenerationError):
        _ = trans.get_trans_name("invalid")


def test_valid_return_object_from_name():
    ''' check get_trans_name method return the correct object type '''
    trans = TransInfo()
    transform = trans.get_trans_name("LoopFuse")
    assert isinstance(transform, Transformation)


# NameSpace class unit tests

def test_fail_context_label():
    '''check an error is raised if one of context and label is not None'''
    namespace = NameSpace()
    with pytest.raises(RuntimeError):
        namespace.create_name(context="dummy_context")
    with pytest.raises(RuntimeError):
        namespace.create_name(label="dummy_context")


def test_case_sensitive_names():
    ''' tests that in the case sensitive option, names that only differ by
    case are treated as being distinct'''
    namespace_cs = NameSpace(case_sensitive=True)
    name = "Rupert"
    name1 = namespace_cs.create_name(root_name=name)
    name2 = namespace_cs.create_name(root_name=name.lower())
    assert name1 == name
    assert name2 == name.lower()


def test_case_insensitive_names():
    ''' tests that in the case insensitive option (the default), names that
    only differ by case are treated as being the same '''
    namespace = NameSpace()
    name = "Rupert"
    name1 = namespace.create_name(root_name=name)
    name2 = namespace.create_name(root_name=name.lower())
    assert name1 == name.lower()
    assert name2 == name1 + "_1"


def test_new_labels():
    '''tests that different labels and contexts are treated as being
    distinct'''
    namespace = NameSpace()
    name = "Rupert"
    name1 = namespace.create_name(root_name=name, context="home",
                                  label="me")
    name2 = namespace.create_name(root_name=name, context="work",
                                  label="me")
    name3 = namespace.create_name(root_name=name, context="home",
                                  label="a bear")
    name4 = namespace.create_name(root_name=name, context="work",
                                  label="a bear")
    assert name1 == name.lower()
    assert name2 == name1+"_1"
    assert name3 == name1+"_2"
    assert name4 == name1+"_3"


def test_new_labels_case_sensitive():
    '''tests that different labels and contexts are treated as being
    distinct for case sensitive names'''
    namespace = NameSpace(case_sensitive=True)
    name = "Rupert"
    name1 = namespace.create_name(root_name=name, context="home",
                                  label="me")
    name2 = namespace.create_name(root_name=name, context="work",
                                  label="me")
    name3 = namespace.create_name(root_name=name, context="home",
                                  label="Me")
    name4 = namespace.create_name(root_name=name, context="Work",
                                  label="me")
    assert name1 == name
    assert name2 == name1+"_1"
    assert name3 == name1+"_2"
    assert name4 == name1+"_3"


def test_existing_labels():
    '''tests that existing labels and contexts return the previous name'''
    namespace = NameSpace()
    name = "Rupert"
    name1 = namespace.create_name(root_name=name, context="home",
                                  label="me")
    name2 = namespace.create_name(root_name=name, context="work",
                                  label="me")
    name3 = namespace.create_name(root_name=name, context="home",
                                  label="Me")
    name4 = namespace.create_name(root_name=name, context="Work",
                                  label="me")
    assert name1 == name.lower()
    assert name2 == name1+"_1"
    assert name3 == name1
    assert name4 == name2


def test_existing_labels_case_sensitive():
    '''tests that existing labels and contexts return the previous name'''
    namespace = NameSpace(case_sensitive=True)
    name = "Rupert"
    name1 = namespace.create_name(root_name=name, context="home",
                                  label="me")
    name2 = namespace.create_name(root_name=name, context="Work",
                                  label="Me")
    name3 = namespace.create_name(root_name=name, context="home",
                                  label="me")
    name4 = namespace.create_name(root_name=name, context="Work",
                                  label="Me")
    assert name1 == name
    assert name2 == name1+"_1"
    assert name3 == name1
    assert name4 == name2


def test_reserved_names():
    '''tests that reserved names are not returned by the name space
    manager'''
    namea = "PSyclone"
    nameb = "Dynamo"
    namespace = NameSpace()
    namespace.add_reserved_name(namea)
    name1 = namespace.create_name(root_name=namea.lower())
    assert name1 == namea.lower()+"_1"
    namespace.add_reserved_names([nameb.lower()])
    name1 = namespace.create_name(root_name=nameb)
    assert name1 == nameb.lower()+"_1"


def test_reserved_names_case_sensitive():
    '''tests that reserved names are not returned by the case sensitive
    name space manager'''
    namea = "PSyclone"
    nameb = "Dynamo"
    namespace = NameSpace(case_sensitive=True)
    namespace.add_reserved_name(namea)
    name1 = namespace.create_name(root_name=namea)
    assert name1 == namea+"_1"
    name1 = namespace.create_name(root_name=namea.lower())
    assert name1 == namea.lower()
    namespace.add_reserved_names([nameb])
    name1 = namespace.create_name(root_name=nameb)
    assert name1 == nameb+"_1"
    name1 = namespace.create_name(root_name=nameb.lower())
    assert name1 == nameb.lower()


def test_reserved_name_exists():
    '''tests that an error is generated if a reserved name has already
    been used as a name'''
    name = "PSyclone"
    namespace = NameSpace()
    _ = namespace.create_name(root_name=name)
    with pytest.raises(RuntimeError):
        namespace.add_reserved_name(name)
    with pytest.raises(RuntimeError):
        namespace.add_reserved_name(name.lower())


def test_reserved_name_exists_case_sensitive():
    '''tests that an error is generated if a reserved name has already
    been used as a name'''
    name = "PSyclone"
    namespace = NameSpace(case_sensitive=True)
    _ = namespace.create_name(root_name=name)
    namespace.add_reserved_name(name.lower())
    with pytest.raises(RuntimeError):
        namespace.add_reserved_name(name)
    with pytest.raises(RuntimeError):
        namespace.add_reserved_names([name])


def test_anonymous_name():
    ''' tests that anonymous names are successfully created '''
    namespace = NameSpace()
    name1 = namespace.create_name()
    assert name1 == "anon"
    name2 = namespace.create_name()
    assert name2 == "anon_1"


def test_internal_name_clashes():
    ''' tests that names that are generated internally by the namespace
    manager can be used as root names'''
    anon_name = "Anon"
    namespace = NameSpace()
    name1 = namespace.create_name()
    name2 = namespace.create_name(root_name=anon_name)
    assert name1 == anon_name.lower()
    assert name2 == name1+"_1"
    name3 = namespace.create_name(root_name=anon_name+"_1")
    assert name3 == name2+"_1"


def test_intern_name_clash_case_sensitive():
    '''tests that names that are generated internally by the case
    sensitive namespace manager can be used as root names'''
    anon_name = "Anon"
    namespace = NameSpace(case_sensitive=True)
    _ = namespace.create_name()
    name2 = namespace.create_name(root_name=anon_name)
    assert name2 == anon_name
    name3 = namespace.create_name(root_name=anon_name.lower())
    assert name3 == anon_name.lower()+"_1"


# tests that the NameSpaceFactory class is working correctly

def test_create():
    '''tests that a NameSpace object is returned from the create method'''
    nsf = NameSpaceFactory()
    nspace = nsf.create()
    assert isinstance(nspace, NameSpace)


def test_singleton():
    '''test that the same NameSpace object is returned from different
    NameSpaceFactory's by default'''
    nsf = NameSpaceFactory()
    ns1 = nsf.create()
    nsf = NameSpaceFactory()
    ns2 = nsf.create()
    assert ns1 == ns2


def test_reset():
    ''' test that different NameSpace objects are returned from different
    NameSpaceFactory's when the reset option is set'''
    nsf = NameSpaceFactory()
    ns1 = nsf.create()
    nsf = NameSpaceFactory(reset=True)
    ns2 = nsf.create()
    assert ns1 != ns2

# tests for class Call


def test_invokes_can_always_be_printed():
    '''Test that an Invoke instance can always be printed (i.e. is
    initialised fully)'''
    inv = Invoke(None, None, None)
    assert inv.__str__() == "invoke()"

    invoke_call = InvokeCall([], "TestName")
    inv = Invoke(invoke_call, 12, DynInvokeSchedule)
    # Name is converted to lower case if set in constructor of InvokeCall:
    assert inv.__str__() == "invoke_testname()"

    invoke_call._name = None
    inv = Invoke(invoke_call, 12, DynInvokeSchedule)
    assert inv.__str__() == "invoke_12()"

    # Last test case: one kernel call - to avoid constructing
    # the InvokeCall, parse an existing Fortran file"

    _, invoke = parse(
        os.path.join(BASE_PATH, "1.12_single_invoke_deref_name_clash.f90"),
        api="dynamo0.3")

    alg_invocation = invoke.calls[0]
    inv = Invoke(alg_invocation, 0, DynInvokeSchedule)
    assert inv.__str__() == \
        "invoke_0_testkern_type(a, f1_my_field, f1 % my_field, m1, m2)"


def test_same_name_invalid():
    '''test that we raise an error if the same name is passed into the
    same kernel or built-in instance. We need to choose a particular
    API to check this although the code is in psyGen.py '''
    with pytest.raises(GenerationError) as excinfo:
        _, _ = generate(
            os.path.join(BASE_PATH, "1.10_single_invoke_same_name.f90"),
            api="dynamo0.3")
    assert ("Argument 'f1' is passed into kernel 'testkern_code' code "
            "more than once") in str(excinfo.value)


def test_same_name_invalid_array():
    '''test that we raise an error if the same name is passed into the
    same kernel or built-in instance. In this case arguments have
    array references and mixed case. We need to choose a particular
    API to check this although the code is in psyGen.py. '''
    with pytest.raises(GenerationError) as excinfo:
        _, _ = generate(
            os.path.join(BASE_PATH, "1.11_single_invoke_same_name_array.f90"),
            api="dynamo0.3")
    assert ("Argument 'f1(1, n)' is passed into kernel 'testkern_code' code "
            "more than once") in str(excinfo.value)


def test_derived_type_deref_naming():
    ''' Test that we do not get a name clash for dummy arguments in the PSy
    layer when the name generation for the component of a derived type
    may lead to a name already taken by another argument. '''
    _, invoke = parse(
        os.path.join(BASE_PATH, "1.12_single_invoke_deref_name_clash.f90"),
        api="dynamo0.3")
    psy = PSyFactory("dynamo0.3", distributed_memory=True).create(invoke)
    generated_code = str(psy.gen)
    print(generated_code)
    output = (
        "    SUBROUTINE invoke_0_testkern_type"
        "(a, f1_my_field, f1_my_field_1, m1, m2)\n"
        "      USE testkern_mod, ONLY: testkern_code\n"
        "      USE mesh_mod, ONLY: mesh_type\n"
        "      REAL(KIND=r_def), intent(in) :: a\n"
        "      TYPE(field_type), intent(inout) :: f1_my_field\n"
        "      TYPE(field_type), intent(in) :: f1_my_field_1, m1, m2\n")
    assert output in generated_code


FAKE_KERNEL_METADATA = '''
module dummy_mod
  type, extends(kernel_type) :: dummy_type
     type(arg_type), meta_args(3) =                    &
          (/ arg_type(gh_field, gh_write,     w3),     &
             arg_type(gh_field, gh_readwrite, wtheta), &
             arg_type(gh_field, gh_inc,       w1)      &
           /)
     integer :: iterates_over = cells
   contains
     procedure, nopass :: code => dummy_code
  end type dummy_type
contains
  subroutine dummy_code()
  end subroutine dummy_code
end module dummy_mod
'''


# Schedule class tests

def test_sched_node_str():
    ''' Check the node_str method of the Schedule class'''
    from psyclone.psyGen import colored, SCHEDULE_COLOUR_MAP
    sched = Schedule()
    assert colored("Schedule", SCHEDULE_COLOUR_MAP["Schedule"]) in \
        sched.node_str()


def test_sched_getitem():
    '''Test that Schedule has the [int] operator overloaded to return the
    given index child'''
    _, invoke_info = parse(os.path.join(BASE_PATH,
                                        "15.9.1_X_innerproduct_Y_builtin.f90"),
                           api="dynamo0.3")
    psy = PSyFactory("dynamo0.3", distributed_memory=True).create(invoke_info)

    sched = psy.invokes.invoke_list[0].schedule
    for indx in range(len(sched._children)):
        assert sched[indx] is sched._children[indx]

    # Test range indexing
    children = sched[:]
    assert len(children) == 2
    assert children[0] is sched._children[0]
    assert children[1] is sched._children[1]

    # Test index out-of-bounds Error
    with pytest.raises(IndexError) as err:
        _ = sched[len(sched._children)]
    assert "list index out of range" in str(err)


def test_sched_can_be_printed():
    ''' Check the schedule class can always be printed'''
    _, invoke_info = parse(os.path.join(BASE_PATH,
                                        "15.9.1_X_innerproduct_Y_builtin.f90"),
                           api="dynamo0.3")
    psy = PSyFactory("dynamo0.3", distributed_memory=True).create(invoke_info)

    # For this test use the generic class
    psy.invokes.invoke_list[0].schedule.__class__ = Schedule
    output = str(psy.invokes.invoke_list[0].schedule)

    assert "Schedule:\n" in output


# InvokeSchedule class tests

def test_invokeschedule_node_str():
    ''' Check the node_str method of the InvokeSchedule class. We need an
    Invoke object for this which we get using the dynamo0.3 API. '''
    from psyclone.psyGen import colored, SCHEDULE_COLOUR_MAP, InvokeSchedule
    _, invoke_info = parse(os.path.join(BASE_PATH,
                                        "15.9.1_X_innerproduct_Y_builtin.f90"),
                           api="dynamo0.3")
    psy = PSyFactory("dynamo0.3", distributed_memory=True).create(invoke_info)
    # Create a plain InvokeSchedule
    sched = InvokeSchedule(None, None)
    # Manually supply it with an Invoke object created with the Dynamo API.
    sched._invoke = psy.invokes.invoke_list[0]
    output = sched.node_str()
    assert colored("InvokeSchedule", SCHEDULE_COLOUR_MAP["Schedule"]) in output


def test_sched_ocl_setter():
    ''' Check that the opencl setter raises the expected error if not passed
    a bool. '''
    _, invoke_info = parse(os.path.join(BASE_PATH,
                                        "15.9.1_X_innerproduct_Y_builtin.f90"),
                           api="dynamo0.3")
    psy = PSyFactory("dynamo0.3", distributed_memory=True).create(invoke_info)
    with pytest.raises(ValueError) as err:
        psy.invokes.invoke_list[0].schedule.opencl = "a string"
    assert "Schedule.opencl must be a bool but got " in str(err)


def test_invokeschedule_can_be_printed():
    ''' Check the InvokeSchedule class can always be printed'''
    from psyclone.psyGen import InvokeSchedule
    _, invoke_info = parse(os.path.join(BASE_PATH,
                                        "15.9.1_X_innerproduct_Y_builtin.f90"),
                           api="dynamo0.3")
    psy = PSyFactory("dynamo0.3", distributed_memory=True).create(invoke_info)

    # For this test use the generic class
    psy.invokes.invoke_list[0].schedule.__class__ = InvokeSchedule
    output = str(psy.invokes.invoke_list[0].schedule)

    assert "InvokeSchedule:\n" in output


# Kern class test

def test_kern_get_kernel_schedule():
    ''' Tests the get_kernel_schedule method in the Kern class.
    '''
    ast = fpapi.parse(FAKE_KERNEL_METADATA, ignore_comments=False)
    metadata = DynKernMetadata(ast)
    my_kern = DynKern()
    my_kern.load_meta(metadata)
    schedule = my_kern.get_kernel_schedule()
    assert isinstance(schedule, KernelSchedule)


def test_codedkern_node_str():
    ''' Tests the node_str method in the CodedKern class. The simplest way to
    do this is via the dynamo0.3 subclass '''
    from psyclone.psyGen import colored, SCHEDULE_COLOUR_MAP
    ast = fpapi.parse(FAKE_KERNEL_METADATA, ignore_comments=False)
    metadata = DynKernMetadata(ast)
    my_kern = DynKern()
    my_kern.load_meta(metadata)
    out = my_kern.node_str()
    expected_output = (
        colored("CodedKern", SCHEDULE_COLOUR_MAP["CodedKern"]) +
        " dummy_code(field_1,field_2,field_3) [module_inline=False]")
    assert expected_output in out


def test_kern_coloured_text():
    ''' Check that the coloured_name method of both CodedKern and
    BuiltIn return what we expect. '''
    from psyclone.psyGen import colored, SCHEDULE_COLOUR_MAP
    # Use a Dynamo example that has both a CodedKern and a BuiltIn
    _, invoke_info = parse(
        os.path.join(BASE_PATH,
                     "15.14.4_builtin_and_normal_kernel_invoke.f90"),
        api="dynamo0.3")
    psy = PSyFactory("dynamo0.3", distributed_memory=False).create(invoke_info)
    invoke = psy.invokes.invoke_list[0]
    schedule = invoke.schedule
    ckern = schedule.children[0].loop_body[0]
    bkern = schedule.children[1].loop_body[0]
    ret_str = ckern.coloured_name(True)
    assert colored("CodedKern", SCHEDULE_COLOUR_MAP["CodedKern"]) in ret_str
    ret_str = bkern.coloured_name(True)
    assert colored("BuiltIn", SCHEDULE_COLOUR_MAP["BuiltIn"]) in ret_str


def test_kern_abstract_methods():
    ''' Check that the abstract methods of the Kern class raise the
    NotImplementedError. '''
    # We need to get a valid kernel object
    from psyclone import dynamo0p3
    ast = fpapi.parse(FAKE_KERNEL_METADATA, ignore_comments=False)
    metadata = DynKernMetadata(ast)
    my_kern = DynKern()
    my_kern.load_meta(metadata)
    with pytest.raises(NotImplementedError) as err:
        super(dynamo0p3.DynKern, my_kern).gen_arg_setter_code(None)
    assert "gen_arg_setter_code must be implemented by sub-class" in str(err)


def test_call_abstract_methods():
    ''' Check that calling the abstract methods of Kern raises
    the expected exceptions '''
    my_arguments = Arguments(None)

    class KernType(object):
        ''' temporary dummy class '''
        def __init__(self):
            self.iterates_over = "stuff"
    my_ktype = KernType()

    class DummyClass(object):
        ''' temporary dummy class '''
        def __init__(self, ktype):
            self.module_name = "dummy_module"
            self.ktype = ktype

    dummy_call = DummyClass(my_ktype)
    my_call = Kern(None, dummy_call, "dummy", my_arguments)
    with pytest.raises(NotImplementedError) as excinfo:
        my_call.local_vars()
    assert "Kern.local_vars should be implemented" in str(excinfo.value)

    with pytest.raises(NotImplementedError) as excinfo:
        my_call.__str__()
    assert "Kern.__str__ should be implemented" in str(excinfo.value)

    with pytest.raises(NotImplementedError) as excinfo:
        my_call.gen_code(None)
    assert "Kern.gen_code should be implemented" in str(excinfo.value)


def test_arguments_abstract():
    ''' Check that we raise NotImplementedError if any of the virtual methods
    of the Arguments class are called. '''
    my_arguments = Arguments(None)
    with pytest.raises(NotImplementedError) as err:
        _ = my_arguments.acc_args
    assert "Arguments.acc_args must be implemented in sub-class" in str(err)
    with pytest.raises(NotImplementedError) as err:
        _ = my_arguments.scalars
    assert "Arguments.scalars must be implemented in sub-class" in str(err)
    with pytest.raises(NotImplementedError) as err:
        _ = my_arguments.raw_arg_list()
    assert ("Arguments.raw_arg_list must be implemented in sub-class"
            in str(err))


def test_incremented_arg():
    ''' Check that we raise the expected exception when
    CodedKern.incremented_arg() is called for a kernel that does not have
    an argument that is incremented '''
    # Change the kernel metadata so that the the incremented kernel
    # argument has read access
    import fparser
    fparser.logging.disable(fparser.logging.CRITICAL)
    # If we change the meta-data then we trip the check in the parser.
    # Therefore, we change the object produced by parsing the meta-data
    # instead
    ast = fpapi.parse(FAKE_KERNEL_METADATA, ignore_comments=False)
    metadata = DynKernMetadata(ast)
    for descriptor in metadata.arg_descriptors:
        if descriptor.access == AccessType.INC:
            descriptor._access = AccessType.READ
    my_kern = DynKern()
    my_kern.load_meta(metadata)
    with pytest.raises(FieldNotFoundError) as excinfo:
        CodedKern.incremented_arg(my_kern)
    assert ("does not have an argument with gh_inc access"
            in str(excinfo.value))


def test_ompdo_constructor():
    ''' Check that we can make an OMPDoDirective with and without
    children '''
    _, invoke_info = parse(os.path.join(BASE_PATH, "1_single_invoke.f90"),
                           api="dynamo0.3")
    psy = PSyFactory("dynamo0.3", distributed_memory=False).create(invoke_info)
    schedule = psy.invokes.invoke_list[0].schedule
    ompdo = OMPDoDirective(parent=schedule)
    # A Directive always has a Schedule
    assert len(ompdo.children) == 1
    assert isinstance(ompdo.children[0], Schedule)
    # Check the dir_body property
    assert isinstance(ompdo.dir_body, Schedule)
    # Break the directive
    ompdo.children[0] = "not-a-schedule"
    with pytest.raises(InternalError) as err:
        # pylint: disable=pointless-statement
        ompdo.dir_body
    assert ("malformed or incomplete. It should have a single Schedule as a "
            "child but found: ['str']" in str(err.value))
    ompdo = OMPDoDirective(parent=schedule, children=[schedule.children[0]])
    assert len(ompdo.dir_body.children) == 1


def test_ompdo_directive_class_node_str(dist_mem):
    '''Tests the node_str method in the OMPDoDirective class. We create a
    sub-class object then call this method from it '''
    from psyclone.psyGen import colored, SCHEDULE_COLOUR_MAP
    _, invoke_info = parse(os.path.join(BASE_PATH, "1_single_invoke.f90"),
                           api="dynamo0.3")

    cases = [
        {"current_class": OMPParallelDoDirective,
         "current_string": "[OMP parallel do]"},
        {"current_class": OMPDoDirective, "current_string": "[OMP do]"},
        {"current_class": OMPParallelDirective,
         "current_string": "[OMP parallel]"},
        {"current_class": OMPDirective, "current_string": "[OMP]"},
        {"current_class": Directive, "current_string": ""}]
    otrans = OMPParallelLoopTrans()

    psy = PSyFactory("dynamo0.3", distributed_memory=dist_mem).\
        create(invoke_info)
    schedule = psy.invokes.invoke_list[0].schedule

    if dist_mem:
        idx = 3
    else:
        idx = 0

    _, _ = otrans.apply(schedule.children[idx])
    omp_parallel_loop = schedule.children[idx]

    for case in cases:
        # call the OMPDirective node_str method
        out = case["current_class"].node_str(omp_parallel_loop)

        directive = colored("Directive", SCHEDULE_COLOUR_MAP["Directive"])
        expected_output = directive + case["current_string"]

        assert expected_output in out


def test_acc_dir_node_str():
    ''' Test the node_str() method of OpenACC directives '''
    from psyclone.psyGen import colored, SCHEDULE_COLOUR_MAP

    acclt = ACCLoopTrans()
    accdt = ACCEnterDataTrans()
    accpt = ACCParallelTrans()
    _, invoke = get_invoke("single_invoke.f90", "gocean1.0", idx=0)
    colour = SCHEDULE_COLOUR_MAP["Directive"]
    schedule = invoke.schedule

    # Enter-data
    new_sched, _ = accdt.apply(schedule)
    out = new_sched[0].node_str()
    assert out.startswith(
        colored("Directive", colour)+"[ACC enter data]")

    # Parallel region around outermost loop
    new_sched, _ = accpt.apply(new_sched[1])
    out = new_sched[1].node_str()
    assert out.startswith(
        colored("Directive", colour)+"[ACC Parallel]")

    # Loop directive on outermost loop
    new_sched, _ = acclt.apply(new_sched[1].dir_body[0])
    out = new_sched[1].dir_body[0].node_str()
    assert out.startswith(
        colored("Directive", colour)+"[ACC Loop, independent]")

    # Loop directive with collapse
    new_sched, _ = acclt.apply(new_sched[1].dir_body[0].dir_body[0],
                               {"collapse": 2})
    out = new_sched[1].dir_body[0].dir_body[0].node_str()
    assert out.startswith(
        colored("Directive", colour) + "[ACC Loop, collapse=2, independent]")


def test_haloexchange_unknown_halo_depth():
    '''test the case when the halo exchange base class is called without
    a halo depth'''
    halo_exchange = HaloExchange(None)
    assert halo_exchange._halo_depth is None


def test_globalsum_node_str():
    '''test the node_str method in the GlobalSum class. The simplest way to do
    this is to use a dynamo0p3 builtin example which contains a scalar and
    then call node_str() on that.'''
    from psyclone.psyGen import colored, SCHEDULE_COLOUR_MAP
    from psyclone import dynamo0p3
    _, invoke_info = parse(os.path.join(BASE_PATH,
                                        "15.9.1_X_innerproduct_Y_builtin.f90"),
                           api="dynamo0.3")
    psy = PSyFactory("dynamo0.3", distributed_memory=True).create(invoke_info)
    gsum = None
    for child in psy.invokes.invoke_list[0].schedule.children:
        if isinstance(child, dynamo0p3.DynGlobalSum):
            gsum = child
            break
    assert gsum
    output = gsum.node_str()
    expected_output = (colored("GlobalSum",
                               SCHEDULE_COLOUR_MAP["GlobalSum"]) +
                       "[scalar='asum']")
    assert expected_output in output


def test_args_filter():
    '''the args_filter() method is in both Loop() and Arguments() classes
    with the former method calling the latter. This example tests the
    case when unique is set to True and therefore any replicated names
    are not returned. The simplest way to do this is to use a
    dynamo0p3 example which includes two kernels which share argument
    names. We choose dm=False to make it easier to fuse the loops.'''
    _, invoke_info = parse(os.path.join(BASE_PATH, "1.2_multi_invoke.f90"),
                           api="dynamo0.3")
    psy = PSyFactory("dynamo0.3",
                     distributed_memory=False).create(invoke_info)
    # fuse our loops so we have more than one Kernel in a loop
    schedule = psy.invokes.invoke_list[0].schedule
    ftrans = DynamoLoopFuseTrans()
    schedule, _ = ftrans.apply(schedule.children[0],
                               schedule.children[1])
    # get our loop and call our method ...
    loop = schedule.children[0]
    args = loop.args_filter(unique=True)
    expected_output = ["a", "f1", "f2", "m1", "m2", "f3"]
    for arg in args:
        assert arg.name in expected_output
    assert len(args) == len(expected_output)


def test_args_filter2():
    '''the args_filter() method is in both Loop() and Arguments() classes
    with the former method calling the latter. This example tests the cases
    when one or both of the intent and type arguments are not specified.'''
    _, invoke_info = parse(os.path.join(BASE_PATH, "10_operator.f90"),
                           api="dynamo0.3")
    psy = PSyFactory("dynamo0.3", distributed_memory=True).create(invoke_info)
    schedule = psy.invokes.invoke_list[0].schedule
    loop = schedule.children[3]

    # arg_accesses
    args = loop.args_filter(arg_accesses=[AccessType.READ])
    expected_output = ["chi", "a"]
    for arg in args:
        assert arg.name in expected_output
    assert len(args) == len(expected_output)

    # arg_types
    args = loop.args_filter(arg_types=["gh_operator", "gh_integer"])
    expected_output = ["mm_w0", "a"]
    for arg in args:
        assert arg.name in expected_output
    assert len(args) == len(expected_output)

    # neither
    args = loop.args_filter()
    expected_output = ["chi", "mm_w0", "a"]
    for arg in args:
        assert arg.name in expected_output
    assert len(args) == len(expected_output)


def test_reduction_var_error():
    '''Check that we raise an exception if the zero_reduction_variable()
    method is provided with an incorrect type of argument'''
    _, invoke_info = parse(os.path.join(BASE_PATH, "1_single_invoke.f90"),
                           api="dynamo0.3")
    for dist_mem in [False, True]:
        psy = PSyFactory("dynamo0.3",
                         distributed_memory=dist_mem).create(invoke_info)
        schedule = psy.invokes.invoke_list[0].schedule
        call = schedule.kernels()[0]
        # args[1] is of type gh_field
        call._reduction_arg = call.arguments.args[1]
        with pytest.raises(GenerationError) as err:
            call.zero_reduction_variable(None)
        assert ("zero_reduction variable should be one of ['gh_real', "
                "'gh_integer']") in str(err)


def test_reduction_sum_error():
    '''Check that we raise an exception if the reduction_sum_loop()
    method is provided with an incorrect type of argument'''
    _, invoke_info = parse(os.path.join(BASE_PATH, "1_single_invoke.f90"),
                           api="dynamo0.3")
    for dist_mem in [False, True]:
        psy = PSyFactory("dynamo0.3",
                         distributed_memory=dist_mem).create(invoke_info)
        schedule = psy.invokes.invoke_list[0].schedule
        call = schedule.kernels()[0]
        # args[1] is of type gh_field
        call._reduction_arg = call.arguments.args[1]
        with pytest.raises(GenerationError) as err:
            call.reduction_sum_loop(None)
        assert (
            "unsupported reduction access 'gh_write' found in DynBuiltin:"
            "reduction_sum_loop(). Expected one of '['gh_sum']") in str(err)


def test_call_multi_reduction_error(monkeypatch):
    '''Check that we raise an exception if we try to create a Call (a
    Kernel or a Builtin) with more than one reduction in it. Since we have
    a rule that only Builtins can write to scalars we need a built-in that
    attempts to perform two reductions. '''
    from psyclone import dynamo0p3_builtins
    monkeypatch.setattr(dynamo0p3_builtins, "BUILTIN_DEFINITIONS_FILE",
                        value=os.path.join(BASE_PATH,
                                           "multi_reduction_builtins_mod.f90"))
    for dist_mem in [False, True]:
        _, invoke_info = parse(
            os.path.join(BASE_PATH, "16.4.1_multiple_scalar_sums2.f90"),
            api="dynamo0.3")
        with pytest.raises(GenerationError) as err:
            _ = PSyFactory("dynamo0.3",
                           distributed_memory=dist_mem).create(invoke_info)
        assert (
            "PSyclone currently only supports a single reduction in a kernel "
            "or builtin" in str(err))


def test_invoke_name():
    ''' Check that specifying the name of an invoke in the Algorithm
    layer results in a correctly-named routine in the PSy layer '''
    _, invoke_info = parse(os.path.join(BASE_PATH,
                                        "1.0.1_single_named_invoke.f90"),
                           api="dynamo0.3")
    psy = PSyFactory("dynamo0.3", distributed_memory=True).create(invoke_info)
    gen = str(psy.gen)
    print(gen)
    assert "SUBROUTINE invoke_important_invoke" in gen


def test_multi_kern_named_invoke():
    ''' Check that specifying the name of an invoke containing multiple
    kernel invocations result in a correctly-named routine in the PSy layer '''
    _, invoke_info = parse(os.path.join(BASE_PATH,
                                        "4.9_named_multikernel_invokes.f90"),
                           api="dynamo0.3")
    psy = PSyFactory("dynamo0.3", distributed_memory=True).create(invoke_info)
    gen = str(psy.gen)
    print(gen)
    assert "SUBROUTINE invoke_some_name" in gen


def test_named_multi_invokes():
    ''' Check that we generate correct code when we have more than one
    named invoke in an Algorithm file '''
    _, invoke_info = parse(
        os.path.join(BASE_PATH,
                     "3.2_multi_functions_multi_named_invokes.f90"),
        api="dynamo0.3")
    psy = PSyFactory("dynamo0.3", distributed_memory=True).create(invoke_info)
    gen = str(psy.gen)
    print(gen)
    assert "SUBROUTINE invoke_my_first(" in gen
    assert "SUBROUTINE invoke_my_second(" in gen


def test_named_invoke_name_clash():
    ''' Check that we do not get a name clash when the name of a variable
    in the PSy layer would normally conflict with the name given to the
    subroutine generated by an Invoke. '''
    _, invoke_info = parse(os.path.join(BASE_PATH,
                                        "4.11_named_invoke_name_clash.f90"),
                           api="dynamo0.3")
    psy = PSyFactory("dynamo0.3", distributed_memory=True).create(invoke_info)
    gen = str(psy.gen)
    print(gen)
    assert "SUBROUTINE invoke_a(invoke_a_1, b, c, istp, rdt," in gen
    assert "TYPE(field_type), intent(inout) :: invoke_a_1" in gen


def test_invalid_reprod_pad_size(monkeypatch, dist_mem):
    '''Check that we raise an exception if the pad size in psyclone.cfg is
    set to an invalid value '''
    # Make sure we monkey patch the correct Config object
    config = Config.get()
    monkeypatch.setattr(config._instance, "_reprod_pad_size", 0)
    _, invoke_info = parse(os.path.join(BASE_PATH,
                                        "15.9.1_X_innerproduct_Y_builtin.f90"),
                           api="dynamo0.3")
    psy = PSyFactory("dynamo0.3",
                     distributed_memory=dist_mem).create(invoke_info)
    invoke = psy.invokes.invoke_list[0]
    schedule = invoke.schedule
    from psyclone.transformations import Dynamo0p3OMPLoopTrans, \
        OMPParallelTrans
    otrans = Dynamo0p3OMPLoopTrans()
    rtrans = OMPParallelTrans()
    # Apply an OpenMP do directive to the loop
    schedule, _ = otrans.apply(schedule.children[0], {"reprod": True})
    # Apply an OpenMP Parallel directive around the OpenMP do directive
    schedule, _ = rtrans.apply(schedule.children[0])
    invoke.schedule = schedule
    with pytest.raises(GenerationError) as excinfo:
        _ = str(psy.gen)
    assert (
        "REPROD_PAD_SIZE in {0} should be a positive "
        "integer".format(Config.get().filename) in str(excinfo.value))


def test_argument_depends_on():
    '''Check that the depends_on method returns the appropriate boolean
    value for arguments with combinations of read and write access'''
    _, invoke_info = parse(os.path.join(BASE_PATH,
                                        "4.5_multikernel_invokes.f90"),
                           api="dynamo0.3")
    psy = PSyFactory("dynamo0.3", distributed_memory=False).create(invoke_info)
    invoke = psy.invokes.invoke_list[0]
    schedule = invoke.schedule
    arg_f1_inc_1 = schedule.children[0].loop_body[0].arguments.args[0]
    arg_f1_inc_2 = schedule.children[2].loop_body[0].arguments.args[0]
    arg_f2_read_1 = schedule.children[0].loop_body[0].arguments.args[2]
    arg_f2_inc = schedule.children[1].loop_body[0].arguments.args[0]
    arg_f2_read_2 = schedule.children[2].loop_body[0].arguments.args[1]
    # different names returns False
    assert not arg_f2_inc._depends_on(arg_f1_inc_1)
    # same name both reads returns False
    assert not arg_f2_read_1._depends_on(arg_f2_read_2)
    # same name both incs (write to read) returns True
    assert arg_f1_inc_2._depends_on(arg_f1_inc_1)
    # read to write returns True
    assert arg_f2_read_1._depends_on(arg_f2_inc)
    # write to read returns True
    assert arg_f2_inc._depends_on(arg_f2_read_1)
    # same name both writes (the 4.5 example only uses inc) returns True
    _, invoke_info = parse(
        os.path.join(BASE_PATH,
                     "15.14.4_builtin_and_normal_kernel_invoke.f90"),
        api="dynamo0.3")
    psy = PSyFactory("dynamo0.3", distributed_memory=False).create(invoke_info)
    invoke = psy.invokes.invoke_list[0]
    schedule = invoke.schedule
    arg_f1_write_1 = schedule.children[0].loop_body[0].arguments.args[1]
    arg_f1_write_2 = schedule.children[1].loop_body[0].arguments.args[0]
    assert arg_f1_write_1._depends_on(arg_f1_write_2)


def test_argument_find_argument():
    '''Check that the find_argument method returns the first dependent
    argument in a list of nodes, or None if none are found'''
    _, invoke_info = parse(
        os.path.join(BASE_PATH, "15.14.1_multi_aX_plus_Y_builtin.f90"),
        api="dynamo0.3")
    psy = PSyFactory("dynamo0.3", distributed_memory=True).create(invoke_info)
    invoke = psy.invokes.invoke_list[0]
    schedule = invoke.schedule
    # 1: returns none if none found
    f1_first_read = schedule.children[0].loop_body[0].arguments.args[2]
    # a) empty node list
    assert not f1_first_read._find_argument([])
    # b) check many reads
    call_nodes = schedule.kernels()
    assert not f1_first_read._find_argument(call_nodes)
    # 2: returns first dependent kernel arg when there are many
    # dependencies (check first read returned)
    f3_write = schedule.children[3].loop_body[0].arguments.args[0]
    f3_first_read = schedule.children[0].loop_body[0].arguments.args[3]
    result = f3_write._find_argument(call_nodes)
    assert result == f3_first_read
    # 3: haloexchange node
    _, invoke_info = parse(
        os.path.join(BASE_PATH,
                     "15.14.4_builtin_and_normal_kernel_invoke.f90"),
        api="dynamo0.3")
    psy = PSyFactory("dynamo0.3", distributed_memory=True).create(invoke_info)
    invoke = psy.invokes.invoke_list[0]
    schedule = invoke.schedule
    # a) kern arg depends on halo arg
    m2_read_arg = schedule.children[3].loop_body[0].arguments.args[4]
    m2_halo_field = schedule.children[2].field
    result = m2_read_arg._find_argument(schedule.children)
    assert result == m2_halo_field
    # b) halo arg depends on kern arg
    result = m2_halo_field._find_argument([schedule.children[3].loop_body[0]])
    assert result == m2_read_arg
    # 4: globalsum node
    _, invoke_info = parse(
        os.path.join(BASE_PATH, "15.14.3_sum_setval_field_builtin.f90"),
        api="dynamo0.3")
    psy = PSyFactory("dynamo0.3", distributed_memory=True).create(invoke_info)
    invoke = psy.invokes.invoke_list[0]
    schedule = invoke.schedule
    # a) globalsum arg depends on kern arg
    kern_asum_arg = schedule.children[3].loop_body[0].arguments.args[1]
    glob_sum_arg = schedule.children[2].scalar
    result = kern_asum_arg._find_argument(schedule.children)
    assert result == glob_sum_arg
    # b) kern arg depends on globalsum arg
    result = glob_sum_arg._find_argument([schedule.children[3].loop_body[0]])
    assert result == kern_asum_arg


def test_argument_find_read_arguments():
    '''Check that the find_read_arguments method returns the appropriate
    arguments in a list of nodes.'''
    _, invoke_info = parse(
        os.path.join(BASE_PATH, "15.14.1_multi_aX_plus_Y_builtin.f90"),
        api="dynamo0.3")
    psy = PSyFactory("dynamo0.3", distributed_memory=True).create(invoke_info)
    invoke = psy.invokes.invoke_list[0]
    schedule = invoke.schedule
    # 1: returns [] if not a writer. f1 is read, not written.
    f1_first_read = schedule.children[0].loop_body[0].arguments.args[2]
    call_nodes = schedule.kernels()
    assert f1_first_read._find_read_arguments(call_nodes) == []
    # 2: return list of readers (f3 is written to and then read by
    # three following calls)
    f3_write = schedule.children[3].loop_body[0].arguments.args[0]
    result = f3_write._find_read_arguments(call_nodes[4:])
    assert len(result) == 3
    for idx in range(3):
        loop = schedule.children[idx+4]
        assert result[idx] == loop.loop_body[0].arguments.args[3]
    # 3: Return empty list if no readers (f2 is written to but not
    # read)
    f2_write = schedule.children[0].loop_body[0].arguments.args[0]
    assert f2_write._find_read_arguments(call_nodes[1:]) == []
    # 4: Return list of readers before a subsequent writer
    f3_write = schedule.children[3].loop_body[0].arguments.args[0]
    result = f3_write._find_read_arguments(call_nodes)
    assert len(result) == 3
    for idx in range(3):
        loop = schedule.children[idx]
        assert result[idx] == loop.loop_body[0].arguments.args[3]


def test_globalsum_arg():
    ''' Check that the globalsum argument is defined as gh_readwrite and
    points to the GlobalSum node '''
    _, invoke_info = parse(
        os.path.join(BASE_PATH, "15.14.3_sum_setval_field_builtin.f90"),
        api="dynamo0.3")
    psy = PSyFactory("dynamo0.3", distributed_memory=True).create(invoke_info)
    invoke = psy.invokes.invoke_list[0]
    schedule = invoke.schedule
    glob_sum = schedule.children[2]
    glob_sum_arg = glob_sum.scalar
    assert glob_sum_arg.access == AccessType.READWRITE
    assert glob_sum_arg.call == glob_sum


def test_haloexchange_arg():
    '''Check that the HaloExchange argument is defined as gh_readwrite and
    points to the HaloExchange node'''
    _, invoke_info = parse(
        os.path.join(BASE_PATH,
                     "15.14.4_builtin_and_normal_kernel_invoke.f90"),
        api="dynamo0.3")
    psy = PSyFactory("dynamo0.3", distributed_memory=True).create(invoke_info)
    invoke = psy.invokes.invoke_list[0]
    schedule = invoke.schedule
    halo_exchange = schedule.children[2]
    halo_exchange_arg = halo_exchange.field
    assert halo_exchange_arg.access == AccessType.READWRITE
    assert halo_exchange_arg.call == halo_exchange


def test_argument_forward_read_dependencies():
    '''Check that the forward_read_dependencies method returns the appropriate
    arguments in a schedule.'''
    _, invoke_info = parse(
        os.path.join(BASE_PATH, "15.14.1_multi_aX_plus_Y_builtin.f90"),
        api="dynamo0.3")
    psy = PSyFactory("dynamo0.3", distributed_memory=True).create(invoke_info)
    invoke = psy.invokes.invoke_list[0]
    schedule = invoke.schedule
    # 1: returns [] if not a writer. f1 is read, not written.
    f1_first_read = schedule.children[0].loop_body[0].arguments.args[2]
    _ = schedule.kernels()
    assert f1_first_read.forward_read_dependencies() == []
    # 2: return list of readers (f3 is written to and then read by
    # three following calls)
    f3_write = schedule.children[3].loop_body[0].arguments.args[0]
    result = f3_write.forward_read_dependencies()
    assert len(result) == 3
    for idx in range(3):
        loop = schedule.children[idx+4]
        assert result[idx] == loop.loop_body[0].arguments.args[3]
    # 3: Return empty list if no readers (f2 is written to but not
    # read)
    f2_write = schedule.children[0].loop_body[0].arguments.args[0]
    assert f2_write.forward_read_dependencies() == []


def test_argument_forward_dependence(monkeypatch, annexed):
    '''Check that forward_dependence method returns the first dependent
    argument after the current Node in the schedule or None if none
    are found. We also test when annexed is False and True as it
    affects how many halo exchanges are generated.

    '''
    config = Config.get()
    dyn_config = config.api_conf("dynamo0.3")
    monkeypatch.setattr(dyn_config, "_compute_annexed_dofs", annexed)
    _, invoke_info = parse(
        os.path.join(BASE_PATH, "15.14.1_multi_aX_plus_Y_builtin.f90"),
        api="dynamo0.3")
    psy = PSyFactory("dynamo0.3", distributed_memory=True).create(invoke_info)
    invoke = psy.invokes.invoke_list[0]
    schedule = invoke.schedule
    f1_first_read = schedule.children[0].loop_body[0].arguments.args[2]
    # 1: returns none if none found (check many reads)
    assert not f1_first_read.forward_dependence()
    # 2: returns first dependent kernel arg when there are many
    # dependencies (check first read returned)
    f3_write = schedule.children[3].loop_body[0].arguments.args[0]
    f3_next_read = schedule.children[4].loop_body[0].arguments.args[3]
    result = f3_write.forward_dependence()
    assert result == f3_next_read
    # 3: haloexchange dependencies
    _, invoke_info = parse(
        os.path.join(BASE_PATH, "4.5_multikernel_invokes.f90"),
        api="dynamo0.3")
    psy = PSyFactory("dynamo0.3", distributed_memory=True).create(invoke_info)
    invoke = psy.invokes.invoke_list[0]
    schedule = invoke.schedule
    if annexed:
        index = 7
    else:
        index = 8
    f2_prev_arg = schedule.children[index-1].loop_body[0].arguments.args[0]
    f2_halo_field = schedule.children[index].field
    f2_next_arg = schedule.children[index+1].loop_body[0].arguments.args[1]
    # a) previous kern arg depends on halo arg
    result = f2_prev_arg.forward_dependence()
    assert result == f2_halo_field
    # b) halo arg depends on following kern arg
    result = f2_halo_field.forward_dependence()
    assert result == f2_next_arg
    # 4: globalsum dependencies
    _, invoke_info = parse(
        os.path.join(BASE_PATH, "15.14.3_sum_setval_field_builtin.f90"),
        api="dynamo0.3")
    psy = PSyFactory("dynamo0.3", distributed_memory=True).create(invoke_info)
    invoke = psy.invokes.invoke_list[0]
    schedule = invoke.schedule
    prev_arg = schedule.children[0].loop_body[0].arguments.args[1]
    sum_arg = schedule.children[1].loop_body[0].arguments.args[0]
    global_sum_arg = schedule.children[2].scalar
    next_arg = schedule.children[3].loop_body[0].arguments.args[1]
    # a) prev kern arg depends on sum
    result = prev_arg.forward_dependence()
    assert result == sum_arg
    # b) sum arg depends on global sum arg
    result = sum_arg.forward_dependence()
    assert result == global_sum_arg
    # c) global sum arg depends on next kern arg
    result = global_sum_arg.forward_dependence()
    assert result == next_arg


def test_argument_backward_dependence(monkeypatch, annexed):
    '''Check that backward_dependence method returns the first dependent
    argument before the current Node in the schedule or None if none
    are found. We also test when annexed is False and True as it
    affects how many halo exchanges are generated.

    '''
    config = Config.get()
    dyn_config = config.api_conf("dynamo0.3")
    monkeypatch.setattr(dyn_config, "_compute_annexed_dofs", annexed)
    _, invoke_info = parse(
        os.path.join(BASE_PATH, "15.14.1_multi_aX_plus_Y_builtin.f90"),
        api="dynamo0.3")
    psy = PSyFactory("dynamo0.3", distributed_memory=True).create(invoke_info)
    invoke = psy.invokes.invoke_list[0]
    schedule = invoke.schedule
    f1_last_read = schedule.children[6].loop_body[0].arguments.args[2]
    # 1: returns none if none found (check many reads)
    assert not f1_last_read.backward_dependence()
    # 2: returns first dependent kernel arg when there are many
    # dependencies (check first read returned)
    f3_write = schedule.children[3].loop_body[0].arguments.args[0]
    f3_prev_read = schedule.children[2].loop_body[0].arguments.args[3]
    result = f3_write.backward_dependence()
    assert result == f3_prev_read
    # 3: haloexchange dependencies
    _, invoke_info = parse(
        os.path.join(BASE_PATH, "4.5_multikernel_invokes.f90"),
        api="dynamo0.3")
    psy = PSyFactory("dynamo0.3", distributed_memory=True).create(invoke_info)
    invoke = psy.invokes.invoke_list[0]
    schedule = invoke.schedule
    if annexed:
        index = 7
    else:
        index = 8
    f2_prev_arg = schedule.children[index-1].loop_body[0].arguments.args[0]
    f2_halo_field = schedule.children[index].field
    f2_next_arg = schedule.children[index+1].loop_body[0].arguments.args[1]
    # a) following kern arg depends on halo arg
    result = f2_next_arg.backward_dependence()
    assert result == f2_halo_field
    # b) halo arg depends on previous kern arg
    result = f2_halo_field.backward_dependence()
    assert result == f2_prev_arg
    # 4: globalsum dependencies
    _, invoke_info = parse(
        os.path.join(BASE_PATH, "15.14.3_sum_setval_field_builtin.f90"),
        api="dynamo0.3")
    psy = PSyFactory("dynamo0.3", distributed_memory=True).create(invoke_info)
    invoke = psy.invokes.invoke_list[0]
    schedule = invoke.schedule
    prev_arg = schedule.children[0].loop_body[0].arguments.args[1]
    sum_arg = schedule.children[1].loop_body[0].arguments.args[0]
    global_sum_arg = schedule.children[2].scalar
    next_arg = schedule.children[3].loop_body[0].arguments.args[1]
    # a) next kern arg depends on global sum arg
    result = next_arg.backward_dependence()
    assert result == global_sum_arg
    # b) global sum arg depends on sum arg
    result = global_sum_arg.backward_dependence()
    assert result == sum_arg
    # c) sum depends on prev kern arg
    result = sum_arg.backward_dependence()
    assert result == prev_arg


def test_node_depth():
    '''
    Test that the Node class depth method returns the correct value for a
    Node in a tree. The start depth to determine a Node's depth is set to
    0. Depth of a Schedule is 1 and increases for its descendants.
    '''
    _, invoke_info = parse(
        os.path.join(BASE_PATH, "1_single_invoke.f90"),
        api="dynamo0.3")
    psy = PSyFactory("dynamo0.3", distributed_memory=True).create(invoke_info)
    invoke = psy.invokes.invoke_list[0]
    schedule = invoke.schedule
    # Assert that start_depth of any Node (including Schedule) is 0
    assert schedule.START_DEPTH == 0
    # Assert that Schedule depth is 1
    assert schedule.depth == 1
    # Depth increases by 1 for descendants at each level
    for child in schedule.children:
        assert child.depth == 2
    for child in schedule.children[3].children:
        assert child.depth == 3


def test_node_position():
    '''
    Test that the Node class position and abs_position methods return
    the correct value for a Node in a tree. The start position is
    set to 0. Relative position starts from 0 and absolute from 1.
    '''
    _, invoke_info = parse(
        os.path.join(BASE_PATH, "4.7_multikernel_invokes.f90"),
        api="dynamo0.3")
    psy = PSyFactory("dynamo0.3", distributed_memory=True).create(invoke_info)
    invoke = psy.invokes.invoke_list[0]
    schedule = invoke.schedule
    child = schedule.children[6]
    # Assert that position of a Schedule (no parent Node) is 0
    assert schedule.position == 0
    # Assert that start_position of any Node is 0
    assert child.START_POSITION == 0
    # Assert that relative and absolute positions return correct values
    assert child.position == 6
    assert child.abs_position == 7
    # Test InternalError for _find_position with an incorrect position
    with pytest.raises(InternalError) as excinfo:
        _, _ = child._find_position(child.root.children, -2)
    assert "started from -2 instead of 0" in str(excinfo.value)
    # Test InternalError for abs_position with a Node that does
    # not belong to the Schedule
    ompdir = OMPDoDirective()
    with pytest.raises(InternalError) as excinfo:
        _ = ompdir.abs_position
    assert ("PSyclone internal error: Error in search for Node position "
            "in the tree") in str(excinfo.value)


def test_node_root():
    '''
    Test that the Node class root method returns the correct instance
    for a Node in a tree.
    '''
    _, invoke_info = parse(
        os.path.join(BASE_PATH, "4.7_multikernel_invokes.f90"),
        api="dynamo0.3")
    psy = PSyFactory("dynamo0.3", distributed_memory=False).create(invoke_info)
    invoke = psy.invokes.invoke_list[0]
    ru_schedule = invoke.schedule
    # Select a loop and the kernel inside
    ru_loop = ru_schedule.children[1]
    ru_kern = ru_loop.children[0]
    # Assert that the absolute root is a Schedule
    assert isinstance(ru_kern.root, Schedule)


def test_node_annotations():
    '''Test that an instance of the Node class raises an exception if an
    annotation is invalid. Note, any annotation will be invalid here
    as Node does not set a list of valid annotations (this is the job
    of the subclass).

    '''
    with pytest.raises(InternalError) as excinfo:
        _ = Node(annotations=["invalid"])
    assert (
        "Node with unrecognized annotation 'invalid', valid annotations are: "
        "()." in str(excinfo.value))


def test_node_args():
    '''Test that the Node class args method returns the correct arguments
    for Nodes that do not have arguments themselves'''
    _, invoke_info = parse(
        os.path.join(BASE_PATH, "4_multikernel_invokes.f90"),
        api="dynamo0.3")
    psy = PSyFactory("dynamo0.3", distributed_memory=False).create(invoke_info)
    invoke = psy.invokes.invoke_list[0]
    schedule = invoke.schedule
    loop1 = schedule.children[0]
    kern1 = loop1.loop_body[0]
    loop2 = schedule.children[1]
    kern2 = loop2.loop_body[0]
    # 1) Schedule (not that this is useful)
    all_args = kern1.arguments.args
    all_args.extend(kern2.arguments.args)
    schedule_args = schedule.args
    for idx, arg in enumerate(all_args):
        assert arg == schedule_args[idx]
    # 2) Loop1
    loop1_args = loop1.args
    for idx, arg in enumerate(kern1.arguments.args):
        assert arg == loop1_args[idx]
    # 3) Loop2
    loop2_args = loop2.args
    for idx, arg in enumerate(kern2.arguments.args):
        assert arg == loop2_args[idx]
    # 4) Loop fuse
    ftrans = DynamoLoopFuseTrans()
    ftrans.same_space = True
    schedule, _ = ftrans.apply(schedule.children[0], schedule.children[1])
    loop = schedule.children[0]
    kern1 = loop.loop_body[0]
    kern2 = loop.loop_body[1]
    loop_args = loop.args
    kern_args = kern1.arguments.args
    kern_args.extend(kern2.arguments.args)
    for idx, arg in enumerate(kern_args):
        assert arg == loop_args[idx]


def test_call_args():
    '''Test that the call class args method returns the appropriate
    arguments '''
    _, invoke_info = parse(
        os.path.join(BASE_PATH,
                     "15.14.4_builtin_and_normal_kernel_invoke.f90"),
        api="dynamo0.3")
    psy = PSyFactory("dynamo0.3", distributed_memory=False).create(invoke_info)
    invoke = psy.invokes.invoke_list[0]
    schedule = invoke.schedule
    kern = schedule.children[0].loop_body[0]
    builtin = schedule.children[1].loop_body[0]
    # 1) kern
    for idx, arg in enumerate(kern.args):
        assert arg == kern.arguments.args[idx]
    # 2) builtin
    for idx, arg in enumerate(builtin.args):
        assert arg == builtin.arguments.args[idx]


def test_haloexchange_can_be_printed():
    '''Test that the HaloExchange class can always be printed'''
    _, invoke_info = parse(
        os.path.join(BASE_PATH, "1_single_invoke.f90"),
        api="dynamo0.3")
    psy = PSyFactory("dynamo0.3", distributed_memory=True).create(invoke_info)
    invoke = psy.invokes.invoke_list[0]
    schedule = invoke.schedule
    for haloexchange in schedule.children[:2]:
        assert "HaloExchange[field='" in str(haloexchange)
        assert "', type='" in str(haloexchange)
        assert "', depth=" in str(haloexchange)
        assert ", check_dirty=" in str(haloexchange)


def test_haloexchange_node_str():
    ''' Test the node_str() method of HaloExchange. '''
    from psyclone.psyGen import colored, SCHEDULE_COLOUR_MAP
    # We have to use the dynamo0.3 API as that's currently the only one
    # that supports halo exchanges.
    _, invoke_info = parse(
        os.path.join(BASE_PATH, "1_single_invoke.f90"),
        api="dynamo0.3")
    psy = PSyFactory("dynamo0.3", distributed_memory=True).create(invoke_info)
    invoke = psy.invokes.invoke_list[0]
    schedule = invoke.schedule
    # We have to manually call the correct node_str() method as the one we want
    # to test is overidden in DynHaloExchange.
    out = HaloExchange.node_str(schedule.children[1])
    colour = SCHEDULE_COLOUR_MAP["HaloExchange"]
    assert (colored("HaloExchange", colour) +
            "[field='m1', type='None', depth=None, check_dirty=True]" in out)


def test_haloexchange_args():
    '''Test that the haloexchange class args method returns the appropriate
    argument '''
    _, invoke_info = parse(
        os.path.join(BASE_PATH, "1_single_invoke.f90"),
        api="dynamo0.3")
    psy = PSyFactory("dynamo0.3", distributed_memory=True).create(invoke_info)
    invoke = psy.invokes.invoke_list[0]
    schedule = invoke.schedule
    for haloexchange in schedule.children[:2]:
        assert len(haloexchange.args) == 1
        assert haloexchange.args[0] == haloexchange.field


def test_globalsum_args():
    '''Test that the globalsum class args method returns the appropriate
    argument '''
    _, invoke_info = parse(
        os.path.join(BASE_PATH, "15.14.3_sum_setval_field_builtin.f90"),
        api="dynamo0.3")
    psy = PSyFactory("dynamo0.3", distributed_memory=True).create(invoke_info)
    invoke = psy.invokes.invoke_list[0]
    schedule = invoke.schedule
    global_sum = schedule.children[2]
    assert len(global_sum.args) == 1
    assert global_sum.args[0] == global_sum.scalar


def test_node_forward_dependence():
    '''Test that the Node class forward_dependence method returns the
    closest dependent Node after the current Node in the schedule or
    None if none are found.'''
    _, invoke_info = parse(
        os.path.join(BASE_PATH, "15.14.1_multi_aX_plus_Y_builtin.f90"),
        api="dynamo0.3")
    psy = PSyFactory("dynamo0.3", distributed_memory=True).create(invoke_info)
    invoke = psy.invokes.invoke_list[0]
    schedule = invoke.schedule
    read4 = schedule.children[4]
    # 1: returns none if none found
    # a) check many reads
    assert not read4.forward_dependence()
    # b) check no dependencies for a call
    assert not read4.children[0].forward_dependence()
    # 2: returns first dependent kernel arg when there are many
    # dependencies
    # a) check first read returned
    writer = schedule.children[3]
    next_read = schedule.children[4]
    assert writer.forward_dependence() == next_read
    # a) check writer returned
    first_loop = schedule.children[0]
    assert first_loop.forward_dependence() == writer
    # 3: haloexchange dependencies
    _, invoke_info = parse(
        os.path.join(BASE_PATH, "4.5_multikernel_invokes.f90"),
        api="dynamo0.3")
    psy = PSyFactory("dynamo0.3", distributed_memory=True).create(invoke_info)
    invoke = psy.invokes.invoke_list[0]
    schedule = invoke.schedule
    prev_loop = schedule.children[7]
    halo_field = schedule.children[8]
    next_loop = schedule.children[9]
    # a) previous loop depends on halo exchange
    assert prev_loop.forward_dependence() == halo_field
    # b) halo exchange depends on following loop
    assert halo_field.forward_dependence() == next_loop

    # 4: globalsum dependencies
    _, invoke_info = parse(
        os.path.join(BASE_PATH, "15.14.3_sum_setval_field_builtin.f90"),
        api="dynamo0.3")
    psy = PSyFactory("dynamo0.3", distributed_memory=True).create(invoke_info)
    invoke = psy.invokes.invoke_list[0]
    schedule = invoke.schedule
    prev_loop = schedule.children[0]
    sum_loop = schedule.children[1]
    global_sum_loop = schedule.children[2]
    next_loop = schedule.children[3]
    # a) prev loop depends on sum loop
    assert prev_loop.forward_dependence() == sum_loop
    # b) sum loop depends on global sum loop
    assert sum_loop.forward_dependence() == global_sum_loop
    # c) global sum loop depends on next loop
    assert global_sum_loop.forward_dependence() == next_loop


def test_node_backward_dependence():
    '''Test that the Node class backward_dependence method returns the
    closest dependent Node before the current Node in the schedule or
    None if none are found.'''
    _, invoke_info = parse(
        os.path.join(BASE_PATH, "15.14.1_multi_aX_plus_Y_builtin.f90"),
        api="dynamo0.3")
    psy = PSyFactory("dynamo0.3", distributed_memory=True).create(invoke_info)
    invoke = psy.invokes.invoke_list[0]
    schedule = invoke.schedule
    # 1: loop no backwards dependence
    loop3 = schedule.children[2]
    assert not loop3.backward_dependence()
    # 2: loop to loop backward dependence
    # a) many steps
    last_loop_node = schedule.children[6]
    prev_dep_loop_node = schedule.children[3]
    assert last_loop_node.backward_dependence() == prev_dep_loop_node
    # b) previous
    assert prev_dep_loop_node.backward_dependence() == loop3
    # 3: haloexchange dependencies
    _, invoke_info = parse(
        os.path.join(BASE_PATH, "4.5_multikernel_invokes.f90"),
        api="dynamo0.3")
    psy = PSyFactory("dynamo0.3", distributed_memory=True).create(invoke_info)
    invoke = psy.invokes.invoke_list[0]
    schedule = invoke.schedule
    loop2 = schedule.children[7]
    halo_exchange = schedule.children[8]
    loop3 = schedule.children[9]
    # a) following loop node depends on halo exchange node
    result = loop3.backward_dependence()
    assert result == halo_exchange
    # b) halo exchange node depends on previous loop node
    result = halo_exchange.backward_dependence()
    assert result == loop2
    # 4: globalsum dependencies
    _, invoke_info = parse(
        os.path.join(BASE_PATH, "15.14.3_sum_setval_field_builtin.f90"),
        api="dynamo0.3")
    psy = PSyFactory("dynamo0.3", distributed_memory=True).create(invoke_info)
    invoke = psy.invokes.invoke_list[0]
    schedule = invoke.schedule
    loop1 = schedule.children[0]
    loop2 = schedule.children[1]
    global_sum = schedule.children[2]
    loop3 = schedule.children[3]
    # a) loop3 depends on global sum
    assert loop3.backward_dependence() == global_sum
    # b) global sum depends on loop2
    assert global_sum.backward_dependence() == loop2
    # c) loop2 (sum) depends on loop1
    assert loop2.backward_dependence() == loop1


def test_call_forward_dependence():
    '''Test that the Call class forward_dependence method returns the
    closest dependent call after the current call in the schedule or
    None if none are found. This is achieved by loop fusing first.'''
    _, invoke_info = parse(
        os.path.join(BASE_PATH, "15.14.1_multi_aX_plus_Y_builtin.f90"),
        api="dynamo0.3")
    psy = PSyFactory("dynamo0.3", distributed_memory=False).create(invoke_info)
    invoke = psy.invokes.invoke_list[0]
    schedule = invoke.schedule
    ftrans = DynamoLoopFuseTrans()
    ftrans.same_space = True
    for _ in range(6):
        schedule, _ = ftrans.apply(schedule.children[0], schedule.children[1])
    read4 = schedule.children[0].loop_body[4]
    # 1: returns none if none found
    # a) check many reads
    assert not read4.forward_dependence()
    # 2: returns first dependent kernel arg when there are many
    # dependencies
    # a) check first read returned
    writer = schedule.children[0].loop_body[3]
    next_read = schedule.children[0].loop_body[4]
    assert writer.forward_dependence() == next_read
    # a) check writer returned
    first_loop = schedule.children[0].loop_body[0]
    assert first_loop.forward_dependence() == writer


def test_call_backward_dependence():
    '''Test that the Call class backward_dependence method returns the
    closest dependent call before the current call in the schedule or
    None if none are found. This is achieved by loop fusing first.'''
    _, invoke_info = parse(
        os.path.join(BASE_PATH, "15.14.1_multi_aX_plus_Y_builtin.f90"),
        api="dynamo0.3")
    psy = PSyFactory("dynamo0.3", distributed_memory=False).create(invoke_info)
    invoke = psy.invokes.invoke_list[0]
    schedule = invoke.schedule
    ftrans = DynamoLoopFuseTrans()
    ftrans.same_space = True
    for _ in range(6):
        schedule, _ = ftrans.apply(schedule.children[0], schedule.children[1])
    # 1: loop no backwards dependence
    call3 = schedule.children[0].loop_body[2]
    assert not call3.backward_dependence()
    # 2: call to call backward dependence
    # a) many steps
    last_call_node = schedule.children[0].loop_body[6]
    prev_dep_call_node = schedule.children[0].loop_body[3]
    assert last_call_node.backward_dependence() == prev_dep_call_node
    # b) previous
    assert prev_dep_call_node.backward_dependence() == call3


def test_omp_forward_dependence():
    '''Test that the forward_dependence method works for Directives,
    returning the closest dependent Node after the current Node in the
    schedule or None if none are found. '''
    _, invoke_info = parse(
        os.path.join(BASE_PATH, "15.14.1_multi_aX_plus_Y_builtin.f90"),
        api="dynamo0.3")
    psy = PSyFactory("dynamo0.3", distributed_memory=True).create(invoke_info)
    invoke = psy.invokes.invoke_list[0]
    schedule = invoke.schedule
    from psyclone.transformations import DynamoOMPParallelLoopTrans
    otrans = DynamoOMPParallelLoopTrans()
    for child in schedule.children:
        schedule, _ = otrans.apply(child)
    read4 = schedule.children[4]
    # 1: returns none if none found
    # a) check many reads
    assert not read4.forward_dependence()
    # b) check no dependencies for the loop
    assert not read4.children[0].forward_dependence()
    # 2: returns first dependent kernel arg when there are many
    # dependencies
    # a) check first read returned
    writer = schedule.children[3]
    next_read = schedule.children[4]
    assert writer.forward_dependence() == next_read
    # b) check writer returned
    first_omp = schedule.children[0]
    assert first_omp.forward_dependence() == writer
    # 3: directive and globalsum dependencies
    _, invoke_info = parse(
        os.path.join(BASE_PATH, "15.14.3_sum_setval_field_builtin.f90"),
        api="dynamo0.3")
    psy = PSyFactory("dynamo0.3", distributed_memory=True).create(invoke_info)
    invoke = psy.invokes.invoke_list[0]
    schedule = invoke.schedule
    schedule, _ = otrans.apply(schedule.children[0])
    schedule, _ = otrans.apply(schedule.children[1])
    schedule, _ = otrans.apply(schedule.children[3])
    prev_omp = schedule.children[0]
    sum_omp = schedule.children[1]
    global_sum_loop = schedule.children[2]
    next_omp = schedule.children[3]
    # a) prev omp depends on sum omp
    assert prev_omp.forward_dependence() == sum_omp
    # b) sum omp depends on global sum loop
    assert sum_omp.forward_dependence() == global_sum_loop
    # c) global sum loop depends on next omp
    assert global_sum_loop.forward_dependence() == next_omp


def test_directive_backward_dependence():
    '''Test that the backward_dependence method works for Directives,
    returning the closest dependent Node before the current Node in
    the schedule or None if none are found.'''
    _, invoke_info = parse(
        os.path.join(BASE_PATH, "15.14.1_multi_aX_plus_Y_builtin.f90"),
        api="dynamo0.3")
    psy = PSyFactory("dynamo0.3", distributed_memory=True).create(invoke_info)
    invoke = psy.invokes.invoke_list[0]
    schedule = invoke.schedule
    from psyclone.transformations import DynamoOMPParallelLoopTrans
    otrans = DynamoOMPParallelLoopTrans()
    for child in schedule.children:
        schedule, _ = otrans.apply(child)
    # 1: omp directive no backwards dependence
    omp3 = schedule.children[2]
    assert not omp3.backward_dependence()
    # 2: omp to omp backward dependence
    # a) many steps
    last_omp_node = schedule.children[6]
    prev_dep_omp_node = schedule.children[3]
    assert last_omp_node.backward_dependence() == prev_dep_omp_node
    # b) previous
    assert prev_dep_omp_node.backward_dependence() == omp3
    # 3: globalsum dependencies
    _, invoke_info = parse(
        os.path.join(BASE_PATH, "15.14.3_sum_setval_field_builtin.f90"),
        api="dynamo0.3")
    psy = PSyFactory("dynamo0.3", distributed_memory=True).create(invoke_info)
    invoke = psy.invokes.invoke_list[0]
    schedule = invoke.schedule
    schedule, _ = otrans.apply(schedule.children[0])
    schedule, _ = otrans.apply(schedule.children[1])
    schedule, _ = otrans.apply(schedule.children[3])
    omp1 = schedule.children[0]
    omp2 = schedule.children[1]
    global_sum = schedule.children[2]
    omp3 = schedule.children[3]
    # a) omp3 depends on global sum
    assert omp3.backward_dependence() == global_sum
    # b) global sum depends on omp2
    assert global_sum.backward_dependence() == omp2
    # c) omp2 (sum) depends on omp1
    assert omp2.backward_dependence() == omp1


def test_directive_get_private(monkeypatch):
    ''' Tests for the _get_private_list() method of OMPParallelDirective. '''
    _, invoke_info = parse(
        os.path.join(BASE_PATH, "1_single_invoke.f90"), api="dynamo0.3")
    psy = PSyFactory("dynamo0.3",
                     distributed_memory=False).create(invoke_info)
    invoke = psy.invokes.invoke_list[0]
    schedule = invoke.schedule
    # We use Transformations to introduce the necessary directives
    from psyclone.transformations import Dynamo0p3OMPLoopTrans, \
        OMPParallelTrans
    otrans = Dynamo0p3OMPLoopTrans()
    rtrans = OMPParallelTrans()
    # Apply an OpenMP do directive to the loop
    schedule, _ = otrans.apply(schedule.children[0], {"reprod": True})
    # Apply an OpenMP Parallel directive around the OpenMP do directive
    schedule, _ = rtrans.apply(schedule.children[0])
    directive = schedule.children[0]
    assert isinstance(directive, OMPParallelDirective)
    # Now check that _get_private_list returns what we expect
    pvars = directive._get_private_list()
    assert pvars == ['cell']
    # Now use monkeypatch to break the Call within the loop
    call = directive.dir_body[0].dir_body[0].loop_body[0]
    monkeypatch.setattr(call, "local_vars", lambda: [""])
    with pytest.raises(InternalError) as err:
        _ = directive._get_private_list()
    assert ("call 'testkern_code' has a local variable but its name is "
            "not set" in str(err))


def test_node_is_valid_location():
    '''Test that the Node class is_valid_location method returns True if
    the new location does not break any data dependencies, otherwise it
    returns False'''
    _, invoke_info = parse(
        os.path.join(BASE_PATH, "1_single_invoke.f90"),
        api="dynamo0.3")
    psy = PSyFactory("dynamo0.3", distributed_memory=True).create(invoke_info)
    invoke = psy.invokes.invoke_list[0]
    schedule = invoke.schedule
    # 1: new node argument is invalid
    node = schedule.children[0]
    with pytest.raises(GenerationError) as excinfo:
        node.is_valid_location("invalid_node_argument")
    assert "argument is not a Node, it is a 'str'." in str(excinfo.value)
    # 2: optional position argument is invalid
    with pytest.raises(GenerationError) as excinfo:
        node.is_valid_location(node, position="invalid_node_argument")
    assert "The position argument in the psyGen" in str(excinfo.value)
    assert "method must be one of" in str(excinfo.value)
    # 3: parents of node and new_node are not the same
    with pytest.raises(GenerationError) as excinfo:
        node.is_valid_location(schedule.children[3].children[0])
    assert ("the node and the location do not have the same "
            "parent") in str(excinfo.value)
    # 4: positions are the same
    prev_node = schedule.children[0]
    node = schedule.children[1]
    next_node = schedule.children[2]
    # a) before this node
    with pytest.raises(GenerationError) as excinfo:
        node.is_valid_location(node, position="before")
    assert "the node and the location are the same" in str(excinfo.value)
    # b) after this node
    with pytest.raises(GenerationError) as excinfo:
        node.is_valid_location(node, position="after")
    assert "the node and the location are the same" in str(excinfo.value)
    # c) after previous node
    with pytest.raises(GenerationError) as excinfo:
        node.is_valid_location(prev_node, position="after")
    assert "the node and the location are the same" in str(excinfo.value)
    # d) before next node
    with pytest.raises(GenerationError) as excinfo:
        node.is_valid_location(next_node, position="before")
    assert "the node and the location are the same" in str(excinfo.value)
    # 5: valid no previous dependency
    _, invoke_info = parse(
        os.path.join(BASE_PATH, "15.14.1_multi_aX_plus_Y_builtin.f90"),
        api="dynamo0.3")
    psy = PSyFactory("dynamo0.3", distributed_memory=True).create(invoke_info)
    invoke = psy.invokes.invoke_list[0]
    schedule = invoke.schedule
    # 6: valid no prev dep
    node = schedule.children[2]
    assert node.is_valid_location(schedule.children[0])
    # 7: valid prev dep (after)
    node = schedule.children[6]
    assert node.is_valid_location(schedule.children[3], position="after")
    # 8: invalid prev dep (before)
    assert not node.is_valid_location(schedule.children[3], position="before")
    # 9: valid no following dep
    node = schedule.children[4]
    assert node.is_valid_location(schedule.children[6], position="after")
    # 10: valid following dep (before)
    node = schedule.children[0]
    assert node.is_valid_location(schedule.children[3], position="before")
    # 11: invalid following dep (after)
    node = schedule.children[0]
    assert not node.is_valid_location(schedule.children[3], position="after")


def test_node_ancestor():
    ''' Test the Node.ancestor() method '''
    _, invoke = get_invoke("single_invoke.f90", "gocean1.0", idx=0)
    sched = invoke.schedule
    kern = sched.children[0].loop_body[0].loop_body[0]
    node = kern.ancestor(Node)
    assert isinstance(node, Schedule)
    node = kern.ancestor(Node, excluding=[Schedule])
    assert node is sched.children[0].loop_body[0]


def test_dag_names():
    '''test that the dag_name method returns the correct value for the
    node class and its specialisations'''
    _, invoke_info = parse(
        os.path.join(BASE_PATH, "1_single_invoke.f90"),
        api="dynamo0.3")
    psy = PSyFactory("dynamo0.3", distributed_memory=True).create(invoke_info)
    invoke = psy.invokes.invoke_list[0]
    schedule = invoke.schedule
    assert super(Schedule, schedule).dag_name == "node_0"
    assert schedule.dag_name == "schedule_0"
    assert schedule.children[0].dag_name == "checkHaloExchange(f2)_0"
    assert schedule.children[3].dag_name == "loop_4"
    schedule.children[3].loop_type = "colour"
    assert schedule.children[3].dag_name == "loop_[colour]_4"
    schedule.children[3].loop_type = ""
    assert (schedule.children[3].loop_body[0].dag_name ==
            "kernel_testkern_code_9")
    _, invoke_info = parse(
        os.path.join(BASE_PATH, "15.14.3_sum_setval_field_builtin.f90"),
        api="dynamo0.3")
    psy = PSyFactory("dynamo0.3", distributed_memory=True).create(invoke_info)
    invoke = psy.invokes.invoke_list[0]
    schedule = invoke.schedule
    global_sum = schedule.children[2]
    assert global_sum.dag_name == "globalsum(asum)_2"
    builtin = schedule.children[1].loop_body[0]
    assert builtin.dag_name == "builtin_sum_x_12"


def test_openmp_pdo_dag_name():
    '''Test that we generate the correct dag name for the OpenMP parallel
    do node'''
    _, info = parse(os.path.join(BASE_PATH,
                                 "15.7.2_setval_X_builtin.f90"),
                    api="dynamo0.3")
    psy = PSyFactory("dynamo0.3", distributed_memory=False).create(info)
    invoke = psy.invokes.invoke_list[0]
    schedule = invoke.schedule
    from psyclone.transformations import DynamoOMPParallelLoopTrans
    otrans = DynamoOMPParallelLoopTrans()
    # Apply OpenMP parallelisation to the loop
    schedule, _ = otrans.apply(schedule.children[0])
    assert schedule.children[0].dag_name == "OMP_parallel_do_1"


def test_omp_dag_names():
    '''Test that we generate the correct dag names for omp parallel, omp
    do, omp directive and directive nodes'''
    _, info = parse(os.path.join(os.path.dirname(os.path.abspath(__file__)),
                                 "test_files", "dynamo0p3",
                                 "1_single_invoke.f90"),
                    api="dynamo0.3")
    psy = PSyFactory("dynamo0.3", distributed_memory=False).create(info)
    invoke = psy.invokes.get('invoke_0_testkern_type')
    schedule = invoke.schedule
    from psyclone.transformations import Dynamo0p3OMPLoopTrans, \
        OMPParallelTrans
    olooptrans = Dynamo0p3OMPLoopTrans()
    ptrans = OMPParallelTrans()
    # Put an OMP PARALLEL around this loop
    child = schedule.children[0]
    oschedule, _ = ptrans.apply(child)
    # Put an OMP DO around this loop
    schedule, _ = olooptrans.apply(oschedule[0].dir_body[0])
    # Replace the original loop schedule with the transformed one
    omp_par_node = schedule.children[0]
    assert omp_par_node.dag_name == "OMP_parallel_1"
    assert omp_par_node.dir_body[0].dag_name == "OMP_do_3"
    omp_directive = super(OMPParallelDirective, omp_par_node)
    assert omp_directive.dag_name == "OMP_directive_1"
    print(type(omp_directive))
    directive = super(OMPDirective, omp_par_node)
    assert directive.dag_name == "directive_1"


def test_acc_dag_names():
    ''' Check that we generate the correct dag names for ACC parallel,
    ACC enter-data and ACC loop directive Nodes '''
    _, invoke = get_invoke("single_invoke.f90", "gocean1.0", idx=0)
    schedule = invoke.schedule

    acclt = ACCLoopTrans()
    accdt = ACCEnterDataTrans()
    accpt = ACCParallelTrans()
    # Enter-data
    new_sched, _ = accdt.apply(schedule)
    assert schedule[0].dag_name == "ACC_data_1"
    # Parallel region
    new_sched, _ = accpt.apply(new_sched[1])
    assert schedule[1].dag_name == "ACC_parallel_3"
    # Loop directive
    new_sched, _ = acclt.apply(new_sched[1].dir_body[0])
    assert schedule[1].dir_body[0].dag_name == "ACC_loop_5"
    # Base class
    name = super(ACCEnterDataDirective, schedule[0]).dag_name
    assert name == "ACC_directive_1"

# Class ACCKernelsDirective start


# (1/1) Method __init__
def test_acckernelsdirective_init():
    '''Test an ACCKernelsDirective can be created and that the optional
    arguments are set and can be set as expected.

    '''
    directive = ACCKernelsDirective()
    assert directive._default_present
    assert directive.parent is None
    assert len(directive.children) == 1
    assert isinstance(directive.children[0], Schedule)
    directive = ACCKernelsDirective(default_present=False)
    assert not directive._default_present


# (1/1) Method dag_name
def test_acckernelsdirective_dagname():
    '''Check that the dag_name method in the ACCKernelsDirective class
    behaves as expected.

    '''
    _, info = parse(os.path.join(BASE_PATH, "1_single_invoke.f90"))
    psy = PSyFactory(distributed_memory=False).create(info)
    sched = psy.invokes.get('invoke_0_testkern_type').schedule

    trans = ACCKernelsTrans()
    _, _ = trans.apply(sched)
    assert sched.children[0].dag_name == "ACC_kernels_1"


# (1/1) Method node_str
def test_acckernelsdirective_node_str():
    '''Check that the node_str method in the ACCKernelsDirective class behaves
    as expected.

    '''
    from psyclone.psyGen import colored, SCHEDULE_COLOUR_MAP

    _, info = parse(os.path.join(BASE_PATH, "1_single_invoke.f90"))
    psy = PSyFactory(distributed_memory=False).create(info)
    sched = psy.invokes.get('invoke_0_testkern_type').schedule

    dcolour = SCHEDULE_COLOUR_MAP["Directive"]
    lcolour = SCHEDULE_COLOUR_MAP["Loop"]

    trans = ACCKernelsTrans()
    _, _ = trans.apply(sched)

    out = sched[0].node_str()
    assert out.startswith(
        colored("Directive", dcolour)+"[ACC Kernels]")
    assert colored("Loop", lcolour) in sched[0].dir_body[0].node_str()
    assert "CodedKern" in sched[0].dir_body[0].loop_body[0].node_str()


# (1/1) Method gen_code
@pytest.mark.parametrize("default_present", [False, True])
def test_acckernelsdirective_gencode(default_present):
    '''Check that the gen_code method in the ACCKernelsDirective class
    generates the expected code. Use the dynamo0.3 API.

    '''
    _, info = parse(os.path.join(BASE_PATH, "1_single_invoke.f90"))
    psy = PSyFactory(distributed_memory=False).create(info)
    sched = psy.invokes.get('invoke_0_testkern_type').schedule

    trans = ACCKernelsTrans()
    _, _ = trans.apply(sched, {"default_present": default_present})

    code = str(psy.gen)
    string = ""
    if default_present:
        string = " default(present)"
    assert (
        "      !$acc kernels{0}\n"
        "      DO cell=1,f1_proxy%vspace%get_ncell()\n".format(string) in code)
    assert (
        "      END DO \n"
        "      !$acc end kernels\n" in code)


# (1/1) Method update
@pytest.mark.parametrize("default_present", [False, True])
def test_acckernelsdirective_update(parser, default_present):
    '''Check that the update method in the ACCKernelsDirective class
    generates the expected code. Use the nemo API.

    '''
    from fparser.common.readfortran import FortranStringReader
    reader = FortranStringReader("program implicit_loop\n"
                                 "real(kind=wp) :: sto_tmp(5,5)\n"
                                 "sto_tmp(:,:) = 0.0_wp\n"
                                 "end program implicit_loop\n")
    code = parser(reader)
    psy = PSyFactory("nemo", distributed_memory=False).create(code)
    schedule = psy.invokes.invoke_list[0].schedule
    kernels_trans = ACCKernelsTrans()
    schedule, _ = kernels_trans.apply(schedule.children[0:1],
                                      {"default_present": default_present})
    gen_code = str(psy.gen)
    string = ""
    if default_present:
        string = " DEFAULT(PRESENT)"
    assert ("  !$ACC KERNELS{0}\n"
            "  sto_tmp(:, :) = 0.0_wp\n"
            "  !$ACC END KERNELS\n".format(string) in gen_code)

# Class ACCKernelsDirective end

# Class ACCEnterDataDirective start


# (1/1) Method __init__
def test_acc_datadevice_virtual():
    ''' Check that we can't instantiate an instance of
    ACCEnterDataDirective. '''
    # pylint:disable=abstract-class-instantiated
    with pytest.raises(TypeError) as err:
        ACCEnterDataDirective()
    # pylint:enable=abstract-class-instantiated
    assert ("instantiate abstract class ACCEnterDataDirective with abstract "
            "methods data_on_device" in str(err))

# (1/1) Method node_str
# Covered in test test_acc_dir_node_str

# (1/1) Method dag_name
# Covered in test_acc_dag_names


# (1/4) Method gen_code
def test_accenterdatadirective_gencode_1():
    '''Test that an OpenACC Enter Data directive, when added to a schedule
    with a single loop, raises the expected exception as there is no
    following OpenACC Parallel directive and at least one is
    required. This test uses the dynamo0.3 API.

    '''
    acc_enter_trans = ACCEnterDataTrans()
    _, info = parse(os.path.join(BASE_PATH, "1_single_invoke.f90"))
    psy = PSyFactory(distributed_memory=False).create(info)
    sched = psy.invokes.get('invoke_0_testkern_type').schedule
    acc_enter_trans.apply(sched)
    with pytest.raises(GenerationError) as excinfo:
        str(psy.gen)
    assert ("ACCEnterData directive did not find any data to copyin. Perhaps "
            "there are no ACCParallel directives within the region."
            in str(excinfo.value))


# (2/4) Method gen_code
def test_accenterdatadirective_gencode_2():
    '''Test that an OpenACC Enter Data directive, when added to a schedule
    with multiple loops, raises the expected exception, as there is no
    following OpenACC Parallel directive and at least one is
    required. This test uses the dynamo0.3 API.

    '''
    acc_enter_trans = ACCEnterDataTrans()
    _, info = parse(os.path.join(BASE_PATH, "1.2_multi_invoke.f90"))
    psy = PSyFactory(distributed_memory=False).create(info)
    sched = psy.invokes.get('invoke_0').schedule
    acc_enter_trans.apply(sched)
    with pytest.raises(GenerationError) as excinfo:
        str(psy.gen)
    assert ("ACCEnterData directive did not find any data to copyin. Perhaps "
            "there are no ACCParallel directives within the region."
            in str(excinfo.value))


# (3/4) Method gen_code
def test_accenterdatadirective_gencode_3():
    '''Test that an OpenACC Enter Data directive, when added to a schedule
    with a single loop, produces the expected code (there should be
    "copy in" data as there is a following OpenACC parallel
    directive). This test uses the dynamo0.3 API.

    '''
    acc_par_trans = ACCParallelTrans()
    acc_enter_trans = ACCEnterDataTrans()
    _, info = parse(os.path.join(BASE_PATH, "1_single_invoke.f90"))
    psy = PSyFactory(distributed_memory=False).create(info)
    sched = psy.invokes.get('invoke_0_testkern_type').schedule
    _ = acc_par_trans.apply(sched.children)
    _ = acc_enter_trans.apply(sched)
    code = str(psy.gen)
    assert (
        "      !$acc enter data copyin(nlayers,a,f1_proxy,f1_proxy%data,"
        "f2_proxy,f2_proxy%data,m1_proxy,m1_proxy%data,m2_proxy,"
        "m2_proxy%data,ndf_w1,undf_w1,map_w1,ndf_w2,undf_w2,map_w2,"
        "ndf_w3,undf_w3,map_w3)\n" in code)


# (4/4) Method gen_code
def test_accenterdatadirective_gencode_4():
    '''Test that an OpenACC Enter Data directive, when added to a schedule
    with multiple loops and multiple OpenACC parallel directives,
    produces the expected code (when the same argument is used in
    multiple loops there should only be one entry). This test uses the
    dynamo0.3 API.

    '''
    acc_par_trans = ACCParallelTrans()
    acc_enter_trans = ACCEnterDataTrans()
    _, info = parse(os.path.join(BASE_PATH, "1.2_multi_invoke.f90"))
    psy = PSyFactory(distributed_memory=False).create(info)
    sched = psy.invokes.get('invoke_0').schedule
    _ = acc_par_trans.apply(sched.children[1])
    _ = acc_par_trans.apply(sched.children[0])
    _ = acc_enter_trans.apply(sched)
    code = str(psy.gen)
    assert (
        "      !$acc enter data copyin(nlayers,a,f1_proxy,f1_proxy%data,"
        "f2_proxy,f2_proxy%data,m1_proxy,m1_proxy%data,m2_proxy,m2_proxy%data,"
        "ndf_w1,undf_w1,map_w1,ndf_w2,undf_w2,map_w2,ndf_w3,undf_w3,map_w3,"
        "f3_proxy,f3_proxy%data)\n" in code)

# Class ACCEnterDataDirective end


def test_node_dag_no_graphviz(tmpdir, monkeypatch):
    '''test that dag generation does nothing if graphviz is not
    installed. We monkeypatch sys.modules to ensure that it always
    appears that graphviz is not installed on this system. '''
    import sys
    monkeypatch.setitem(sys.modules, 'graphviz', None)
    _, invoke_info = parse(
        os.path.join(BASE_PATH, "1_single_invoke.f90"),
        api="dynamo0.3")
    psy = PSyFactory("dynamo0.3",
                     distributed_memory=False).create(invoke_info)
    invoke = psy.invokes.invoke_list[0]
    schedule = invoke.schedule
    my_file = tmpdir.join('test')
    schedule.dag(file_name=my_file.strpath)
    assert not os.path.exists(my_file.strpath)


# Use a regex to allow for whitespace differences between graphviz
# versions. Need a raw-string (r"") to get new-lines handled nicely.
EXPECTED2 = re.compile(
    r"digraph {\n"
    r"\s*schedule_0_start\n"
    r"\s*schedule_0_end\n"
    r"\s*loop_1_start\n"
    r"\s*loop_1_end\n"
    r"\s*loop_1_end -> loop_7_start \[color=green\]\n"
    r"\s*schedule_0_start -> loop_1_start \[color=blue\]\n"
    r"\s*schedule_5_start\n"
    r"\s*schedule_5_end\n"
    r"\s*schedule_5_end -> loop_1_end \[color=blue\]\n"
    r"\s*loop_1_start -> schedule_5_start \[color=blue\]\n"
    r"\s*kernel_testkern_qr_code_6\n"
    r"\s*kernel_testkern_qr_code_6 -> schedule_5_end \[color=blue\]\n"
    r"\s*schedule_5_start -> kernel_testkern_qr_code_6 \[color=blue\]\n"
    r"\s*loop_7_start\n"
    r"\s*loop_7_end\n"
    r"\s*loop_7_end -> schedule_0_end \[color=blue\]\n"
    r"\s*loop_1_end -> loop_7_start \[color=red\]\n"
    r"\s*schedule_11_start\n"
    r"\s*schedule_11_end\n"
    r"\s*schedule_11_end -> loop_7_end \[color=blue\]\n"
    r"\s*loop_7_start -> schedule_11_start \[color=blue\]\n"
    r"\s*kernel_testkern_qr_code_12\n"
    r"\s*kernel_testkern_qr_code_12 -> schedule_11_end \[color=blue\]\n"
    r"\s*schedule_11_start -> kernel_testkern_qr_code_12 \[color=blue\]\n"
    r"}")
# pylint: enable=anomalous-backslash-in-string


def test_node_dag(tmpdir, have_graphviz):
    '''test that dag generation works correctly. Skip the test if
    graphviz is not installed'''
    if not have_graphviz:
        return
    _, invoke_info = parse(
        os.path.join(BASE_PATH, "4.1_multikernel_invokes.f90"),
        api="dynamo0.3")
    psy = PSyFactory("dynamo0.3",
                     distributed_memory=False).create(invoke_info)
    invoke = psy.invokes.invoke_list[0]
    schedule = invoke.schedule
    my_file = tmpdir.join('test')
    schedule.dag(file_name=my_file.strpath)
    result = my_file.read()
    assert EXPECTED2.match(result)
    my_file = tmpdir.join('test.svg')
    result = my_file.read()
    for name in ["<title>schedule_0_start</title>",
                 "<title>schedule_0_end</title>",
                 "<title>loop_1_start</title>",
                 "<title>loop_1_end</title>",
                 "<title>kernel_testkern_qr_code_6</title>",
                 "<title>kernel_testkern_qr_code_12</title>",
                 "<svg", "</svg>", ]:
        assert name in result
    for colour_name, colour_code in [("blue", "#0000ff"),
                                     ("green", "#00ff00"),
                                     ("red", "#ff0000")]:
        assert colour_name in result or colour_code in result

    with pytest.raises(GenerationError) as excinfo:
        schedule.dag(file_name=my_file.strpath, file_format="rubbish")
    assert "unsupported graphviz file format" in str(excinfo.value)


def test_haloexchange_halo_depth_get_set():
    '''test that the halo_exchange getter and setter work correctly '''
    halo_depth = 4
    halo_exchange = HaloExchange(None)
    # getter
    assert halo_exchange.halo_depth is None
    # setter
    halo_exchange.halo_depth = halo_depth
    assert halo_exchange.halo_depth == halo_depth


def test_haloexchange_vector_index_depend():
    '''check that _find_read_arguments does not return a haloexchange as a
    read dependence if the source node is a halo exchange and its
    field is a vector and the other halo exchange accesses a different
    element of the vector

    '''
    _, invoke_info = parse(os.path.join(BASE_PATH,
                                        "4.9_named_multikernel_invokes.f90"),
                           api="dynamo0.3")
    psy = PSyFactory("dynamo0.3", distributed_memory=True).create(invoke_info)
    invoke = psy.invokes.invoke_list[0]
    schedule = invoke.schedule
    first_d_field_halo_exchange = schedule.children[3]
    field = first_d_field_halo_exchange.field
    all_nodes = schedule.walk(Node)
    following_nodes = all_nodes[5:]
    result_list = field._find_read_arguments(following_nodes)
    assert len(result_list) == 1
    assert result_list[0].call.name == 'ru_code'


def test_find_write_arguments_for_write():
    '''when backward_write_dependencies is called from an field argument
    that does not read then we should return an empty list. This test
    checks this functionality. We use the dynamo0p3 api to create the
    required objects

    '''
    _, invoke_info = parse(
        os.path.join(BASE_PATH, "1_single_invoke.f90"),
        api="dynamo0.3")
    psy = PSyFactory("dynamo0.3",
                     distributed_memory=True).create(invoke_info)
    invoke = psy.invokes.invoke_list[0]
    schedule = invoke.schedule
    loop = schedule.children[3]
    kernel = loop.loop_body[0]
    field_writer = kernel.arguments.args[1]
    node_list = field_writer.backward_write_dependencies()
    assert node_list == []


def test_find_w_args_hes_no_vec(monkeypatch, annexed):
    '''when backward_write_dependencies, or forward_read_dependencies, are
    called and a dependence is found between two halo exchanges, then
    the field must be a vector field. If the field is not a vector
    then an exception is raised. This test checks that the exception
    is raised correctly. Also test with and without annexed dofs being
    computed as this affects the generated code.

    '''
    config = Config.get()
    dyn_config = config.api_conf("dynamo0.3")
    monkeypatch.setattr(dyn_config, "_compute_annexed_dofs", annexed)
    _, invoke_info = parse(
        os.path.join(BASE_PATH, "4.9_named_multikernel_invokes.f90"),
        api="dynamo0.3")
    psy = PSyFactory("dynamo0.3",
                     distributed_memory=True).create(invoke_info)
    invoke = psy.invokes.invoke_list[0]
    schedule = invoke.schedule
    if annexed:
        index = 4
    else:
        index = 5
    halo_exchange_d_v3 = schedule.children[index]
    field_d_v3 = halo_exchange_d_v3.field
    monkeypatch.setattr(field_d_v3, "_vector_size", 1)
    with pytest.raises(InternalError) as excinfo:
        _ = field_d_v3.backward_write_dependencies()
    assert ("DataAccess.overlaps(): vector sizes differ for field 'd' in two "
            "halo exchange calls. Found '1' and '3'" in str(excinfo.value))


def test_find_w_args_hes_diff_vec(monkeypatch, annexed):
    '''when backward_write_dependencies, or forward_read_dependencies, are
    called and a dependence is found between two halo exchanges, then
    the associated fields must be equal size vectors . If the fields
    are not vectors of equal size then an exception is raised. This
    test checks that the exception is raised correctly. Also test with
    and without annexed dofs being computed as this affects the
    generated code.

    '''
    config = Config.get()
    dyn_config = config.api_conf("dynamo0.3")
    monkeypatch.setattr(dyn_config, "_compute_annexed_dofs", annexed)
    _, invoke_info = parse(
        os.path.join(BASE_PATH, "4.9_named_multikernel_invokes.f90"),
        api="dynamo0.3")
    psy = PSyFactory("dynamo0.3",
                     distributed_memory=True).create(invoke_info)
    invoke = psy.invokes.invoke_list[0]
    schedule = invoke.schedule
    if annexed:
        index = 4
    else:
        index = 5
    halo_exchange_d_v3 = schedule.children[index]
    field_d_v3 = halo_exchange_d_v3.field
    monkeypatch.setattr(field_d_v3, "_vector_size", 2)
    with pytest.raises(InternalError) as excinfo:
        _ = field_d_v3.backward_write_dependencies()
    assert ("DataAccess.overlaps(): vector sizes differ for field 'd' in two "
            "halo exchange calls. Found '2' and '3'" in str(excinfo.value))


def test_find_w_args_hes_vec_idx(monkeypatch, annexed):
    '''when backward_write_dependencies, or forward_read_dependencies are
    called, and a dependence is found between two halo exchanges, then
    the vector indices of the two halo exchanges must be different. If
    the vector indices have the same value then an exception is
    raised. This test checks that the exception is raised
    correctly. Also test with and without annexed dofs being computed
    as this affects the generated code.

    '''
    config = Config.get()
    dyn_config = config.api_conf("dynamo0.3")
    monkeypatch.setattr(dyn_config, "_compute_annexed_dofs", annexed)
    _, invoke_info = parse(
        os.path.join(BASE_PATH, "4.9_named_multikernel_invokes.f90"),
        api="dynamo0.3")
    psy = PSyFactory("dynamo0.3",
                     distributed_memory=True).create(invoke_info)
    invoke = psy.invokes.invoke_list[0]
    schedule = invoke.schedule
    if annexed:
        index = 4
    else:
        index = 5
    halo_exchange_d_v3 = schedule.children[index]
    field_d_v3 = halo_exchange_d_v3.field
    halo_exchange_d_v2 = schedule.children[index-1]
    monkeypatch.setattr(halo_exchange_d_v2, "_vector_index", 3)
    with pytest.raises(InternalError) as excinfo:
        _ = field_d_v3.backward_write_dependencies()
    assert ("DataAccess:update_coverage() The halo exchange vector indices "
            "for 'd' are the same. This should never happen"
            in str(excinfo.value))


def test_find_w_args_hes_vec_no_dep():
    '''when _find_write_arguments, or _find_read_arguments, are called,
    halo exchanges with the same field but a different index should
    not depend on each other. This test checks that this behaviour is
    working correctly
    '''

    _, invoke_info = parse(
        os.path.join(BASE_PATH, "4.9_named_multikernel_invokes.f90"),
        api="dynamo0.3")
    psy = PSyFactory("dynamo0.3",
                     distributed_memory=True).create(invoke_info)
    invoke = psy.invokes.invoke_list[0]
    schedule = invoke.schedule
    halo_exchange_d_v3 = schedule.children[5]
    field_d_v3 = halo_exchange_d_v3.field
    # there are two halo exchanges before d_v3 which should not count
    # as dependencies
    node_list = field_d_v3.backward_write_dependencies()
    assert node_list == []


def test_check_vect_hes_differ_wrong_argtype():
    '''when the check_vector_halos_differ method is called from a halo
    exchange object the argument being passed should be a halo
    exchange. If this is not the case an exception should be
    raised. This test checks that this exception is working correctly.
    '''

    _, invoke_info = parse(os.path.join(BASE_PATH, "1_single_invoke.f90"),
                           api="dynamo0.3")
    psy = PSyFactory("dynamo0.3",
                     distributed_memory=True).create(invoke_info)
    invoke = psy.invokes.invoke_list[0]
    schedule = invoke.schedule
    halo_exchange = schedule.children[0]
    with pytest.raises(GenerationError) as excinfo:
        # pass an incorrect object to the method
        halo_exchange.check_vector_halos_differ(psy)
    assert (
        "the argument passed to HaloExchange.check_vector_halos_differ() "
        "is not a halo exchange object" in str(excinfo.value))


def test_check_vec_hes_differ_diff_names():
    '''when the check_vector_halos_differ method is called from a halo
    exchange object the argument being passed should be a halo
    exchange with an argument having the same name as the local halo
    exchange argument name. If this is not the case an exception
    should be raised. This test checks that this exception is working
    correctly.
    '''

    _, invoke_info = parse(os.path.join(BASE_PATH, "1_single_invoke.f90"),
                           api="dynamo0.3")
    psy = PSyFactory("dynamo0.3",
                     distributed_memory=True).create(invoke_info)
    invoke = psy.invokes.invoke_list[0]
    schedule = invoke.schedule
    halo_exchange = schedule.children[0]
    # obtain another halo exchange object which has an argument with a
    # different name
    different_halo_exchange = schedule.children[1]
    with pytest.raises(GenerationError) as excinfo:
        # pass halo exchange with different name to the method
        halo_exchange.check_vector_halos_differ(different_halo_exchange)
    assert (
        "the halo exchange object passed to "
        "HaloExchange.check_vector_halos_differ() has a "
        "different field name 'm1' to self 'f2'" in str(excinfo.value))


def test_find_w_args_multiple_deps_error(monkeypatch, annexed):
    '''when _find_write_arguments finds a write that causes it to return
    there should not be any previous dependencies. This test checks
    that an error is raised if this is not the case. We test with
    annexed dofs is True and False as different numbers of halo
    exchanges are created.

    '''

    config = Config.get()
    dyn_config = config.api_conf("dynamo0.3")
    monkeypatch.setattr(dyn_config, "_compute_annexed_dofs", annexed)

    _, invoke_info = parse(
        os.path.join(BASE_PATH, "8.3_multikernel_invokes_vector.f90"),
        api="dynamo0.3")
    psy = PSyFactory("dynamo0.3",
                     distributed_memory=True).create(invoke_info)
    invoke = psy.invokes.invoke_list[0]
    schedule = invoke.schedule
    # create halo exchanges between the two loops via redundant
    # computation
    if annexed:
        index = 1
    else:
        index = 4
    rc_trans = Dynamo0p3RedundantComputationTrans()
    rc_trans.apply(schedule.children[index], {"depth": 2})
    del schedule.children[index]
    loop = schedule.children[index+2]
    kernel = loop.loop_body[0]
    d_field = kernel.arguments.args[0]
    with pytest.raises(InternalError) as excinfo:
        d_field.backward_write_dependencies()
    assert (
        "Found a writer dependence but there are already dependencies"
        in str(excinfo.value))


def test_find_write_arguments_no_more_nodes(monkeypatch, annexed):
    '''when _find_write_arguments has looked through all nodes but has not
    returned it should mean that is has not found any write
    dependencies. This test checks that an error is raised if this is
    not the case. We test with and without computing annexed dofs as
    different numbers of halo exchanges are created.

    '''

    config = Config.get()
    dyn_config = config.api_conf("dynamo0.3")
    monkeypatch.setattr(dyn_config, "_compute_annexed_dofs", annexed)

    _, invoke_info = parse(
        os.path.join(BASE_PATH, "4.9_named_multikernel_invokes.f90"),
        api="dynamo0.3")
    psy = PSyFactory("dynamo0.3",
                     distributed_memory=True).create(invoke_info)
    invoke = psy.invokes.invoke_list[0]
    schedule = invoke.schedule
    if annexed:
        index = 3
    else:
        index = 4
    del schedule.children[index]
    loop = schedule.children[index+1]
    kernel = loop.loop_body[0]
    d_field = kernel.arguments.args[5]
    with pytest.raises(InternalError) as excinfo:
        d_field.backward_write_dependencies()
    assert (
        "no more nodes but there are already dependencies"
        in str(excinfo.value))


def test_find_w_args_multiple_deps(monkeypatch, annexed):
    '''_find_write_arguments should return as many halo exchange
    dependencies as the vector size of the associated field. This test
    checks that this is the case and that the returned objects are
    what is expected. We test with annexed dofs is True and False as
    different numbers of halo exchanges are created.

    '''

    config = Config.get()
    dyn_config = config.api_conf("dynamo0.3")
    monkeypatch.setattr(dyn_config, "_compute_annexed_dofs", annexed)

    _, invoke_info = parse(
        os.path.join(BASE_PATH, "8.3_multikernel_invokes_vector.f90"),
        api="dynamo0.3")
    psy = PSyFactory("dynamo0.3",
                     distributed_memory=True).create(invoke_info)
    invoke = psy.invokes.invoke_list[0]
    schedule = invoke.schedule
    # create halo exchanges between the two loops via redundant
    # computation
    if annexed:
        index = 1
    else:
        index = 4
    rc_trans = Dynamo0p3RedundantComputationTrans()
    rc_trans.apply(schedule.children[index], {"depth": 2})
    loop = schedule.children[index+3]
    kernel = loop.loop_body[0]
    d_field = kernel.arguments.args[0]
    vector_size = d_field.vector_size
    result_list = d_field.backward_write_dependencies()
    # we have as many dependencies as the field vector size
    assert vector_size == len(result_list)
    indices = set()
    for result in result_list:
        # each dependence is a halo exchange nodes
        assert isinstance(result.call, HaloExchange)
        # the name of the halo exchange field and the initial
        # field are the same
        assert result.name == d_field.name
        # the size of the halo exchange field vector and the initial
        # field vector are the same
        assert result.vector_size == vector_size
        indices.add(result.call.vector_index)
    # each of the indices are unique (otherwise the set would be
    # smaller)
    assert len(indices) == vector_size


def test_node_abstract_methods():
    ''' Tests that the abstract methods of the Node class raise appropriate
    errors. '''
    _, invoke = get_invoke("single_invoke.f90", "gocean1.0", idx=0)
    sched = invoke.schedule
    loop = sched.children[0].loop_body[0]
    with pytest.raises(NotImplementedError) as err:
        Node.gen_code(loop, parent=None)
    assert "Please implement me" in str(err)


def test_node_coloured_name():
    ''' Tests for the coloured_name method of the Node class. '''
    from psyclone.psyGen import colored, SCHEDULE_COLOUR_MAP
    tnode = Node()
    assert tnode.coloured_name(False) == "Node"
    # Check that we can change the name of the Node and the colour associated
    # with it
    tnode._text_name = "ATest"
    tnode._colour_key = "Schedule"
    assert tnode.coloured_name(False) == "ATest"
    assert tnode.coloured_name(True) == colored(
        "ATest", SCHEDULE_COLOUR_MAP["Schedule"])
    # Check that an unrecognised colour-map entry gives us un-coloured text
    tnode._colour_key = "not-recognised"
    assert tnode.coloured_name(True) == "ATest"


def test_node_str():
    ''' Tests for the Node.node_str method. '''
    from psyclone.psyGen import colored, SCHEDULE_COLOUR_MAP
    tnode = Node()
    # Manually set the colour key for this node to something that will result
    # in coloured output (if requested *and* termcolor is installed).
    tnode._colour_key = "Loop"
    assert tnode.node_str(False) == "Node[]"
    assert tnode.node_str(True) == colored("Node",
                                           SCHEDULE_COLOUR_MAP["Loop"]) + "[]"


def test_kern_ast():
    ''' Test that we can obtain the fparser2 AST of a kernel. '''
    from psyclone.gocean1p0 import GOKern
    from fparser.two import Fortran2003
    _, invoke = get_invoke("nemolite2d_alg_mod.f90", "gocean1.0", idx=0)
    sched = invoke.schedule
    kern = sched.children[0].loop_body[0].loop_body[0]
    assert isinstance(kern, GOKern)
    assert kern.ast
    assert isinstance(kern.ast, Fortran2003.Program)


def test_dataaccess_vector():
    '''Test that the DataAccess class works as expected when we have a
    vector field argument that depends on more than one halo exchange
    (due to halo exchanges working separately on components of
    vectors).

    '''
    _, invoke_info = parse(
        os.path.join(BASE_PATH, "4.9_named_multikernel_invokes.f90"),
        api="dynamo0.3")
    psy = PSyFactory("dynamo0.3",
                     distributed_memory=True).create(invoke_info)
    invoke = psy.invokes.invoke_list[0]
    schedule = invoke.schedule

    # d from halo exchange vector 1
    halo_exchange_d_v1 = schedule.children[3]
    field_d_v1 = halo_exchange_d_v1.field
    # d from halo exchange vector 2
    halo_exchange_d_v2 = schedule.children[4]
    field_d_v2 = halo_exchange_d_v2.field
    # d from halo exchange vector 3
    halo_exchange_d_v3 = schedule.children[5]
    field_d_v3 = halo_exchange_d_v3.field
    # d from a kernel argument
    loop = schedule.children[6]
    kernel = loop.loop_body[0]
    d_arg = kernel.arguments.args[5]

    access = DataAccess(d_arg)
    assert not access.covered

    access.update_coverage(field_d_v3)
    assert not access.covered
    access.update_coverage(field_d_v2)
    assert not access.covered

    with pytest.raises(InternalError) as excinfo:
        access.update_coverage(field_d_v3)
    assert (
        "Found more than one dependent halo exchange with the same vector "
        "index" in str(excinfo.value))

    access.update_coverage(field_d_v1)
    assert access.covered

    access.reset_coverage()
    assert not access.covered
    assert not access._vector_index_access


def test_dataaccess_same_vector_indices(monkeypatch):
    '''If update_coverage() is called from DataAccess and the arguments
    are the same vector field, and the field vector indices are the
    same then check that an exception is raised. This particular
    exception is difficult to raise as it is caught by an earlier
    method (overlaps()).

    '''
    _, invoke_info = parse(
        os.path.join(BASE_PATH, "4.9_named_multikernel_invokes.f90"),
        api="dynamo0.3")
    psy = PSyFactory("dynamo0.3",
                     distributed_memory=True).create(invoke_info)
    invoke = psy.invokes.invoke_list[0]
    schedule = invoke.schedule
    # d for this halo exchange is for vector component 2
    halo_exchange_d_v2 = schedule.children[4]
    field_d_v2 = halo_exchange_d_v2.field
    # modify d from vector component 3 to be component 2
    halo_exchange_d_v3 = schedule.children[5]
    field_d_v3 = halo_exchange_d_v3.field
    monkeypatch.setattr(halo_exchange_d_v3, "_vector_index", 2)

    # Now raise an exception with our erroneous vector indices (which
    # are the same but should not be), but first make sure that the
    # overlaps() method returns True otherwise an earlier exception
    # will be raised.
    access = DataAccess(field_d_v2)
    monkeypatch.setattr(access, "overlaps", lambda arg: True)

    with pytest.raises(InternalError) as excinfo:
        access.update_coverage(field_d_v3)
    assert (
        "The halo exchange vector indices for 'd' are the same. This should "
        "never happen" in str(excinfo.value))


# Test CodeBlock class


def test_codeblock_node_str():
    ''' Check the node_str method of the Code Block class.'''
    from psyclone.psyGen import colored, SCHEDULE_COLOUR_MAP
    cblock = CodeBlock([], "dummy")
    coloredtext = colored("CodeBlock", SCHEDULE_COLOUR_MAP["CodeBlock"])
    output = cblock.node_str()
    assert coloredtext+"[" in output
    assert "]" in output


def test_codeblock_can_be_printed():
    '''Test that a CodeBlock instance can always be printed (i.e. is
    initialised fully)'''
    cblock = CodeBlock([], "dummy")
    assert "CodeBlock[" in str(cblock)
    assert "]" in str(cblock)


def test_codeblock_getastnodes():
    '''Test that the get_ast_nodes method of a CodeBlock instance returns
    a copy of the list of nodes from the original AST that are associated with
    this code block.

    For simplicity we use a list of strings rather than an AST.

    '''
    original = ["hello", "there"]
    cblock = CodeBlock(original, CodeBlock.Structure.EXPRESSION)
    result = cblock.get_ast_nodes
    assert result == original
    # Check that the list is a copy not a reference.
    assert result is not original


@pytest.mark.parametrize("structure", [CodeBlock.Structure.STATEMENT,
                                       CodeBlock.Structure.EXPRESSION])
def test_codeblock_structure(structure):
    '''Check that the structure property in the CodeBlock class is set to
    the provided value.

    '''
    cblock = CodeBlock([], structure)
    assert cblock.structure == structure

# Test Loop class


def test_loop_navigation_properties():
    # pylint: disable=too-many-statements
    ''' Tests the start_expr, stop_expr, step_expr and loop_body
    setter and getter properties'''
    # pylint: disable=too-many-statements
    loop = Loop()

    # Properties return an error if the node is incomplete
    error_str = ("Loop malformed or incomplete. It should have exactly 4 "
                 "children, but found")
    with pytest.raises(InternalError) as err:
        _ = loop.start_expr
    assert error_str in str(err.value)

    # Expressions that are not PSyIR are not accepted
    with pytest.raises(TypeError) as err:
        loop.start_expr = "start"
    assert "Only PSyIR nodes can be assigned as the Loop start expression" \
        ", but found '" in str(err.value)
    with pytest.raises(TypeError) as err:
        loop.stop_expr = "stop"
    assert "Only PSyIR nodes can be assigned as the Loop stop expression" \
        ", but found '" in str(err.value)
    with pytest.raises(TypeError) as err:
        loop.step_expr = "step"
    assert "Only PSyIR nodes can be assigned as the Loop step expression" \
        ", but found '" in str(err.value)

    loop.addchild(Literal("start", parent=loop))
    loop.addchild(Literal("stop", parent=loop))
    loop.addchild(Literal("step", parent=loop))

    # If it's not fully complete, it still returns an error
    with pytest.raises(InternalError) as err:
        _ = loop.start_expr
    assert error_str in str(err.value)
    with pytest.raises(InternalError) as err:
        _ = loop.stop_expr
    assert error_str in str(err.value)
    with pytest.raises(InternalError) as err:
        _ = loop.step_expr
    assert error_str in str(err.value)
    with pytest.raises(InternalError) as err:
        _ = loop.loop_body
    assert error_str in str(err.value)
    with pytest.raises(InternalError) as err:
        loop.start_expr = Literal("invalid", parent=loop)
    assert error_str in str(err.value)
    with pytest.raises(InternalError) as err:
        loop.stop_expr = Literal("invalid", parent=loop)
    assert error_str in str(err.value)
    with pytest.raises(InternalError) as err:
        loop.step_expr = Literal("invalid", parent=loop)
    assert error_str in str(err.value)

    # The fourth child has to be a Schedule
    loop.addchild(Literal("loop_body", parent=loop))
    with pytest.raises(InternalError) as err:
        _ = loop.loop_body
    assert "Loop malformed or incomplete. Fourth child should be a " \
        "Schedule node, but found loop with " in str(err.value)

    # Fix loop and check that Getters properties work
    del loop.children[3]
    loop.addchild(Schedule(parent=loop))
    loop.loop_body.addchild(Return(parent=loop.loop_body))

    assert loop.start_expr.value == "start"
    assert loop.stop_expr.value == "stop"
    assert loop.step_expr.value == "step"
    assert isinstance(loop.loop_body[0], Return)

    # Test Setters
    loop.start_expr = Literal("newstart", parent=loop)
    loop.stop_expr = Literal("newstop", parent=loop)
    loop.step_expr = Literal("newstep", parent=loop)

    assert loop.start_expr.value == "newstart"
    assert loop.stop_expr.value == "newstop"
    assert loop.step_expr.value == "newstep"


def test_loop_invalid_type():
    ''' Tests assigning an invalid type to a Loop object. '''
    _, invoke = get_invoke("single_invoke.f90", "gocean1.0", idx=0)
    sched = invoke.schedule
    loop = sched.children[0].loop_body[0]
    assert isinstance(loop, Loop)
    with pytest.raises(GenerationError) as err:
        loop.loop_type = "not_a_valid_type"
    assert ("loop_type value (not_a_valid_type) is invalid. Must be one of "
            "['inner', 'outer']" in str(err))


def test_loop_gen_code():
    ''' Check that the Loop gen_code method prints the proper loop '''
    _, invoke_info = parse(os.path.join(BASE_PATH,
                                        "1.0.1_single_named_invoke.f90"),
                           api="dynamo0.3")
    psy = PSyFactory("dynamo0.3", distributed_memory=True).create(invoke_info)

    # By default DynLoop has step = 1 and it is not printed in the Fortran DO
    gen = str(psy.gen)
    assert "DO cell=1,mesh%get_last_halo_cell(1)" in gen

    # Change step to 2
    loop = psy.invokes.get('invoke_important_invoke').schedule[3]
    loop.step_expr = Literal("2", parent=loop)

    # Now it is printed in the Fortran DO with the expression  ",2" at the end
    gen = str(psy.gen)
    assert "DO cell=1,mesh%get_last_halo_cell(1),2" in gen


def test_invalid_loop_annotations():
    ''' Check that the Loop constructor validates any supplied annotations. '''
    # Check that we can have 'was_where' on its own
    test_loop = Loop(annotations=['was_where'])
    assert test_loop.annotations == ['was_where']
    # Check that 'was_single_stmt' on its own raises an error
    with pytest.raises(InternalError) as err:
        Loop(annotations=['was_single_stmt'])
    assert ("Loop with the 'was_single_stmt' annotation must also have the "
            "'was_where'" in str(err.value))
    # Check that it's accepted in combination with 'was_where'
    test_loop = Loop(annotations=['was_single_stmt', 'was_where'])
    assert test_loop.annotations == ['was_single_stmt', 'was_where']


# Test IfBlock class

def test_ifblock_invalid_annotation():
    ''' Test that initialising IfBlock with invalid annotations produce the
    expected error.'''

    with pytest.raises(InternalError) as err:
        _ = IfBlock(annotations=["invalid"])
    assert ("IfBlock with unrecognized annotation 'invalid', valid "
            "annotations are:") in str(err.value)


def test_ifblock_node_str():
    ''' Check the node_str method of the IfBlock class.'''
    from psyclone.psyGen import colored, SCHEDULE_COLOUR_MAP
    colouredif = colored("If", SCHEDULE_COLOUR_MAP["If"])

    ifblock = IfBlock()
    output = ifblock.node_str()
    assert colouredif+"[]" in output

    ifblock = IfBlock(annotations=['was_elseif'])
    output = ifblock.node_str()
    assert colouredif+"[annotations='was_elseif']" in output


def test_ifblock_view_indices(capsys):
    ''' Check that the view method only displays indices on the nodes
    in the body (and else body) of an IfBlock. '''
    from psyclone.psyGen import colored, SCHEDULE_COLOUR_MAP
    colouredif = colored("If", SCHEDULE_COLOUR_MAP["If"])
    colouredreturn = colored("Return", SCHEDULE_COLOUR_MAP["Return"])
    colouredref = colored("Reference", SCHEDULE_COLOUR_MAP["Reference"])

    ifblock = IfBlock()
    ref1 = Reference('condition1', parent=ifblock)
    ifblock.addchild(ref1)
    sch = Schedule(parent=ifblock)
    ifblock.addchild(sch)
    ret = Return(parent=sch)
    sch.addchild(ret)
    ifblock.view()
    output, _ = capsys.readouterr()
    # Check that we only prepend child indices where it makes sense
    assert colouredif + "[]" in output
    assert "0: " + colouredreturn in output
    assert ": " + colouredref not in output


def test_ifblock_can_be_printed():
    '''Test that an IfBlock instance can always be printed (i.e. is
    initialised fully)'''
    ifblock = IfBlock()
    ref1 = Reference('condition1', parent=ifblock)
    ifblock.addchild(ref1)
    sch = Schedule(parent=ifblock)
    ifblock.addchild(sch)
    ret = Return(parent=sch)
    sch.addchild(ret)

    assert "If[]\n" in str(ifblock)
    assert "condition1" in str(ifblock)  # Test condition is printed
    assert "Return[]" in str(ifblock)  # Test if_body is printed


def test_ifblock_properties():
    '''Test that an IfBlock node properties can be retrieved'''
    ifblock = IfBlock()

    # Condition can't be retrieved before is added as a child.
    with pytest.raises(InternalError) as err:
        _ = ifblock.condition
    assert("IfBlock malformed or incomplete. It should have "
           "at least 2 children, but found 0." in str(err.value))

    ref1 = Reference('condition1', parent=ifblock)
    ifblock.addchild(ref1)

    # If_body can't be retrieved before is added as a child.
    with pytest.raises(InternalError) as err:
        _ = ifblock.if_body
    assert("IfBlock malformed or incomplete. It should have "
           "at least 2 children, but found 1." in str(err.value))

    sch = Schedule(parent=ifblock)
    ifblock.addchild(sch)
    ret = Return(parent=sch)
    sch.addchild(ret)

    # Now we can retrieve the condition and the if_body, but else is empty
    assert ifblock.condition is ref1
    assert ifblock.if_body[0] is ret
    assert not ifblock.else_body

    sch2 = Schedule(parent=ifblock)
    ifblock.addchild(sch2)
    ret2 = Return(parent=sch2)
    sch2.addchild(ret2)

    # Now we can retrieve else_body
    assert ifblock.else_body[0] is ret2


# Test Assignment class

def test_assignment_node_str():
    ''' Check the node_str method of the Assignment class.'''
    from psyclone.psyGen import colored, SCHEDULE_COLOUR_MAP

    assignment = Assignment()
    coloredtext = colored("Assignment", SCHEDULE_COLOUR_MAP["Assignment"])
    assert coloredtext+"[]" in assignment.node_str()


def test_assignment_can_be_printed():
    '''Test that an Assignment instance can always be printed (i.e. is
    initialised fully)'''
    assignment = Assignment()
    assert "Assignment[]\n" in str(assignment)


def test_assignment_semantic_navigation():
    '''Test that the Assignment navigation properties reference the expected
    children'''
    assignment = Assignment()

    # lhs should fail if first child is not present
    with pytest.raises(InternalError) as err:
        _ = assignment.lhs
    assert "' malformed or incomplete. It needs at least 1 child to have " \
        "a lhs." in str(err)

    ref = Reference("a", assignment)
    assignment.addchild(ref)

    # rhs should fail if second child is not present
    with pytest.raises(InternalError) as err:
        _ = assignment.rhs
    assert " malformed or incomplete. It needs at least 2 children to have " \
        "a rhs." in str(err)

    lit = Literal("1", assignment)
    assignment.addchild(lit)
    assert assignment.lhs is assignment._children[0]
    assert assignment.rhs is assignment._children[1]


# Test Reference class

def test_reference_node_str():
    ''' Check the node_str method of the Reference class.'''
    from psyclone.psyGen import colored, SCHEDULE_COLOUR_MAP
    kschedule = KernelSchedule("kname")
    kschedule.symbol_table.add(DataSymbol("rname", "integer"))
    assignment = Assignment(parent=kschedule)
    ref = Reference("rname", assignment)
    coloredtext = colored("Reference", SCHEDULE_COLOUR_MAP["Reference"])
    assert coloredtext+"[name:'rname']" in ref.node_str()


def test_reference_can_be_printed():
    '''Test that a Reference instance can always be printed (i.e. is
    initialised fully)'''
    kschedule = KernelSchedule("kname")
    kschedule.symbol_table.add(DataSymbol("rname", "integer"))
    assignment = Assignment(parent=kschedule)
    ref = Reference("rname", assignment)
    assert "Reference[name:'rname']" in str(ref)


def test_reference_symbol(monkeypatch):
    '''Test that the symbol method in a Reference Node instance returns
    the associated symbol if there is one and None if not. Also test
    for an incorrect scope argument.

    '''
    _, invoke = get_invoke("single_invoke_kern_with_global.f90",
                           api="gocean1.0", idx=0)
    sched = invoke.schedule
    kernels = sched.walk(Kern)
    kernel_schedule = kernels[0].get_kernel_schedule()
    references = kernel_schedule.walk(Reference)

    # Symbol in KernelSchedule SymbolTable
    field_old = references[0]
    assert field_old.name == "field_old"
    assert isinstance(field_old.symbol(), DataSymbol)
    assert field_old.symbol().name == field_old.name

    # Symbol in KernelSchedule SymbolTable with KernelSchedule scope
    assert isinstance(field_old.symbol(scope_limit=kernel_schedule),
                      DataSymbol)
    assert field_old.symbol().name == field_old.name

    # Symbol in KernelSchedule SymbolTable with parent scope
    assert field_old.symbol(scope_limit=field_old.parent) is None

    # Symbol in Container SymbolTable
    alpha = references[6]
    assert alpha.name == "alpha"
    assert isinstance(alpha.symbol(), DataSymbol)
    assert alpha.symbol().name == alpha.name

    # Symbol in Container SymbolTable with KernelSchedule scope
    assert alpha.symbol(scope_limit=kernel_schedule) is None

    # Symbol in Container SymbolTable with Container scope
    assert isinstance(kernel_schedule.root, Container)
    assert alpha.symbol(scope_limit=kernel_schedule.root).name == alpha.name

    # Symbol method with invalid scope type
    with pytest.raises(TypeError) as excinfo:
        _ = alpha.symbol(scope_limit="hello")
    assert ("The scope_limit argument 'hello' provided to the symbol method, "
            "is not of type `Node`." in str(excinfo.value))

    # Symbol method with invalid scope location
    with pytest.raises(ValueError) as excinfo:
        _ = alpha.symbol(scope_limit=alpha)
    assert ("The scope_limit node 'Reference[name:'alpha']' provided to the "
            "symbol method, is not an ancestor of this reference node "
            "'Reference[name:'alpha']'." in str(excinfo.value))

    # Symbol not in any container (rename alpha to something that is
    # not defined)
    monkeypatch.setattr(alpha, "_reference", "not_defined")
    assert not alpha.symbol()

# Test Array class


def test_array_node_str():
    ''' Check the node_str method of the Array class.'''
    from psyclone.psyGen import colored, SCHEDULE_COLOUR_MAP
    kschedule = KernelSchedule("kname")
    kschedule.symbol_table.add(DataSymbol("aname", "integer", [None]))
    assignment = Assignment(parent=kschedule)
    array = Array("aname", parent=assignment)
    coloredtext = colored("ArrayReference", SCHEDULE_COLOUR_MAP["Reference"])
    assert coloredtext+"[name:'aname']" in array.node_str()


def test_array_can_be_printed():
    '''Test that an Array instance can always be printed (i.e. is
    initialised fully)'''
    kschedule = KernelSchedule("kname")
    kschedule.symbol_table.add(DataSymbol("aname", "integer"))
    assignment = Assignment(parent=kschedule)
    array = Array("aname", assignment)
    assert "ArrayReference[name:'aname']\n" in str(array)


# Test Literal class
def test_literal_value():
    '''Test the value property returns the value of the Literal object.

    '''
    literal = Literal("1")
    assert literal.value == "1"


def test_literal_node_str():
    ''' Check the node_str method of the Literal class.'''
    from psyclone.psyGen import colored, SCHEDULE_COLOUR_MAP
    literal = Literal("1")
    coloredtext = colored("Literal", SCHEDULE_COLOUR_MAP["Literal"])
    assert coloredtext+"[value:'1']" in literal.node_str()


def test_literal_can_be_printed():
    '''Test that an Literal instance can always be printed (i.e. is
    initialised fully)'''
    literal = Literal("1")
    assert "Literal[value:'1']" in str(literal)


# Test BinaryOperation class
def test_binaryoperation_initialization():
    ''' Check the initialization method of the BinaryOperation class works
    as expected.'''

    with pytest.raises(TypeError) as err:
        _ = BinaryOperation("not an operator")
    assert "BinaryOperation operator argument must be of type " \
           "BinaryOperation.Operator but found" in str(err)
    bop = BinaryOperation(BinaryOperation.Operator.ADD)
    assert bop._operator is BinaryOperation.Operator.ADD


def test_binaryoperation_operator():
    '''Test that the operator property returns the binaryoperator in the
    binaryoperation.

    '''
    binary_operation = BinaryOperation(BinaryOperation.Operator.ADD)
    assert binary_operation.operator == BinaryOperation.Operator.ADD


def test_binaryoperation_node_str():
    ''' Check the node_str method of the Binary Operation class.'''
    from psyclone.psyGen import colored, SCHEDULE_COLOUR_MAP
    binary_operation = BinaryOperation(BinaryOperation.Operator.ADD)
    op1 = Literal("1", parent=binary_operation)
    op2 = Literal("1", parent=binary_operation)
    binary_operation.addchild(op1)
    binary_operation.addchild(op2)
    coloredtext = colored("BinaryOperation",
                          SCHEDULE_COLOUR_MAP["Operation"])
    assert coloredtext+"[operator:'ADD']" in binary_operation.node_str()


def test_binaryoperation_can_be_printed():
    '''Test that a Binary Operation instance can always be printed (i.e. is
    initialised fully)'''
    binary_operation = BinaryOperation(BinaryOperation.Operator.ADD)
    assert "BinaryOperation[operator:'ADD']" in str(binary_operation)
    op1 = Literal("1", parent=binary_operation)
    op2 = Literal("2", parent=binary_operation)
    binary_operation.addchild(op1)
    binary_operation.addchild(op2)
    # Check the node children are also printed
    assert "Literal[value:'1']\n" in str(binary_operation)
    assert "Literal[value:'2']" in str(binary_operation)


# Test UnaryOperation class
def test_unaryoperation_initialization():
    ''' Check the initialization method of the UnaryOperation class works
    as expected.'''

    with pytest.raises(TypeError) as err:
        _ = UnaryOperation("not an operator")
    assert "UnaryOperation operator argument must be of type " \
           "UnaryOperation.Operator but found" in str(err)
    uop = UnaryOperation(UnaryOperation.Operator.MINUS)
    assert uop._operator is UnaryOperation.Operator.MINUS


def test_unaryoperation_operator():
    '''Test that the operator property returns the unaryoperator in the
    unaryoperation.

    '''
    unary_operation = UnaryOperation(UnaryOperation.Operator.MINUS)
    assert unary_operation.operator == UnaryOperation.Operator.MINUS


def test_unaryoperation_node_str():
    ''' Check the view method of the UnaryOperation class.'''
    from psyclone.psyGen import colored, SCHEDULE_COLOUR_MAP
    unary_operation = UnaryOperation(UnaryOperation.Operator.MINUS)
    ref1 = Reference("a", parent=unary_operation)
    unary_operation.addchild(ref1)
    coloredtext = colored("UnaryOperation",
                          SCHEDULE_COLOUR_MAP["Operation"])
    assert coloredtext+"[operator:'MINUS']" in unary_operation.node_str()


def test_unaryoperation_can_be_printed():
    '''Test that a UnaryOperation instance can always be printed (i.e. is
    initialised fully)'''
    unary_operation = UnaryOperation(UnaryOperation.Operator.MINUS)
    assert "UnaryOperation[operator:'MINUS']" in str(unary_operation)
    op1 = Literal("1", parent=unary_operation)
    unary_operation.addchild(op1)
    # Check the node children are also printed
    assert "Literal[value:'1']" in str(unary_operation)


def test_naryoperation_node_str():
    ''' Check the node_str method of the Nary Operation class.'''
    from psyclone.psyGen import colored, SCHEDULE_COLOUR_MAP
    nary_operation = NaryOperation(NaryOperation.Operator.MAX)
    nary_operation.addchild(Literal("1", parent=nary_operation))
    nary_operation.addchild(Literal("1", parent=nary_operation))
    nary_operation.addchild(Literal("1", parent=nary_operation))

    coloredtext = colored("NaryOperation",
                          SCHEDULE_COLOUR_MAP["Operation"])
    assert coloredtext+"[operator:'MAX']" in nary_operation.node_str()


def test_naryoperation_can_be_printed():
    '''Test that an Nary Operation instance can always be printed (i.e. is
    initialised fully)'''
    nary_operation = NaryOperation(NaryOperation.Operator.MAX)
    assert "NaryOperation[operator:'MAX']" in str(nary_operation)
    nary_operation.addchild(Literal("1", parent=nary_operation))
    nary_operation.addchild(Literal("2", parent=nary_operation))
    nary_operation.addchild(Literal("3", parent=nary_operation))
    # Check the node children are also printed
    assert "Literal[value:'1']\n" in str(nary_operation)
    assert "Literal[value:'2']\n" in str(nary_operation)
    assert "Literal[value:'3']" in str(nary_operation)


# Test Return class

def test_return_node_str():
    ''' Check the node_str method of the Return class.'''
    from psyclone.psyGen import colored, SCHEDULE_COLOUR_MAP
    return_stmt = Return()
    coloredtext = colored("Return", SCHEDULE_COLOUR_MAP["Return"])
    assert coloredtext+"[]" in return_stmt.node_str()


def test_return_can_be_printed():
    '''Test that a Return instance can always be printed (i.e. is
    initialised fully)'''
    return_stmt = Return()
    assert "Return[]\n" in str(return_stmt)


# Test Container class

def test_container_init():
    '''Test that a container is initialised as expected.'''
    container = Container("test")
    assert container._name == "test"
    assert container._parent is None
    assert isinstance(container._symbol_table, SymbolTable)


def test_container_init_parent():
    '''Test that a container parent argument is stored as expected.'''
    container = Container("test", parent="hello")
    assert container.parent == "hello"


def test_container_name():
    '''Test that the container name can be set and changed as
    expected.'''
    container = Container("test")
    assert container.name == "test"
    container.name = "new_test"
    assert container.name == "new_test"


def test_container_symbol_table():
    '''Test that the container symbol_table method returns the expected
    content.'''
    container = Container("test")
    assert isinstance(container._symbol_table, SymbolTable)
    assert container.symbol_table is container._symbol_table


def test_container_node_str():
    '''Check the node_str method of the Container class.'''
    from psyclone.psyGen import colored, SCHEDULE_COLOUR_MAP
    cont_stmt = Container("bin")
    coloredtext = colored("Container", SCHEDULE_COLOUR_MAP["Container"])
    assert coloredtext+"[bin]" in cont_stmt.node_str()


def test_container_can_be_printed():
    '''Test that a Container instance can always be printed (i.e. is
    initialised fully)'''
    cont_stmt = Container("box")
    assert "Container[box]\n" in str(cont_stmt)


# Test KernelSchedule Class

def test_kernelschedule_view(capsys):
    '''Test the view method of the KernelSchedule part.'''
    from psyclone.psyGen import colored, SCHEDULE_COLOUR_MAP
    kschedule = KernelSchedule("kname")
    kschedule.symbol_table.add(DataSymbol("x", "integer"))
    assignment = Assignment()
    kschedule.addchild(assignment)
    lhs = Reference("x", parent=assignment)
    rhs = Literal("1", parent=assignment)
    assignment.addchild(lhs)
    assignment.addchild(rhs)
    kschedule.view()
    coloredtext = colored("Schedule",
                          SCHEDULE_COLOUR_MAP["Schedule"])
    output, _ = capsys.readouterr()
    assert coloredtext+"[name:'kname']" in output
    assert "Assignment" in output  # Check child view method is called


def test_kernelschedule_can_be_printed():
    '''Test that a KernelSchedule instance can always be printed (i.e. is
    initialised fully)'''
    kschedule = KernelSchedule("kname")
    kschedule.symbol_table.add(DataSymbol("x", "integer"))
    assignment = Assignment()
    kschedule.addchild(assignment)
    lhs = Reference("x", parent=assignment)
    rhs = Literal("1", parent=assignment)
    assignment.addchild(lhs)
    assignment.addchild(rhs)
    assert "Schedule[name:'kname']:\n" in str(kschedule)
    assert "Assignment" in str(kschedule)  # Check children are printed
    assert "End KernelSchedule" in str(kschedule)


def test_kernelschedule_name_setter():
    '''Test that the name setter changes the kernel name attribute.'''
    kschedule = KernelSchedule("kname")
    assert kschedule.name == "kname"
    kschedule.name = "newname"
    assert kschedule.name == "newname"


def test_modified_kern_line_length(kernel_outputdir, monkeypatch):
    '''Modified Fortran kernels are written to file linewrapped at 132
    characters. This test checks that this linewrapping works.

    '''
    from psyclone.transformations import Dynamo0p3KernelConstTrans
    psy, invoke = get_invoke("1_single_invoke.f90", api="dynamo0.3", idx=0)
    sched = invoke.schedule
    kernels = sched.walk(Kern)
    # This example does not conform to the <name>_code, <name>_mod
    # convention so monkeypatch it to avoid the PSyIR code generation
    # raising an exception. This limitation is the subject of issue
    # #520.
    monkeypatch.setattr(kernels[0], "_module_name", "testkern_mod")
    ktrans = Dynamo0p3KernelConstTrans()
    _, _ = ktrans.apply(kernels[0], {"number_of_layers": 100})
    # Generate the code (this triggers the generation of new kernels)
    _ = str(psy.gen)
    filepath = os.path.join(str(kernel_outputdir), "testkern_0_mod.f90")
    assert os.path.isfile(filepath)
    # Check that the argument list is line wrapped as it is longer
    # than 132 characters.
    assert "undf_w3,&\n&map_w3)\n" in open(filepath).read()<|MERGE_RESOLUTION|>--- conflicted
+++ resolved
@@ -56,12 +56,8 @@
     OMPParallelDirective, OMPDoDirective, OMPDirective, Directive, CodeBlock, \
     Assignment, Reference, BinaryOperation, Array, Literal, Node, IfBlock, \
     KernelSchedule, Schedule, UnaryOperation, NaryOperation, Return, \
-<<<<<<< HEAD
-    ACCEnterDataDirective, ACCKernelsDirective, Container
+    ACCEnterDataDirective, ACCKernelsDirective, Container, Loop
 from psyclone.psyir.symbols import DataSymbol, SymbolTable
-=======
-    ACCEnterDataDirective, ACCKernelsDirective, Container, Loop
->>>>>>> 2e1240d9
 from psyclone.psyGen import GenerationError, FieldNotFoundError, \
      InternalError, HaloExchange, Invoke, DataAccess
 from psyclone.psyGen import Kern, Arguments, CodedKern
