# -----------------------------------------------------------------------------
# BSD 3-Clause License
#
# Copyright (c) 2018, Science and Technology Facilities Council.
# All rights reserved.
#
# Redistribution and use in source and binary forms, with or without
# modification, are permitted provided that the following conditions are met:
#
# * Redistributions of source code must retain the above copyright notice, this
#   list of conditions and the following disclaimer.
#
# * Redistributions in binary form must reproduce the above copyright notice,
#   this list of conditions and the following disclaimer in the documentation
#   and/or other materials provided with the distribution.
#
# * Neither the name of the copyright holder nor the names of its
#   contributors may be used to endorse or promote products derived from
#   this software without specific prior written permission.
#
# THIS SOFTWARE IS PROVIDED BY THE COPYRIGHT HOLDERS AND CONTRIBUTORS
# "AS IS" AND ANY EXPRESS OR IMPLIED WARRANTIES, INCLUDING, BUT NOT
# LIMITED TO, THE IMPLIED WARRANTIES OF MERCHANTABILITY AND FITNESS
# FOR A PARTICULAR PURPOSE ARE DISCLAIMED. IN NO EVENT SHALL THE
# COPYRIGHT HOLDER OR CONTRIBUTORS BE LIABLE FOR ANY DIRECT, INDIRECT,
# INCIDENTAL, SPECIAL, EXEMPLARY, OR CONSEQUENTIAL DAMAGES (INCLUDING,
# BUT NOT LIMITED TO, PROCUREMENT OF SUBSTITUTE GOODS OR SERVICES;
# LOSS OF USE, DATA, OR PROFITS; OR BUSINESS INTERRUPTION) HOWEVER
# CAUSED AND ON ANY THEORY OF LIABILITY, WHETHER IN CONTRACT, STRICT
# LIABILITY, OR TORT (INCLUDING NEGLIGENCE OR OTHERWISE) ARISING IN
# ANY WAY OUT OF THE USE OF THIS SOFTWARE, EVEN IF ADVISED OF THE
# POSSIBILITY OF SUCH DAMAGE.
# -----------------------------------------------------------------------------
# Authors: R. W. Ford and A. R. Porter, STFC Daresbury Lab

'''Module containing py.test tests for the transformation of the PSy
    representation of NEMO code using teh OpenACC data directive.

'''

from __future__ import print_function, absolute_import
import os
import pytest
from psyclone.parse import parse
from psyclone.psyGen import PSyFactory, TransInfo, \
    GenerationError

# Constants
API = "nemo"
# Location of the Fortran files associated with these tests
BASE_PATH = os.path.join(os.path.dirname(os.path.abspath(__file__)),
                         "../../test_files")

def test_explicit():
    '''Check code generation for a single explicit loop containing a
    kernel.

    '''
    _, invoke_info = parse(os.path.join(BASE_PATH, "explicit_do.f90"),
                           api=API, line_length=False)
    psy = PSyFactory(API, distributed_memory=False).create(invoke_info)
    schedule = psy.invokes.get('explicit_do').schedule
    acc_trans = TransInfo().get_trans_name('ACCDataTrans')
    schedule, _ = acc_trans.apply(schedule.children)
    gen_code = str(psy.gen)

    assert ("  REAL, DIMENSION(jpi, jpj, jpk) :: umask\n"
            "  !$ACC DATA COPYIN(r) COPYOUT(umask)\n"
            "  DO jk = 1, jpk") in gen_code

    assert ("  END DO\n"
            "  !$ACC END DATA\n"
            "END PROGRAM explicit_do") in gen_code


def test_explicit_directive():
    '''Check code generation for a single explicit loop containing a
    kernel with a pre-existing (openacc kernels) directive.

    '''
    _, invoke_info = parse(os.path.join(BASE_PATH, "explicit_do.f90"),
                           api=API, line_length=False)
    psy = PSyFactory(API, distributed_memory=False).create(invoke_info)
    schedule = psy.invokes.get('explicit_do').schedule
    acc_trans = TransInfo().get_trans_name('ACCKernelsTrans')
    schedule, _ = acc_trans.apply(schedule.children, default_present=True)
    acc_trans = TransInfo().get_trans_name('ACCDataTrans')
    schedule, _ = acc_trans.apply(schedule.children)
    gen_code = str(psy.gen)

    assert ("  REAL, DIMENSION(jpi, jpj, jpk) :: umask\n"
            "  !$ACC DATA COPYIN(r) COPYOUT(umask)\n"
            "  !$ACC KERNELS DEFAULT(PRESENT)\n"
            "  DO jk = 1, jpk") in gen_code

    assert ("  END DO\n"
            "  !$ACC END KERNELS\n"
            "  !$ACC END DATA\n"
            "END PROGRAM explicit_do") in gen_code


def test_code_block():
    '''Check code generation for a mixture of loops and code blocks.'''
    _, invoke_info = parse(os.path.join(BASE_PATH, "code_block.f90"),
                           api=API, line_length=False)
    psy = PSyFactory(API, distributed_memory=False).create(invoke_info)
    schedule = psy.invokes.get('code_block').schedule
    acc_trans = TransInfo().get_trans_name('ACCDataTrans')
    schedule, _ = acc_trans.apply(schedule.children)
    gen_code = str(psy.gen)

    assert ("  INTEGER :: psy_jk\n"
            "  !$ACC DATA COPYIN(r) COPYOUT(umask)\n"
            "  WRITE(*, FMT = *) \"Hello world\"") in gen_code

    assert ("  DEALLOCATE(umask)\n"
            "  !$ACC END DATA\n"
            "END PROGRAM code_block") in gen_code

def test_code_block_noalloc():
    '''Check code generation for a mixture of loops and code blocks,
    skipping allocate and deallocate statements.

    '''
    _, invoke_info = parse(os.path.join(BASE_PATH, "code_block.f90"),
                           api=API, line_length=False)
    psy = PSyFactory(API, distributed_memory=False).create(invoke_info)
    schedule = psy.invokes.get('code_block').schedule
    acc_trans = TransInfo().get_trans_name('ACCDataTrans')
    schedule, _ = acc_trans.apply(schedule.children[1:5])
    gen_code = str(psy.gen)

    assert ("  ALLOCATE(umask(jpi, jpj, jpk))\n"
            "  !$ACC DATA COPYIN(r) COPYOUT(umask)\n"
            "  DO psy_jk = 1, jpk, 1") in gen_code

    assert ("  END DO\n"
            "  !$ACC END DATA\n"
            "  WRITE(*, FMT = *) \"Goodbye world\"") in gen_code


def test_code_block_noalloc_kernels():
    '''Check code generation for a mixture of loops and code blocks,
    skipping allocate and deallocate statements and with a kernels
    directive. Apply kernels transformations second in this example.

    '''
    _, invoke_info = parse(os.path.join(BASE_PATH, "code_block.f90"),
                           api=API, line_length=False)
    psy = PSyFactory(API, distributed_memory=False).create(invoke_info)
    schedule = psy.invokes.get('code_block').schedule
    acc_trans = TransInfo().get_trans_name('ACCDataTrans')
    schedule, _ = acc_trans.apply(schedule.children[1:4])
    #schedule.view()
    acc_trans = TransInfo().get_trans_name('ACCKernelsTrans')
    schedule, _ = acc_trans.apply(schedule.children[1].children[0:3], default_present=True)
    gen_code = str(psy.gen)
    
    assert ("  ALLOCATE(umask(jpi, jpj, jpk))\n"
            "  !$ACC DATA COPYIN(r) COPYOUT(umask)\n"
            "  !$ACC KERNELS DEFAULT(PRESENT)\n"
            "  DO psy_jk = 1, jpk, 1") in gen_code

    assert ("  END DO\n"
            "  !$ACC END KERNELS\n"
            "  !$ACC END DATA\n"
            "  DO iloop = 1, jpi") in gen_code


def test_single_code_block():
    '''Check code generation for a mixture of loops and code blocks.'''
    _, invoke_info = parse(os.path.join(BASE_PATH, "afunction.f90"),
                           api=API, line_length=False)
    psy = PSyFactory(API, distributed_memory=False).create(invoke_info)
    schedule = psy.invokes.get('afunction').schedule
    acc_trans = TransInfo().get_trans_name('ACCDataTrans')
    schedule, _ = acc_trans.apply(schedule.children)
    gen_code = str(psy.gen)

    assert ("  INTEGER :: num\n"
            "  !$ACC DATA COPYIN(iarg) COPYOUT(num)\n"
            "  IF (iarg > 0) THEN") in gen_code

    assert ("  END IF\n"
            "  !$ACC END DATA\n"
            "END FUNCTION afunction") in gen_code


def test_array_syntax():
    '''Check code generation for a mixture of loops and code blocks.'''
    _, invoke_info = parse(os.path.join(BASE_PATH, "array_syntax.f90"),
                           api=API, line_length=False)
    psy = PSyFactory(API, distributed_memory=False).create(invoke_info)
    schedule = psy.invokes.get('tra_ldf_iso').schedule
    acc_trans = TransInfo().get_trans_name('ACCDataTrans')
    schedule, _ = acc_trans.apply(schedule.children)
    gen_code = str(psy.gen)

    assert ("  INTEGER :: psy_ji\n"
            "  !$ACC DATA COPYOUT(zftu,zftv)\n"
            "  DO psy_jk = 1, jpk, 1") in gen_code

    assert ("  END DO\n"
            "  !$ACC END DATA\n"
            "END SUBROUTINE tra_ldf_iso") in gen_code


def test_multi_data():
    '''Check code generation with multiple data directives.'''
    _, invoke_info = parse(os.path.join(BASE_PATH, "imperfect_nest.f90"),
                           api=API, line_length=False)
    psy = PSyFactory(API, distributed_memory=False).create(invoke_info)
    schedule = psy.invokes.get('imperfect_nest').schedule
    acc_trans = TransInfo().get_trans_name('ACCDataTrans')
    schedule, _ = acc_trans.apply(schedule.children[0].children[0:2])
    schedule, _ = acc_trans.apply(schedule.children[0].children[1:3])
    gen_code = str(psy.gen)

    assert ("  DO jk = 1, jpkm1\n"
            "    !$ACC DATA COPYIN(jn,ptb,wmask,jk) "
            "COPYOUT(zdk1t,zdkt)\n"
            "    DO jj = 1, jpj, 1") in gen_code

    assert ("    END IF\n"
            "    !$ACC END DATA\n"
            "    !$ACC DATA COPYIN(pahu,e2_e1u,e3t_n,wmask,e2u,umask,"
            "r1_e1e2t,uslp,zdkt,jn,zdit,zftv,jk,zdk1t,zsign,e3u_n) "
            "COPYOUT(pta,zabe1,zftu,zcof1,zmsku)\n"
            "    DO jj = 1, jpjm1") in gen_code

    assert ("    END DO\n"
            "    !$ACC END DATA\n"
            "  END DO") in gen_code


def test_replicated_loop():
    '''Check code generation with two loops that have the same
    structure.

    '''
    _, invoke_info = parse(os.path.join(BASE_PATH, "replicated.f90"),
                           api=API, line_length=False)
    psy = PSyFactory(API, distributed_memory=False).create(invoke_info)
    schedule = psy.invokes.get('replicate').schedule
    acc_trans = TransInfo().get_trans_name('ACCDataTrans')
    schedule, _ = acc_trans.apply(schedule.children[0:1])
    schedule, _ = acc_trans.apply(schedule.children[1:2])
    gen_code = str(psy.gen)

    assert ("  !$ACC DATA COPYOUT(zwx)\n"
            "  DO psy_jj = 1, jpj, 1\n"
            "    DO psy_ji = 1, jpi, 1\n"
            "      zwx(psy_ji, psy_jj) = 0.E0\n"
            "    END DO\n"
            "  END DO\n"
            "  !$ACC END DATA\n"
            "  !$ACC DATA COPYOUT(zwx)\n"
            "  DO psy_jj = 1, jpj, 1\n"
            "    DO psy_ji = 1, jpi, 1\n"
            "      zwx(psy_ji, psy_jj) = 0.E0\n"
            "    END DO\n"
            "  END DO\n"
            "  !$ACC END DATA") in gen_code


<<<<<<< HEAD
def test_data_ref():
    '''Check code generation with an array accessed via a derived type.

    '''
    _, invoke_info = parse(os.path.join(BASE_PATH, "data_ref.f90"),
                           api=API, line_length=False)
    psy = PSyFactory(API, distributed_memory=False).create(invoke_info)
    schedule = psy.invokes.get('data_ref').schedule
    acc_trans = TransInfo().get_trans_name('ACCDataTrans')
    schedule, _ = acc_trans.apply(schedule.children)
    gen_code = str(psy.gen)
    print (gen_code)

    assert ("!$ACC DATA COPYIN(a) COPYOUT(prof,prof%npind)") in gen_code
=======
def test_kind_parameter():
    ''' Check that we don't attempt to put kind parameters into the list
    of variables to copyin/out. '''
    from fparser.two.parser import ParserFactory
    from fparser.common.readfortran import FortranStringReader
    parser = ParserFactory.create()
    reader = FortranStringReader("program kind_param\n"
                                 "sto_tmp(:, :) = 0._wp\n"
                                 "end program kind_param\n")
    code = parser(reader)
    psy = PSyFactory(API, distributed_memory=False).create(code)
    
>>>>>>> 1cc0a50e
<|MERGE_RESOLUTION|>--- conflicted
+++ resolved
@@ -263,7 +263,6 @@
             "  !$ACC END DATA") in gen_code
 
 
-<<<<<<< HEAD
 def test_data_ref():
     '''Check code generation with an array accessed via a derived type.
 
@@ -278,7 +277,8 @@
     print (gen_code)
 
     assert ("!$ACC DATA COPYIN(a) COPYOUT(prof,prof%npind)") in gen_code
-=======
+
+
 def test_kind_parameter():
     ''' Check that we don't attempt to put kind parameters into the list
     of variables to copyin/out. '''
@@ -289,6 +289,4 @@
                                  "sto_tmp(:, :) = 0._wp\n"
                                  "end program kind_param\n")
     code = parser(reader)
-    psy = PSyFactory(API, distributed_memory=False).create(code)
-    
->>>>>>> 1cc0a50e
+    psy = PSyFactory(API, distributed_memory=False).create(code)