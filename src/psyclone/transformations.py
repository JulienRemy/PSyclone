--- conflicted
+++ resolved
@@ -2503,7 +2503,28 @@
         # Return the now modified kernel
         return kern, keep
 
-<<<<<<< HEAD
+    def validate(self, kern):
+        '''
+        Perform checks that the supplied kernel can be transformed.
+
+        :param kern: the kernel which is the target of the transformation.
+        :type kern: :py:class:`psyclone.psyGen.Call`
+
+        :raises TransformationError: if the target kernel is a built-in.
+
+        '''
+        from psyclone.psyGen import BuiltIn
+        if isinstance(kern, BuiltIn):
+            raise TransformationError(
+                "Applying ACCRoutineTrans to a built-in kernel is not yet "
+                "supported and kernel '{0}' is of type '{1}'".
+                format(kern.name, type(kern)))
+
+        if kern.module_inline:
+            raise TransformationError("Cannot transform kernel {0} because "
+                                      "it will be module-inlined.".
+                                      format(kern.name))
+
 
 class NemoExplicitLoopTrans(Transformation):
     '''
@@ -2728,27 +2749,4 @@
         if not isinstance(loop, NemoImplicitLoop):
             raise TransformationError(
                 "Cannot apply NemoExplicitLoopTrans to something that is "
-                "not a NemoImplicitLoop (got {0})".format(type(loop)))
-=======
-    def validate(self, kern):
-        '''
-        Perform checks that the supplied kernel can be transformed.
-
-        :param kern: the kernel which is the target of the transformation.
-        :type kern: :py:class:`psyclone.psyGen.Call`
-
-        :raises TransformationError: if the target kernel is a built-in.
-
-        '''
-        from psyclone.psyGen import BuiltIn
-        if isinstance(kern, BuiltIn):
-            raise TransformationError(
-                "Applying ACCRoutineTrans to a built-in kernel is not yet "
-                "supported and kernel '{0}' is of type '{1}'".
-                format(kern.name, type(kern)))
-
-        if kern.module_inline:
-            raise TransformationError("Cannot transform kernel {0} because "
-                                      "it will be module-inlined.".
-                                      format(kern.name))
->>>>>>> 1653556c
+                "not a NemoImplicitLoop (got {0})".format(type(loop)))