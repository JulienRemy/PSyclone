# -----------------------------------------------------------------------------
# BSD 3-Clause License
#
# Copyright (c) 2017-2018, Science and Technology Facilities Council
# All rights reserved.
#
# Redistribution and use in source and binary forms, with or without
# modification, are permitted provided that the following conditions are met:
#
# * Redistributions of source code must retain the above copyright notice, this
#   list of conditions and the following disclaimer.
#
# * Redistributions in binary form must reproduce the above copyright notice,
#   this list of conditions and the following disclaimer in the documentation
#   and/or other materials provided with the distribution.
#
# * Neither the name of the copyright holder nor the names of its
#   contributors may be used to endorse or promote products derived from
#   this software without specific prior written permission.
#
# THIS SOFTWARE IS PROVIDED BY THE COPYRIGHT HOLDERS AND CONTRIBUTORS
# "AS IS" AND ANY EXPRESS OR IMPLIED WARRANTIES, INCLUDING, BUT NOT
# LIMITED TO, THE IMPLIED WARRANTIES OF MERCHANTABILITY AND FITNESS
# FOR A PARTICULAR PURPOSE ARE DISCLAIMED. IN NO EVENT SHALL THE
# COPYRIGHT HOLDER OR CONTRIBUTORS BE LIABLE FOR ANY DIRECT, INDIRECT,
# INCIDENTAL, SPECIAL, EXEMPLARY, OR CONSEQUENTIAL DAMAGES (INCLUDING,
# BUT NOT LIMITED TO, PROCUREMENT OF SUBSTITUTE GOODS OR SERVICES;
# LOSS OF USE, DATA, OR PROFITS; OR BUSINESS INTERRUPTION) HOWEVER
# CAUSED AND ON ANY THEORY OF LIABILITY, WHETHER IN CONTRACT, STRICT
# LIABILITY, OR TORT (INCLUDING NEGLIGENCE OR OTHERWISE) ARISING IN
# ANY WAY OUT OF THE USE OF THIS SOFTWARE, EVEN IF ADVISED OF THE
# POSSIBILITY OF SUCH DAMAGE.
# -----------------------------------------------------------------------------
# Authors R. W. Ford and A. R. Porter, STFC Daresbury Lab
# Modified I. Kavcic, Met Office

''' Tests of transformations with the Dynamo 0.3 API '''

from __future__ import absolute_import
import os
import pytest
from psyclone.parse import parse
from psyclone.psyGen import PSyFactory, GenerationError
from psyclone.transformations import TransformationError, \
    OMPParallelTrans, \
    Dynamo0p3ColourTrans, \
    Dynamo0p3OMPLoopTrans, \
    DynamoOMPParallelLoopTrans, \
    DynamoLoopFuseTrans, \
    KernelModuleInlineTrans, \
    MoveTrans, \
    Dynamo0p3RedundantComputationTrans
import utils


# The version of the API that the tests in this file
# exercise.
TEST_API = "dynamo0.3"
BASE_PATH = os.path.join(os.path.dirname(os.path.abspath(__file__)),
                         "test_files", "dynamo0p3")


def test_colour_trans_declarations(tmpdir, f90, f90flags):
    '''Check that we generate the correct variable declarations when
    doing a colouring transformation. We check when distributed memory
    is both off and on '''
    # test of the colouring transformation of a single loop
    _, info = parse(os.path.join(os.path.dirname(os.path.abspath(__file__)),
                                 "test_files", "dynamo0p3",
                                 "1_single_invoke.f90"),
                    api=TEST_API)
    for dist_mem in [False, True]:
        psy = PSyFactory(TEST_API, distributed_memory=dist_mem).create(info)
        invoke = psy.invokes.get('invoke_0_testkern_type')
        schedule = invoke.schedule
        ctrans = Dynamo0p3ColourTrans()

        if dist_mem:
            index = 3
        else:
            index = 0

        # Colour the loop
        cschedule, _ = ctrans.apply(schedule.children[index])

        # Replace the original loop schedule with the transformed one
        invoke.schedule = cschedule

        # Store the results of applying this code transformation as
        # a string
        gen = str(psy.gen)
        # Fortran is not case sensitive
        gen = gen.lower()
        print gen

        # Check that we've declared the loop-related variables
        # and colour-map pointers
        if dist_mem:
            assert "integer, pointer :: cmap(:,:)" in gen
        else:
            assert "integer ncolour" in gen
            assert "integer, pointer :: cmap(:,:), ncp_colour(:)" in gen
        assert "integer colour" in gen

        if utils.TEST_COMPILE:
            # If compilation testing has been enabled (--compile flag
            # to py.test)
            assert utils.code_compiles("dynamo0.3", psy, tmpdir, f90, f90flags)


def test_colour_trans(tmpdir, f90, f90flags):
    '''test of the colouring transformation of a single loop. We test
    when distributed memory is both off and on'''
    _, info = parse(os.path.join(os.path.dirname(os.path.abspath(__file__)),
                                 "test_files", "dynamo0p3",
                                 "1_single_invoke.f90"),
                    api=TEST_API)
    for dist_mem in [False, True]:
        psy = PSyFactory(TEST_API, distributed_memory=dist_mem).create(info)
        invoke = psy.invokes.get('invoke_0_testkern_type')
        schedule = invoke.schedule
        ctrans = Dynamo0p3ColourTrans()

        if dist_mem:
            index = 3
        else:
            index = 0

        # Colour the loop
        cschedule, _ = ctrans.apply(schedule.children[index])

        # Replace the original loop schedule with the transformed one
        invoke.schedule = cschedule

        # Store the results of applying this code transformation as
        # a string
        gen = str(psy.gen)
        # Fortran is not case sensitive
        gen = gen.lower()
        print gen
        # Check that we're calling the API to get the no. of colours
        # and the generated loop bounds are correct
        if dist_mem:
            output = (
                "      cmap => mesh%get_colour_map()\n"
                "      !\n"
                "      do colour=1,mesh%get_ncolours()\n"
                "        do cell=1,mesh%get_last_halo_cell_per_colour("
                "colour,1)\n")
        else:  # not dist_mem
            output = (
                "      call f1_proxy%vspace%get_colours(ncolour, ncp_colour, "
                "cmap)\n"
                "      !\n"
                "      do colour=1,ncolour\n"
                "        do cell=1,ncp_colour(colour)\n")
        assert output in gen

        # Check that we're using the colour map when getting the cell dof maps
        assert (
            "call testkern_code(nlayers, a, f1_proxy%data, f2_proxy%data, "
            "m1_proxy%data, m2_proxy%data, ndf_w1, undf_w1, "
            "map_w1(:,cmap(colour, cell)), ndf_w2, undf_w2, "
            "map_w2(:,cmap(colour, cell)), ndf_w3, undf_w3, "
            "map_w3(:,cmap(colour, cell)))" in gen)

        if dist_mem:
            # Check that we get the right number of set_dirty halo calls in
            # the correct location
            dirty_str = (
                "      end do \n"
                "      !\n"
                "      ! set halos dirty/clean for fields modified in the "
                "above loop\n"
                "      !\n"
                "      call f1_proxy%set_dirty()\n")
            assert dirty_str in gen
            assert gen.count("set_dirty()") == 1

        if utils.TEST_COMPILE:
            # If compilation testing has been enabled (--compile flag
            # to py.test)
            assert utils.code_compiles("dynamo0.3", psy, tmpdir, f90, f90flags)


def test_colour_trans_operator(tmpdir, f90, f90flags):
    '''test of the colouring transformation of a single loop with an
    operator. We check that the first argument is a colourmap lookup,
    not a direct cell index. We test when distributed memory is both
    off and on. '''
    _, info = parse(os.path.join(os.path.dirname(os.path.abspath(__file__)),
                                 "test_files", "dynamo0p3",
                                 "10_operator.f90"),
                    api=TEST_API)
    for dist_mem in [False, True]:
        psy = PSyFactory(TEST_API, distributed_memory=dist_mem).create(info)
        invoke = psy.invokes.get('invoke_0_testkern_operator_type')
        schedule = invoke.schedule
        ctrans = Dynamo0p3ColourTrans()

        if dist_mem:
            index = 3
        else:
            index = 0

        # Colour the loop
        schedule, _ = ctrans.apply(schedule.children[index])

        # Store the results of applying this code transformation as a
        # string
        gen = str(psy.gen)
        print gen

        # check the first argument is a colourmap lookup
        assert "CALL testkern_operator_code(cmap(colour, cell), nlayers" in gen

        if utils.TEST_COMPILE:
            # If compilation testing has been enabled (--compile flag
            # to py.test)
            assert utils.code_compiles("dynamo0.3", psy, tmpdir, f90, f90flags)


def test_colour_trans_cma_operator(tmpdir, f90, f90flags):
    '''test of the colouring transformation of a single loop with a CMA
    operator. We check that the first argument is a colourmap lookup,
    not a direct cell index. We test when distributed memory is both
    off and on. '''
    _, info = parse(os.path.join(os.path.dirname(os.path.abspath(__file__)),
                                 "test_files", "dynamo0p3",
                                 "20.3_cma_assembly_field.f90"),
                    api=TEST_API)
    for dist_mem in [False, True]:
        psy = PSyFactory(TEST_API, distributed_memory=dist_mem).create(info)
        invoke = psy.invokes.get(
            'invoke_0_columnwise_op_asm_field_kernel_type')
        schedule = invoke.schedule
        ctrans = Dynamo0p3ColourTrans()

        if dist_mem:
            index = 1
        else:
            index = 0

        # Colour the loop
        schedule, _ = ctrans.apply(schedule.children[index])

        # Store the results of applying this code transformation as a
        # string
        gen = str(psy.gen)
        print gen

        if dist_mem:
            assert (
                "      DO colour=1,mesh%get_ncolours()\n"
                "        DO cell=1,mesh%get_last_halo_cell_per_colour("
                "colour,1)\n"
                "          !\n"
                "          CALL columnwise_op_asm_field_kernel_code("
                "cmap(colour, ") in gen
        else:
            assert (
                "      DO colour=1,ncolour\n"
                "        DO cell=1,ncp_colour(colour)\n"
                "          !\n"
                "          CALL columnwise_op_asm_field_kernel_code(cmap"
                "(colour, ") in gen

        assert (
            "          CALL columnwise_op_asm_field_kernel_code(cmap(colour, "
            "cell), nlayers, ncell_2d, afield_proxy%data, "
            "lma_op1_proxy%ncell_3d, lma_op1_proxy%local_stencil, "
            "cma_op1_matrix, cma_op1_nrow, cma_op1_ncol, cma_op1_bandwidth, "
            "cma_op1_alpha, cma_op1_beta, cma_op1_gamma_m, cma_op1_gamma_p, "
            "ndf_any_space_1_afield, undf_any_space_1_afield, "
            "map_any_space_1_afield(:,cmap(colour, cell)), "
            "cbanded_map_any_space_1_afield, ndf_any_space_2_lma_op1, "
            "cbanded_map_any_space_2_lma_op1)\n"
            "        END DO \n"
            "      END DO \n") in gen

        if utils.TEST_COMPILE:
            # If compilation testing has been enabled (--compile flag
            # to py.test)
            assert utils.code_compiles("dynamo0.3", psy, tmpdir, f90, f90flags)


def test_colour_trans_stencil():
    '''test of the colouring transformation of a single loop with a
    stencil access. We test when distributed memory is both off and
    on    '''
    _, info = parse(os.path.join(os.path.dirname(os.path.abspath(__file__)),
                                 "test_files", "dynamo0p3",
                                 "19.1_single_stencil.f90"),
                    api=TEST_API)
    for dist_mem in [False, True]:
        psy = PSyFactory(TEST_API, distributed_memory=dist_mem).create(info)
        invoke = psy.invokes.get('invoke_0_testkern_stencil_type')
        schedule = invoke.schedule
        ctrans = Dynamo0p3ColourTrans()

        if dist_mem:
            index = 3
        else:
            index = 0

        # Colour the loop
        cschedule, _ = ctrans.apply(schedule.children[index])

        # Replace the original loop schedule with the transformed one
        invoke.schedule = cschedule

        # Store the results of applying this code transformation as
        # a string
        gen = str(psy.gen)
        print gen

        # Check that we index the stencil dofmap appropriately
        assert (
            "          CALL testkern_stencil_code(nlayers, f1_proxy%data, "
            "f2_proxy%data, f2_stencil_size, "
            "f2_stencil_dofmap(:,:,cmap(colour, cell)), f3_proxy%data, "
            "f4_proxy%data, ndf_w1, undf_w1, map_w1(:,cmap(colour, cell)), "
            "ndf_w2, undf_w2, map_w2(:,cmap(colour, cell)), ndf_w3, "
            "undf_w3, map_w3(:,cmap(colour, cell)))" in gen)


def test_colouring_not_a_loop():
    '''Test that we raise an appropriate error if we attempt to colour
    something that is not a loop. We test when distributed memory is
    on or off '''
    _, info = parse(os.path.join(os.path.dirname(os.path.abspath(__file__)),
                                 "test_files", "dynamo0p3",
                                 "1_single_invoke.f90"),
                    api=TEST_API)
    for dist_mem in [False, True]:
        psy = PSyFactory(TEST_API, distributed_memory=dist_mem).create(info)
        invoke = psy.invokes.get('invoke_0_testkern_type')
        schedule = invoke.schedule
        ctrans = Dynamo0p3ColourTrans()

        # Erroneously attempt to colour the schedule rather than the loop
        with pytest.raises(TransformationError) as excinfo:
            _, _ = ctrans.apply(schedule)
        assert "Error in DynamoColour transformation" in str(excinfo.value)
        assert "The supplied node is not a loop" in str(excinfo.value)


def test_no_colour_dofs():
    ''' Test that we raise the correct exception when attempting to apply
    the loop-colouring tranformation to a loop that is over dofs rather than
    cells. '''
    _, info = parse(os.path.join(os.path.dirname(os.path.abspath(__file__)),
                                 "test_files", "dynamo0p3",
                                 "15.12.3_single_pointwise_builtin.f90"),
                    api=TEST_API)
    ctrans = Dynamo0p3ColourTrans()
    for dist_mem in [False, True]:
        psy = PSyFactory(TEST_API, distributed_memory=dist_mem).create(info)
        invoke = psy.invokes.get('invoke_0')
        schedule = invoke.schedule
        with pytest.raises(TransformationError) as excinfo:
            _, _ = ctrans.apply(schedule.children[0])
        val = str(excinfo.value)
        assert "Error in DynamoColour transformation" in val
        assert ("Only loops over cells may be coloured but this loop is over "
                "dofs" in val)


def test_omp_name():
    ''' Test the name property of the Dynamo0p3OMPLoopTrans class '''
    olooptrans = Dynamo0p3OMPLoopTrans()
    oname = olooptrans.name
    assert oname == "Dynamo0p3OMPLoopTrans"


def test_omp_str():
    ''' Test the str method of the Dynamo0p3OMPLoopTrans class '''
    olooptrans = Dynamo0p3OMPLoopTrans()
    oname = str(olooptrans)
    assert oname == "Add an OpenMP DO directive to a Dynamo 0.3 loop"


def test_omp_not_a_loop():
    '''Test that we raise an appropriate error if we attempt to apply an
    OpenMP DO transformation to something that is not a loop. We test
    when distributed memory is on or off '''
    _, info = parse(os.path.join(os.path.dirname(os.path.abspath(__file__)),
                                 "test_files", "dynamo0p3",
                                 "1_single_invoke.f90"),
                    api=TEST_API)
    for dist_mem in [False, True]:
        psy = PSyFactory(TEST_API, distributed_memory=dist_mem).create(info)
        invoke = psy.invokes.get('invoke_0_testkern_type')
        schedule = invoke.schedule
        otrans = Dynamo0p3OMPLoopTrans()

        # Erroneously attempt to apply OpenMP to the schedule rather than
        # the loop
        with pytest.raises(TransformationError) as excinfo:
            _, _ = otrans.apply(schedule)

        assert "Cannot apply an OpenMP Loop directive" in str(excinfo.value)
        assert "to something that is not a loop" in str(excinfo.value)


def test_omp_parallel_not_a_loop():
    '''Test that we raise an appropriate error if we attempt to apply an
    OpenMP PARALLEL DO transformation to something that is not a
    loop. We test when distributed memory is on or off '''
    _, info = parse(os.path.join(os.path.dirname(os.path.abspath(__file__)),
                                 "test_files", "dynamo0p3",
                                 "1_single_invoke.f90"),
                    api=TEST_API)
    for dist_mem in [False, True]:
        psy = PSyFactory(TEST_API, distributed_memory=dist_mem).create(info)
        invoke = psy.invokes.get('invoke_0_testkern_type')
        schedule = invoke.schedule
        otrans = DynamoOMPParallelLoopTrans()

        # Erroneously attempt to apply OpenMP to the schedule rather than
        # the loop
        with pytest.raises(TransformationError) as excinfo:
            _, _ = otrans.apply(schedule)
        assert "Error in DynamoOMPParallelLoopTrans tra" in str(excinfo.value)
        assert "The node is not a loop" in str(excinfo.value)


def test_colour_name():
    ''' Test the name property of the Dynamo0p3ColourTrans class '''
    ctrans = Dynamo0p3ColourTrans()
    cname = ctrans.name
    assert cname == "Dynamo0p3LoopColourTrans"


def test_colour_str():
    ''' Test the str method of the Dynamo0p3ColourTrans class '''
    ctrans = Dynamo0p3ColourTrans()
    cstr = str(ctrans)
    assert cstr == "Split a Dynamo 0.3 loop over cells into colours"


def test_omp_colour_trans(tmpdir, f90, f90flags):
    '''Test the OpenMP transformation applied to a coloured loop. We test
    when distributed memory is on or off '''
    _, info = parse(os.path.join(os.path.dirname(os.path.abspath(__file__)),
                                 "test_files", "dynamo0p3",
                                 "1_single_invoke.f90"),
                    api=TEST_API)
    for dist_mem in [False, True]:
        psy = PSyFactory(TEST_API, distributed_memory=dist_mem).create(info)
        invoke = psy.invokes.get('invoke_0_testkern_type')
        schedule = invoke.schedule

        ctrans = Dynamo0p3ColourTrans()
        otrans = DynamoOMPParallelLoopTrans()

        if dist_mem:
            index = 3
        else:
            index = 0

        # Colour the loop
        cschedule, _ = ctrans.apply(schedule.children[index])

        # Then apply OpenMP to the inner loop
        schedule, _ = otrans.apply(cschedule.children[index].children[0])

        invoke.schedule = schedule
        code = str(psy.gen)
        print code

        if dist_mem:
            output = (
                "      cmap => mesh%get_colour_map()\n"
                "      !\n"
                "      DO colour=1,mesh%get_ncolours()\n"
                "        !$omp parallel do default(shared), private(cell), "
                "schedule(static)\n"
                "        DO cell=1,mesh%get_last_halo_cell_per_colour("
                "colour,1)\n")
        else:
            output = (
                "      CALL f1_proxy%vspace%get_colours(ncolour, "
                "ncp_colour, cmap)\n"
                "      !\n"
                "      DO colour=1,ncolour\n"
                "        !$omp parallel do default(shared), private(cell), "
                "schedule(static)\n"
                "        DO cell=1,ncp_colour(colour)\n")

        assert output in code

        if utils.TEST_COMPILE:
            # If compilation testing has been enabled (--compile flag
            # to py.test)
            assert utils.code_compiles("dynamo0.3", psy, tmpdir, f90, f90flags)


def test_omp_colour_orient_trans():
    '''Test the OpenMP transformation applied to a coloured loop when the
    kernel expects orientation information. We test when distributed
    memory is on or off '''
    _, info = parse(os.path.join(os.path.dirname(os.path.abspath(__file__)),
                                 "test_files", "dynamo0p3",
                                 "9.1_orientation2.f90"),
                    api=TEST_API)
    for dist_mem in [False, True]:
        psy = PSyFactory(TEST_API, distributed_memory=dist_mem).create(info)
        invoke = psy.invokes.get('invoke_0_testkern_orientation2_type')
        schedule = invoke.schedule

        ctrans = Dynamo0p3ColourTrans()
        otrans = DynamoOMPParallelLoopTrans()

        if dist_mem:
            index = 5
        else:
            index = 0

        # Colour the loop
        cschedule, _ = ctrans.apply(schedule.children[index])

        # Then apply OpenMP to the inner loop
        schedule, _ = otrans.apply(cschedule.children[index].children[0])

        invoke.schedule = schedule
        code = str(psy.gen)

        # Check that we're using the colour map when getting the orientation
        assert "get_cell_orientation(cmap(colour, cell))" in code

        # Check that the list of private variables is correct
        assert "private(cell,orientation_w2)" in code


def test_omp_parallel_colouring_needed():
    '''Test that we raise an error when applying an OpenMP PARALLEL DO
    transformation to a loop that requires colouring (i.e. has a field
    with 'INC' access) but is not coloured. We test when distributed
    memory is on or off '''
    _, info = parse(os.path.join(os.path.dirname(os.path.abspath(__file__)),
                                 "test_files", "dynamo0p3",
                                 "11_any_space.f90"),
                    api=TEST_API)
    for dist_mem in [False, True]:
        if dist_mem:
            index = 5
        else:
            index = 0
        psy = PSyFactory(TEST_API, distributed_memory=dist_mem).create(info)
        invoke = psy.invokes.get('invoke_0_testkern_any_space_1_type')
        schedule = invoke.schedule
        otrans = DynamoOMPParallelLoopTrans()
        # Apply OpenMP to the loop
        with pytest.raises(TransformationError) as excinfo:
            schedule, _ = otrans.apply(schedule.children[index])
        assert "Error in DynamoOMPParallelLoopTrans" in str(excinfo.value)
        assert "kernel has an argument with INC access" in str(excinfo.value)
        assert "Colouring is required" in str(excinfo.value)


def test_omp_colouring_needed():
    '''Test that we raise an error when applying an OpenMP DO
    transformation to a loop that requires colouring (i.e. has a field
    with 'INC' access) but is not coloured. We test when distributed
    memory is on or off '''
    _, info = parse(os.path.join(os.path.dirname(os.path.abspath(__file__)),
                                 "test_files", "dynamo0p3",
                                 "11_any_space.f90"),
                    api=TEST_API)
    for dist_mem in [False, True]:
        if dist_mem:
            index = 5
        else:
            index = 0
        psy = PSyFactory(TEST_API, distributed_memory=dist_mem).create(info)
        invoke = psy.invokes.get('invoke_0_testkern_any_space_1_type')
        schedule = invoke.schedule

        otrans = Dynamo0p3OMPLoopTrans()
        # Apply OpenMP to the loop
        with pytest.raises(TransformationError) as excinfo:
            schedule, _ = otrans.apply(schedule.children[index])
        assert "Error in Dynamo0p3OMPLoopTrans transfo" in str(excinfo.value)
        assert "kernel has an argument with INC access" in str(excinfo.value)
        assert "Colouring is required" in str(excinfo.value)


def test_check_seq_colours_omp_parallel_do():
    '''Test that we raise an error if the user attempts to apply an OpenMP
    PARALLEL DO transformation to a loop over colours (since any such
    loop must be sequential). We test when distributed memory is on or
    off '''
    _, info = parse(os.path.join(os.path.dirname(os.path.abspath(__file__)),
                                 "test_files", "dynamo0p3",
                                 "9.1_orientation2.f90"),
                    api=TEST_API)
    for dist_mem in [False, True]:
        psy = PSyFactory(TEST_API, distributed_memory=dist_mem).create(info)
        invoke = psy.invokes.get('invoke_0_testkern_orientation2_type')
        schedule = invoke.schedule
        if dist_mem:
            index = 5
        else:
            index = 0

        ctrans = Dynamo0p3ColourTrans()
        otrans = DynamoOMPParallelLoopTrans()

        # Colour the loop
        cschedule, _ = ctrans.apply(schedule.children[index])

        # Then erroneously attempt to apply OpenMP to the loop over
        # colours
        with pytest.raises(TransformationError) as excinfo:
            schedule, _ = otrans.apply(cschedule.children[index])
        assert "Error in DynamoOMPParallelLoopTrans" in str(excinfo.value)
        assert "requested loop is over colours" in str(excinfo.value)
        assert "must be computed serially" in str(excinfo.value)


def test_check_seq_colours_omp_do(tmpdir, f90, f90flags):
    '''Test that we raise an error if the user attempts to apply an OpenMP
    DO transformation to a loop over colours (since any such loop must
    be sequential). We test when distributed memory is on or off '''
    _, info = parse(os.path.join(os.path.dirname(os.path.abspath(__file__)),
                                 "test_files", "dynamo0p3",
                                 "9.1_orientation2.f90"),
                    api=TEST_API)
    for dist_mem in [False, True]:
        psy = PSyFactory(TEST_API, distributed_memory=dist_mem).create(info)
        invoke = psy.invokes.get('invoke_0_testkern_orientation2_type')
        schedule = invoke.schedule
        if dist_mem:
            index = 5
        else:
            index = 0

        ctrans = Dynamo0p3ColourTrans()
        otrans = Dynamo0p3OMPLoopTrans()

        # Colour the loop
        cschedule, _ = ctrans.apply(schedule.children[index])

        # Then erroneously attempt to apply OpenMP to the loop over
        # colours
        with pytest.raises(TransformationError) as excinfo:
            schedule, _ = otrans.apply(cschedule.children[index])

        assert "Error in Dynamo0p3OMPLoopTrans" in str(excinfo.value)
        assert "target loop is over colours" in str(excinfo.value)
        assert "must be computed serially" in str(excinfo.value)

        if utils.TEST_COMPILE:
            # If compilation testing has been enabled (--compile flag
            # to py.test) This test checks the code without OpenMP as
            # this transformation fails
            assert utils.code_compiles("dynamo0.3", psy, tmpdir, f90, f90flags)


def test_colouring_after_openmp():
    '''Test that we raise an error if the user attempts to colour a loop
    that is already within an OpenMP parallel region. We test when
    distributed memory is on or off '''
    _, info = parse(os.path.join(os.path.dirname(os.path.abspath(__file__)),
                                 "test_files", "dynamo0p3",
                                 "1_single_invoke.f90"),
                    api=TEST_API)
    for dist_mem in [False, True]:
        psy = PSyFactory(TEST_API, distributed_memory=dist_mem).create(info)
        invoke = psy.invokes.get('invoke_0_testkern_type')
        schedule = invoke.schedule

        ctrans = Dynamo0p3ColourTrans()
        otrans = DynamoOMPParallelLoopTrans()

        if dist_mem:
            index = 3
        else:
            index = 0

        # Apply OpenMP to the loop
        schedule, _ = otrans.apply(schedule.children[index])

        # Now attempt to colour the loop within this OpenMP region
        with pytest.raises(TransformationError) as excinfo:
            schedule, _ = ctrans.apply(schedule.children[index].children[0])
        assert "Cannot have a loop over colours" in str(excinfo.value)
        assert "within an OpenMP parallel region" in str(excinfo.value)


def test_colouring_multi_kernel():
    '''Test that we correctly generate all the map-lookups etc.  when an
    invoke contains more than one kernel. We test when distributed
    memory is on or off '''
    _, info = parse(os.path.join(os.path.dirname(os.path.abspath(__file__)),
                                 "test_files", "dynamo0p3",
                                 "4.6_multikernel_invokes.f90"),
                    api=TEST_API)
    for dist_mem in [False, True]:
        psy = PSyFactory(TEST_API, distributed_memory=dist_mem).create(info)
        invoke = psy.invokes.get('invoke_0')
        schedule = invoke.schedule

        ctrans = Dynamo0p3ColourTrans()
        otrans = DynamoOMPParallelLoopTrans()
        mtrans = MoveTrans()

        if dist_mem:
            # f is required but can be moved before the first loop
            schedule, _ = mtrans.apply(schedule.children[7],
                                       schedule.children[6])
            index = 7
        else:
            index = 0

        # colour each loop
        schedule, _ = ctrans.apply(schedule.children[index])
        schedule, _ = ctrans.apply(schedule.children[index+1])

        # Apply OpenMP to each of the colour loops
        schedule, _ = otrans.apply(schedule.children[index].children[0])
        schedule, _ = otrans.apply(schedule.children[index+1].children[0])

        gen = str(psy.gen)
        print gen

        # Check that we're calling the API to get the no. of colours
        if dist_mem:
            assert gen.count("cmap => mesh%get_colour_map()") == 2
        else:
            assert "a_proxy%vspace%get_colours(" in gen
            assert "f_proxy%vspace%get_colours(" in gen
            assert gen.count("_proxy%vspace%get_colours(") == 2
        assert "private(cell)" in gen
        assert gen.count("private(cell)") == 2


def test_omp_region_omp_do():
    '''Test that we correctly generate code for the case of a single OMP
    DO within an OMP PARALLEL region without colouring. We test when
    distributed memory is on or off '''
    _, info = parse(os.path.join(os.path.dirname(os.path.abspath(__file__)),
                                 "test_files", "dynamo0p3",
                                 "1_single_invoke.f90"),
                    api=TEST_API)
    for dist_mem in [False, True]:
        psy = PSyFactory(TEST_API, distributed_memory=dist_mem).create(info)
        invoke = psy.invokes.get('invoke_0_testkern_type')
        schedule = invoke.schedule
        olooptrans = Dynamo0p3OMPLoopTrans()
        ptrans = OMPParallelTrans()

        if dist_mem:
            index = 3
        else:
            index = 0

        # Put an OMP PARALLEL around this loop
        child = schedule.children[index]
        oschedule, _ = ptrans.apply(child)

        # Put an OMP DO around this loop
        schedule, _ = olooptrans.apply(oschedule.children[index].children[0])

        # Replace the original loop schedule with the transformed one
        invoke.schedule = schedule

        # Store the results of applying this code transformation as
        # a string
        code = str(psy.gen)

        print code

        omp_do_idx = -1
        omp_para_idx = -1
        cell_loop_idx = -1
        omp_enddo_idx = -1
        if dist_mem:
            loop_str = "DO cell=1,mesh%get_last_halo_cell(1)"
        else:
            loop_str = "DO cell=1,f1_proxy%vspace%get_ncell()"
        for idx, line in enumerate(code.split('\n')):
            if loop_str in line:
                cell_loop_idx = idx
            if "!$omp do" in line:
                omp_do_idx = idx
            if "!$omp parallel default" in line:
                omp_para_idx = idx
            if "!$omp end do" in line:
                omp_enddo_idx = idx
            if "END DO" in line:
                cell_end_loop_idx = idx

        assert (omp_do_idx - omp_para_idx) == 1
        assert (cell_loop_idx - omp_do_idx) == 1
        assert (omp_enddo_idx - cell_end_loop_idx) == 1


def test_multi_kernel_single_omp_region():
    ''' Test that we correctly generate all the map-lookups etc.
    when an invoke contains more than one kernel that are all contained
    within a single OMP region'''
    _, info = parse(os.path.join(os.path.dirname(os.path.abspath(__file__)),
                                 "test_files", "dynamo0p3",
                                 "4_multikernel_invokes.f90"),
                    api=TEST_API)
    for dist_mem in [False, True]:
        psy = PSyFactory(TEST_API, distributed_memory=dist_mem).create(info)
        invoke = psy.invokes.get('invoke_0')
        schedule = invoke.schedule

        if dist_mem:
            index = 3
        else:
            index = 0

        otrans = Dynamo0p3OMPLoopTrans()
        rtrans = OMPParallelTrans()

        # Apply OpenMP to each of the loops
        schedule, _ = otrans.apply(schedule.children[index])
        schedule, _ = otrans.apply(schedule.children[index+1])

        # Enclose all of these OpenMP'd loops within a single region
        schedule, _ = rtrans.apply(schedule.children[index:index+2])

        code = str(psy.gen)
        print code

        omp_do_idx = -1
        omp_end_do_idx = -1
        omp_para_idx = -1
        omp_end_para_idx = -1
        cell_loop_idx = -1
        end_do_idx = -1
        if dist_mem:
            loop_str = "DO cell=1,mesh%get_last_halo_cell(1)"
        else:
            loop_str = "DO cell=1,f1_proxy%vspace%get_ncell()"
        for idx, line in enumerate(code.split('\n')):
            if (cell_loop_idx == -1) and (loop_str in line):
                cell_loop_idx = idx
            if (omp_do_idx == -1) and ("!$omp do" in line):
                omp_do_idx = idx
            if "!$omp end do" in line:
                omp_end_do_idx = idx
            if "!$omp parallel default(shared), " +\
               "private(cell)" in line:
                omp_para_idx = idx
            if "END DO" in line:
                end_do_idx = idx
            if "!$omp end parallel" in line:
                omp_end_para_idx = idx

        assert (omp_do_idx - omp_para_idx) == 1
        assert (cell_loop_idx - omp_do_idx) == 1
        assert (omp_end_para_idx - omp_end_do_idx) > 0
        assert (omp_end_do_idx - end_do_idx) == 1


def test_multi_different_kernel_omp():
    '''Test that we correctly generate the OpenMP private lists when we
    have more than one kernel of a different type (requiring a different
    private list) within an invoke. Test with and without DM.'''

    _, info = parse(os.path.join(os.path.dirname(os.path.abspath(__file__)),
                                 "test_files", "dynamo0p3",
                                 "4.7_multikernel_invokes.f90"),
                    api=TEST_API)
    for dist_mem in [False, True]:
        psy = PSyFactory(TEST_API, distributed_memory=dist_mem).create(info)
        invoke = psy.invokes.get('invoke_0')
        schedule = invoke.schedule

        if dist_mem:
            index1 = 6
            index2 = 9
        else:
            index1 = 0
            index2 = 1

        ctrans = Dynamo0p3ColourTrans()
        otrans = DynamoOMPParallelLoopTrans()

        # colour each loop
        schedule, _ = ctrans.apply(schedule.children[index1])
        schedule, _ = ctrans.apply(schedule.children[index2])

        # Apply OpenMP to each of the colour loops
        schedule, _ = otrans.apply(schedule.children[index1].children[0])
        schedule, _ = otrans.apply(schedule.children[index2].children[0])

        code = str(psy.gen)
        print code

        assert "private(cell)" in code


def test_loop_fuse_different_spaces():
    ''' Test that we raise an appropriate error if the user attempts
    to fuse loops that are on different spaces '''
    _, info = parse(os.path.join(os.path.dirname(os.path.abspath(__file__)),
                                 "test_files", "dynamo0p3",
                                 "4.7_multikernel_invokes.f90"),
                    api=TEST_API)
    for same_space in [False, True]:
        for dist_mem in [False, True]:
            psy = PSyFactory(TEST_API,
                             distributed_memory=dist_mem).create(info)
            invoke = psy.invokes.get('invoke_0')
            schedule = invoke.schedule

            ftrans = DynamoLoopFuseTrans()
            mtrans = MoveTrans()
            if dist_mem:
                # c and g halo exchange between loops can be moved before
                # 1st loop as they are not accessed in first loop
                schedule, _ = mtrans.apply(schedule.children[7],
                                           schedule.children[6])
                schedule, _ = mtrans.apply(schedule.children[8],
                                           schedule.children[7])
                index = 8
            else:
                index = 0

            with pytest.raises(TransformationError) as excinfo:
                _, _ = ftrans.apply(schedule.children[index],
                                    schedule.children[index+1],
                                    same_space=same_space)
            assert "Error in DynamoLoopFuse transformation" in \
                str(excinfo.value)
            assert "Cannot fuse loops that are over different spaces" in \
                str(excinfo.value)
            same_space_warning = ("Note, the same_space flag was set, but "
                                  "does not apply because neither field "
                                  "is ANY_SPACE.")

            if same_space:
                assert same_space_warning in str(excinfo.value)
            else:
                assert same_space_warning not in str(excinfo.value)


def test_loop_fuse_unexpected_error():
    ''' Test that we catch an unexpected error when loop fusing '''
    _, info = parse(os.path.join(os.path.dirname(os.path.abspath(__file__)),
                                 "test_files", "dynamo0p3",
                                 "4_multikernel_invokes.f90"),
                    api=TEST_API)
    for dist_mem in [False, True]:
        psy = PSyFactory(TEST_API, distributed_memory=dist_mem).create(info)
        invoke = psy.invokes.get('invoke_0')
        schedule = invoke.schedule

        if dist_mem:
            index = 3
        else:
            index = 0

        ftrans = DynamoLoopFuseTrans()

        # cause an unexpected error
        schedule.children[index].children = None

        with pytest.raises(TransformationError) as excinfo:
            _, _ = ftrans.apply(schedule.children[index],
                                schedule.children[index+1])
        assert 'Unexpected exception' in str(excinfo.value)


def test_loop_fuse():
    ''' Test that we are able to fuse two loops together '''
    _, info = parse(os.path.join(os.path.dirname(os.path.abspath(__file__)),
                                 "test_files", "dynamo0p3",
                                 "4_multikernel_invokes.f90"),
                    api=TEST_API)
    for dist_mem in [False, True]:
        psy = PSyFactory(TEST_API, distributed_memory=dist_mem).create(info)
        invoke = psy.invokes.get('invoke_0')
        schedule = invoke.schedule

        if dist_mem:
            index = 3
        else:
            index = 0

        ftrans = DynamoLoopFuseTrans()

        # fuse the loops
        schedule, _ = ftrans.apply(schedule.children[index],
                                   schedule.children[index+1])

        gen = str(psy.gen)

        cell_loop_idx = -1
        end_loop_idx = -1
        call_idx1 = -1
        call_idx2 = -1
        if dist_mem:
            loop_str = "DO cell=1,mesh%get_last_halo_cell(1)"
        else:
            loop_str = "DO cell=1,f1_proxy%vspace%get_ncell()"
        for idx, line in enumerate(gen.split('\n')):
            if loop_str in line:
                cell_loop_idx = idx
            if "CALL testkern_code" in line:
                if call_idx1 == -1:
                    call_idx1 = idx
                else:
                    call_idx2 = idx
            if "END DO" in line:
                end_loop_idx = idx

        assert cell_loop_idx != -1
        assert cell_loop_idx < call_idx1
        assert call_idx1 < call_idx2
        assert call_idx2 < end_loop_idx


def test_loop_fuse_set_dirty():
    ''' Test that we are able to fuse two loops together and produce
    the expected set_dirty() calls '''
    _, info = parse(os.path.join(os.path.dirname(os.path.abspath(__file__)),
                                 "test_files", "dynamo0p3",
                                 "4_multikernel_invokes.f90"),
                    api=TEST_API)
    psy = PSyFactory(TEST_API).create(info)
    invoke = psy.invokes.get('invoke_0')
    schedule = invoke.schedule
    ftrans = DynamoLoopFuseTrans()
    # Fuse the loops
    schedule, _ = ftrans.apply(schedule.children[3],
                               schedule.children[4])
    schedule.view()
    gen = str(psy.gen)
    print gen
    assert gen.count("set_dirty()") == 1


def test_loop_fuse_omp():
    '''Test that we can loop-fuse two loop nests and enclose them in an
       OpenMP parallel region'''
    # pylint: disable=too-many-branches
    _, info = parse(os.path.join(os.path.dirname(os.path.abspath(__file__)),
                                 "test_files", "dynamo0p3",
                                 "4_multikernel_invokes.f90"),
                    api=TEST_API)
    for dist_mem in [False, True]:
        psy = PSyFactory(TEST_API, distributed_memory=dist_mem).create(info)
        invoke = psy.invokes.get('invoke_0')
        schedule = invoke.schedule

        if dist_mem:
            index = 3
        else:
            index = 0

        ftrans = DynamoLoopFuseTrans()
        otrans = DynamoOMPParallelLoopTrans()

        schedule, _ = ftrans.apply(schedule.children[index],
                                   schedule.children[index+1])

        schedule, _ = otrans.apply(schedule.children[index])

        code = str(psy.gen)
        print code

        # Check generated code
        omp_para_idx = -1
        omp_endpara_idx = -1
        cell_do_idx = -1
        cell_enddo_idx = -1
        call1_idx = -1
        call2_idx = -1
        if dist_mem:
            loop_str = "DO cell=1,mesh%get_last_halo_cell(1)"
        else:
            loop_str = "DO cell=1,f1_proxy%vspace%get_ncell()"
        for idx, line in enumerate(code.split('\n')):
            if loop_str in line:
                cell_do_idx = idx
            if "!$omp parallel do default(shared), " +\
               "private(cell), schedule(static)" in line:
                omp_para_idx = idx
            if "CALL testkern_code" in line:
                if call1_idx == -1:
                    call1_idx = idx
                else:
                    call2_idx = idx
            if "END DO" in line:
                cell_enddo_idx = idx
            if "!$omp end parallel do" in line:
                omp_endpara_idx = idx

        assert cell_do_idx - omp_para_idx == 1
        assert call1_idx > cell_do_idx
        assert call2_idx > call1_idx
        assert cell_enddo_idx > call2_idx
        assert omp_endpara_idx - cell_enddo_idx == 1


def test_fuse_colour_loops(tmpdir, f90, f90flags):
    '''Test that we can fuse colour loops , enclose them in an OpenMP
    parallel region and preceed each by an OpenMP PARALLEL DO for
    both sequential and distributed-memory code '''
    _, info = parse(os.path.join(os.path.dirname(os.path.abspath(__file__)),
                                 "test_files", "dynamo0p3",
                                 "4.6_multikernel_invokes.f90"),
                    api=TEST_API)
    for dist_mem in [False, True]:
        psy = PSyFactory(TEST_API, distributed_memory=dist_mem).create(info)
        invoke = psy.invokes.get('invoke_0')
        schedule = invoke.schedule

        ctrans = Dynamo0p3ColourTrans()
        otrans = Dynamo0p3OMPLoopTrans()
        rtrans = OMPParallelTrans()
        ftrans = DynamoLoopFuseTrans()
        mtrans = MoveTrans()

        if dist_mem:
            # f is required but can be moved before the first loop
            schedule, _ = mtrans.apply(schedule.children[7],
                                       schedule.children[6])
            index = 7
        else:
            index = 0

        # colour each loop
        schedule, _ = ctrans.apply(schedule.children[index])
        schedule, _ = ctrans.apply(schedule.children[index+1])

        # fuse the sequential colours loop
        schedule, _ = ftrans.apply(schedule.children[index],
                                   schedule.children[index+1])

        # Enclose the colour loops within an OMP parallel region
        schedule, _ = rtrans.apply(schedule.children[index].children)

        # Put an OMP DO around each of the colour loops
        for loop in schedule.children[index].children[0].children:
            schedule, _ = otrans.apply(loop)

        code = str(psy.gen)
        print code

        if dist_mem:
            output = (
                "      cmap => mesh%get_colour_map()\n"
                "      !\n"
                "      DO colour=1,mesh%get_ncolours()\n"
                "        !$omp parallel default(shared), private(cell)\n"
                "        !$omp do schedule(static)\n"
                "        DO cell=1,mesh%get_last_halo_cell_per_colour("
                "colour,1)\n"
                "          !\n"
                "          CALL ru_code(nlayers, a_proxy%data, b_proxy%data, "
                "istp, rdt, d_proxy%data, e_proxy(1)%data, e_proxy(2)%data, "
                "e_proxy(3)%data, ndf_w2, undf_w2, map_w2(:,cmap(colour, "
                "cell)), basis_w2_qr, diff_basis_w2_qr, ndf_w3, undf_w3, "
                "map_w3(:,cmap(colour, cell)), basis_w3_qr, ndf_w0, undf_w0, "
                "map_w0(:,cmap(colour, cell)), basis_w0_qr, diff_basis_w0_qr, "
                "np_xy_qr, np_z_qr, weights_xy_qr, weights_z_qr)\n"
                "        END DO \n"
                "        !$omp end do\n"
                "        !$omp do schedule(static)\n"
                "        DO cell=1,mesh%get_last_halo_cell_per_colour"
                "(colour,1)\n"
                "          !\n"
                "          CALL ru_code(nlayers, f_proxy%data, b_proxy%data, "
                "istp, rdt, d_proxy%data, e_proxy(1)%data, e_proxy(2)%data, "
                "e_proxy(3)%data, ndf_w2, undf_w2, map_w2(:,cmap(colour, "
                "cell)), basis_w2_qr, diff_basis_w2_qr, ndf_w3, undf_w3, "
                "map_w3(:,cmap(colour, cell)), basis_w3_qr, ndf_w0, undf_w0, "
                "map_w0(:,cmap(colour, cell)), basis_w0_qr, diff_basis_w0_qr, "
                "np_xy_qr, np_z_qr, weights_xy_qr, weights_z_qr)\n"
                "        END DO \n"
                "        !$omp end do\n"
                "        !$omp end parallel\n"
                "      END DO \n")
        else:
            output = (
                "      CALL f_proxy%vspace%get_colours(ncolour, ncp_colour, "
                "cmap)\n"
                "      !\n"
                "      DO colour=1,ncolour\n"
                "        !$omp parallel default(shared), private(cell)\n"
                "        !$omp do schedule(static)\n"
                "        DO cell=1,ncp_colour(colour)\n"
                "          !\n"
                "          CALL ru_code(nlayers, a_proxy%data, b_proxy%data, "
                "istp, rdt, d_proxy%data, e_proxy(1)%data, e_proxy(2)%data, "
                "e_proxy(3)%data, ndf_w2, undf_w2, map_w2(:,cmap(colour, "
                "cell)), basis_w2_qr, diff_basis_w2_qr, ndf_w3, undf_w3, "
                "map_w3(:,cmap(colour, cell)), basis_w3_qr, ndf_w0, undf_w0, "
                "map_w0(:,cmap(colour, cell)), basis_w0_qr, diff_basis_w0_qr, "
                "np_xy_qr, np_z_qr, weights_xy_qr, weights_z_qr)\n"
                "        END DO \n"
                "        !$omp end do\n"
                "        !$omp do schedule(static)\n"
                "        DO cell=1,ncp_colour(colour)\n"
                "          !\n"
                "          CALL ru_code(nlayers, f_proxy%data, b_proxy%data, "
                "istp, rdt, d_proxy%data, e_proxy(1)%data, e_proxy(2)%data, "
                "e_proxy(3)%data, ndf_w2, undf_w2, map_w2(:,cmap(colour, "
                "cell)), basis_w2_qr, diff_basis_w2_qr, ndf_w3, undf_w3, "
                "map_w3(:,cmap(colour, cell)), basis_w3_qr, ndf_w0, undf_w0, "
                "map_w0(:,cmap(colour, cell)), basis_w0_qr, diff_basis_w0_qr, "
                "np_xy_qr, np_z_qr, weights_xy_qr, weights_z_qr)\n"
                "        END DO \n"
                "        !$omp end do\n"
                "        !$omp end parallel\n"
                "      END DO \n")

        assert output in code

        if dist_mem:
            set_dirty_str = (
                "      ! Set halos dirty/clean for fields modified in the "
                "above loop\n"
                "      !\n"
                "      CALL a_proxy%set_dirty()\n"
                "      CALL f_proxy%set_dirty()\n")
            assert set_dirty_str in code
            assert code.count("set_dirty()") == 2

        if utils.TEST_COMPILE:
            # If compilation testing has been enabled (--compile flag
            # to py.test)
            assert utils.code_compiles("dynamo0.3", psy, tmpdir, f90, f90flags)


def test_loop_fuse_cma():
    ''' Test that we can loop fuse two loops when one contains a
    call to a CMA-related kernel '''
    _, info = parse(os.path.join(os.path.dirname(os.path.abspath(__file__)),
                                 "test_files", "dynamo0p3",
                                 "20.6_multi_invoke_with_cma.f90"),
                    api=TEST_API)
    ftrans = DynamoLoopFuseTrans()
    mtrans = MoveTrans()
    for dist_mem in [False, True]:
        psy = PSyFactory(TEST_API, distributed_memory=dist_mem).create(info)
        invoke = psy.invokes.get('invoke_0')
        schedule = invoke.schedule
        if dist_mem:
            # move halo exchanges before the first loop
            schedule, _ = mtrans.apply(schedule.children[2],
                                       schedule.children[1])
            schedule, _ = mtrans.apply(schedule.children[3],
                                       schedule.children[2])
            schedule, _ = mtrans.apply(schedule.children[4],
                                       schedule.children[3])
            index = 4
        else:
            index = 0

        # Fuse the loops
        schedule, _ = ftrans.apply(schedule.children[index],
                                   schedule.children[index+1],
                                   same_space=True)
        code = str(psy.gen)
        print code
        assert (
            "      ! Look-up required column-banded dofmaps\n"
            "      !\n"
            "      cbanded_map_any_space_1_afield => "
            "cma_op1_proxy%column_banded_dofmap_to\n"
            "      cbanded_map_any_space_2_lma_op1 => "
            "cma_op1_proxy%column_banded_dofmap_from\n") in code
        assert (
            "      ! Look-up information for each CMA operator\n"
            "      !\n"
            "      cma_op1_matrix => cma_op1_proxy%columnwise_matrix\n"
            "      cma_op1_nrow = cma_op1_proxy%nrow\n"
            "      cma_op1_ncol = cma_op1_proxy%ncol\n"
            "      cma_op1_bandwidth = cma_op1_proxy%bandwidth\n"
            "      cma_op1_alpha = cma_op1_proxy%alpha\n"
            "      cma_op1_beta = cma_op1_proxy%beta\n"
            "      cma_op1_gamma_m = cma_op1_proxy%gamma_m\n"
            "      cma_op1_gamma_p = cma_op1_proxy%gamma_p\n"
        ) in code
        assert (
            "CALL columnwise_op_asm_field_kernel_code(cell, nlayers, "
            "ncell_2d, afield_proxy%data, lma_op1_proxy%ncell_3d, "
            "lma_op1_proxy%local_stencil, cma_op1_matrix, cma_op1_nrow, "
            "cma_op1_ncol, cma_op1_bandwidth, cma_op1_alpha, cma_op1_beta, "
            "cma_op1_gamma_m, cma_op1_gamma_p, ndf_any_space_1_afield, "
            "undf_any_space_1_afield, map_any_space_1_afield(:,cell), "
            "cbanded_map_any_space_1_afield, ndf_any_space_2_lma_op1, "
            "cbanded_map_any_space_2_lma_op1)\n"
            "        !\n"
            "        CALL testkern_code(nlayers, scalar1, "
            "afield_proxy%data, bfield_proxy%data, cfield_proxy%data, "
            "dfield_proxy%data, scalar2, ndf_w1, undf_w1, map_w1(:,cell), "
            "ndf_w2, undf_w2, map_w2(:,cell), ndf_w3, undf_w3, "
            "map_w3(:,cell))\n") in code


def test_omp_par_and_halo_exchange_error():
    '''Tests that we raise an error if we try to apply an omp parallel
    transformation to a list containing halo_exchange calls. If this is
    allowed then it is likely that we will get incorrect results, or that
    the code will fail. Fixing this problem is the subject of ticket #526'''
    _, info = parse(os.path.join(os.path.dirname(os.path.abspath(__file__)),
                                 "test_files", "dynamo0p3",
                                 "4_multikernel_invokes.f90"),
                    api=TEST_API)
    psy = PSyFactory(TEST_API, distributed_memory=True).create(info)
    invoke = psy.invokes.get('invoke_0')
    schedule = invoke.schedule

    otrans = Dynamo0p3OMPLoopTrans()
    rtrans = OMPParallelTrans()

    # Apply OpenMP to each of the loops
    schedule, _ = otrans.apply(schedule.children[3])
    schedule, _ = otrans.apply(schedule.children[4])

    # Enclose the invoke code within a single region
    with pytest.raises(TransformationError) as excinfo:
        schedule, _ = rtrans.apply(schedule.children)
    assert "A halo exchange within a parallel region is not supported" \
        in str(excinfo.value)


def test_module_inline():
    '''Tests that correct results are obtained when a kernel is inlined
    into the psy-layer in the dynamo0.3 API. More in-depth tests can be
    found in the gocean1p0_transformations.py file'''
    _, info = parse(os.path.join(os.path.dirname(os.path.abspath(__file__)),
                                 "test_files", "dynamo0p3",
                                 "4.6_multikernel_invokes.f90"),
                    api=TEST_API)
    for dist_mem in [False, True]:
        psy = PSyFactory(TEST_API, distributed_memory=dist_mem).create(info)
        invoke = psy.invokes.get('invoke_0')
        schedule = invoke.schedule
        if dist_mem:
            index = 8
        else:
            index = 1
        kern_call = schedule.children[index].children[0]
        inline_trans = KernelModuleInlineTrans()
        schedule, _ = inline_trans.apply(kern_call)
        gen = str(psy.gen)
        # check that the subroutine has been inlined
        assert 'SUBROUTINE ru_code(' in gen
        # check that the associated psy "use" does not exist
        assert 'USE ru_kernel_mod, only : ru_code' not in gen


def test_builtin_single_OpenMP_pdo():
    '''Test that we generate correct code if an OpenMP parallel do is
    applied to a single builtin'''
    for dist_mem in [False, True]:
        _, info = parse(os.path.join(BASE_PATH,
                                     "15.7.2_setval_X_builtin.f90"),
                        api=TEST_API, distributed_memory=dist_mem)
        psy = PSyFactory(TEST_API, distributed_memory=dist_mem).create(info)
        invoke = psy.invokes.invoke_list[0]
        schedule = invoke.schedule
        otrans = DynamoOMPParallelLoopTrans()
        # Apply OpenMP parallelisation to the loop
        schedule, _ = otrans.apply(schedule.children[0])
        invoke.schedule = schedule
        result = str(psy.gen)
        print result
        if dist_mem:
            assert (
                "      !$omp parallel do default(shared), private(df), "
                "schedule(static)\n"
                "      DO df=1,f2_proxy%vspace%get_last_dof_owned()\n"
                "        f2_proxy%data(df) = f1_proxy%data(df)\n"
                "      END DO \n"
                "      !$omp end parallel do\n"
                "      !\n"
                "      ! Set halos dirty/clean for fields modified in the "
                "above loop\n"
                "      !\n"
                "      CALL f2_proxy%set_dirty()") in result

        else:
            assert (
                "      !$omp parallel do default(shared), private(df), "
                "schedule(static)\n"
                "      DO df=1,undf_any_space_1_f2\n"
                "        f2_proxy%data(df) = f1_proxy%data(df)\n"
                "      END DO \n"
                "      !$omp end parallel do") in result


def test_builtin_multiple_OpenMP_pdo():
    '''Test that we generate correct code if OpenMP parallel do's are
    applied to multiple builtins'''
    for dist_mem in [False, True]:
        _, info = parse(os.path.join(BASE_PATH,
                                     "15.14.2_multiple_set_kernels.f90"),
                        api=TEST_API, distributed_memory=dist_mem)
        psy = PSyFactory(TEST_API, distributed_memory=dist_mem).create(info)
        invoke = psy.invokes.invoke_list[0]
        schedule = invoke.schedule
        otrans = DynamoOMPParallelLoopTrans()
        # Apply OpenMP parallelisation to the loop
        for child in schedule.children:
            schedule, _ = otrans.apply(child)
        invoke.schedule = schedule
        result = str(psy.gen)
        print result
        if dist_mem:
            assert (
                "      !$omp parallel do default(shared), private(df), "
                "schedule(static)\n"
                "      DO df=1,f1_proxy%vspace%get_last_dof_owned()\n"
                "        f1_proxy%data(df) = fred\n"
                "      END DO \n"
                "      !$omp end parallel do\n"
                "      !\n"
                "      ! Set halos dirty/clean for fields modified in the "
                "above loop\n"
                "      !\n"
                "      CALL f1_proxy%set_dirty()\n"
                "      !\n"
                "      !$omp parallel do default(shared), private(df), "
                "schedule(static)\n"
                "      DO df=1,f2_proxy%vspace%get_last_dof_owned()\n"
                "        f2_proxy%data(df) = 3.0\n"
                "      END DO \n"
                "      !$omp end parallel do\n"
                "      !\n"
                "      ! Set halos dirty/clean for fields modified in the "
                "above loop\n"
                "      !\n"
                "      CALL f2_proxy%set_dirty()\n"
                "      !\n"
                "      !$omp parallel do default(shared), private(df), "
                "schedule(static)\n"
                "      DO df=1,f3_proxy%vspace%get_last_dof_owned()\n"
                "        f3_proxy%data(df) = ginger\n"
                "      END DO \n"
                "      !$omp end parallel do\n"
                "      !\n"
                "      ! Set halos dirty/clean for fields modified in the "
                "above loop\n"
                "      !\n"
                "      CALL f3_proxy%set_dirty()") in result
        else:
            assert (
                "      !$omp parallel do default(shared), private(df), "
                "schedule(static)\n"
                "      DO df=1,undf_any_space_1_f1\n"
                "        f1_proxy%data(df) = fred\n"
                "      END DO \n"
                "      !$omp end parallel do\n"
                "      !$omp parallel do default(shared), private(df), "
                "schedule(static)\n"
                "      DO df=1,undf_any_space_1_f2\n"
                "        f2_proxy%data(df) = 3.0\n"
                "      END DO \n"
                "      !$omp end parallel do\n"
                "      !$omp parallel do default(shared), private(df), "
                "schedule(static)\n"
                "      DO df=1,undf_any_space_1_f3\n"
                "        f3_proxy%data(df) = ginger\n"
                "      END DO \n"
                "      !$omp end parallel do\n") in result


def test_builtin_loop_fuse_pdo():
    '''Test that we generate correct code if an OpenMP parallel do is
    applied to multiple loop fused builtins. We have to assert that it
    is safe to loop fuse. '''
    for dist_mem in [False, True]:
        _, info = parse(os.path.join(BASE_PATH,
                                     "15.14.2_multiple_set_kernels.f90"),
                        api=TEST_API, distributed_memory=dist_mem)
        psy = PSyFactory(TEST_API, distributed_memory=dist_mem).create(info)
        invoke = psy.invokes.invoke_list[0]
        schedule = invoke.schedule
        ftrans = DynamoLoopFuseTrans()
        schedule, _ = ftrans.apply(schedule.children[0], schedule.children[1],
                                   same_space=True)
        schedule, _ = ftrans.apply(schedule.children[0], schedule.children[1],
                                   same_space=True)
        otrans = DynamoOMPParallelLoopTrans()
        # Apply OpenMP parallelisation to the loop
        schedule, _ = otrans.apply(schedule.children[0])
        invoke.schedule = schedule
        result = str(psy.gen)
        print result
        if dist_mem:
            assert (
                "      !$omp parallel do default(shared), private(df), "
                "schedule(static)\n"
                "      DO df=1,f1_proxy%vspace%get_last_dof_owned()\n"
                "        f1_proxy%data(df) = fred\n"
                "        f2_proxy%data(df) = 3.0\n"
                "        f3_proxy%data(df) = ginger\n"
                "      END DO \n"
                "      !$omp end parallel do\n"
                "      !\n"
                "      ! Set halos dirty/clean for fields modified in the "
                "above loop\n"
                "      !\n"
                "      CALL f1_proxy%set_dirty()\n"
                "      CALL f2_proxy%set_dirty()\n"
                "      CALL f3_proxy%set_dirty()") in result
        else:
            assert (
                "      !$omp parallel do default(shared), private(df), "
                "schedule(static)\n"
                "      DO df=1,undf_any_space_1_f1\n"
                "        f1_proxy%data(df) = fred\n"
                "        f2_proxy%data(df) = 3.0\n"
                "        f3_proxy%data(df) = ginger\n"
                "      END DO \n"
                "      !$omp end parallel do") in result


def test_builtin_single_OpenMP_do():
    '''Test that we generate correct code if an OpenMP do (with an outer
    OpenMP parallel) is applied to a single builtin '''
    for dist_mem in [False, True]:
        _, info = parse(os.path.join(BASE_PATH,
                                     "15.7.2_setval_X_builtin.f90"),
                        api=TEST_API, distributed_memory=dist_mem)
        psy = PSyFactory(TEST_API, distributed_memory=dist_mem).create(info)
        invoke = psy.invokes.invoke_list[0]
        schedule = invoke.schedule

        olooptrans = Dynamo0p3OMPLoopTrans()
        ptrans = OMPParallelTrans()

        # Put an OMP PARALLEL around this loop
        child = schedule.children[0]
        schedule, _ = ptrans.apply(child)
        # Put an OMP DO around this loop
        schedule, _ = olooptrans.apply(schedule.children[0].children[0])
        result = str(psy.gen)
        print result
        if dist_mem:
            assert (
                "      !$omp parallel default(shared), private(df)\n"
                "      !$omp do schedule(static)\n"
                "      DO df=1,f2_proxy%vspace%get_last_dof_owned()\n"
                "        f2_proxy%data(df) = f1_proxy%data(df)\n"
                "      END DO \n"
                "      !$omp end do\n"
                "      !\n"
                "      ! Set halos dirty/clean for fields modified in the "
                "above loop\n"
                "      !\n"
                "      !$omp master\n"
                "      CALL f2_proxy%set_dirty()\n"
                "      !$omp end master\n"
                "      !\n"
                "      !$omp end parallel") in result
        else:
            assert (
                "      !$omp parallel default(shared), private(df)\n"
                "      !$omp do schedule(static)\n"
                "      DO df=1,undf_any_space_1_f2\n"
                "        f2_proxy%data(df) = f1_proxy%data(df)\n"
                "      END DO \n"
                "      !$omp end do\n"
                "      !$omp end parallel\n") in result


def test_builtin_multiple_OpenMP_do():
    '''Test that we generate correct code if OpenMP do's are
    applied to multiple builtins'''
    for dist_mem in [False, True]:
        _, info = parse(os.path.join(BASE_PATH,
                                     "15.14.2_multiple_set_kernels.f90"),
                        api=TEST_API, distributed_memory=dist_mem)
        psy = PSyFactory(TEST_API, distributed_memory=dist_mem).create(info)
        invoke = psy.invokes.invoke_list[0]
        schedule = invoke.schedule

        olooptrans = Dynamo0p3OMPLoopTrans()
        ptrans = OMPParallelTrans()

        # Put an OMP PARALLEL around the loops
        children = schedule.children
        schedule, _ = ptrans.apply(children)
        # Put an OMP DO around the loops
        for child in schedule.children[0].children:
            schedule, _ = olooptrans.apply(child)
        result = str(psy.gen)
        print result
        if dist_mem:
            assert (
                "      !$omp parallel default(shared), private(df)\n"
                "      !$omp do schedule(static)\n"
                "      DO df=1,f1_proxy%vspace%get_last_dof_owned()\n"
                "        f1_proxy%data(df) = fred\n"
                "      END DO \n"
                "      !$omp end do\n"
                "      !\n"
                "      ! Set halos dirty/clean for fields modified in the "
                "above loop\n"
                "      !\n"
                "      !$omp master\n"
                "      CALL f1_proxy%set_dirty()\n"
                "      !$omp end master\n"
                "      !\n"
                "      !$omp do schedule(static)\n"
                "      DO df=1,f2_proxy%vspace%get_last_dof_owned()\n"
                "        f2_proxy%data(df) = 3.0\n"
                "      END DO \n"
                "      !$omp end do\n"
                "      !\n"
                "      ! Set halos dirty/clean for fields modified in the "
                "above loop\n"
                "      !\n"
                "      !$omp master\n"
                "      CALL f2_proxy%set_dirty()\n"
                "      !$omp end master\n"
                "      !\n"
                "      !$omp do schedule(static)\n"
                "      DO df=1,f3_proxy%vspace%get_last_dof_owned()\n"
                "        f3_proxy%data(df) = ginger\n"
                "      END DO \n"
                "      !$omp end do\n"
                "      !\n"
                "      ! Set halos dirty/clean for fields modified in the "
                "above loop\n"
                "      !\n"
                "      !$omp master\n"
                "      CALL f3_proxy%set_dirty()\n"
                "      !$omp end master\n"
                "      !\n"
                "      !$omp end parallel") in result
        else:
            assert (
                "      !$omp parallel default(shared), private(df)\n"
                "      !$omp do schedule(static)\n"
                "      DO df=1,undf_any_space_1_f1\n"
                "        f1_proxy%data(df) = fred\n"
                "      END DO \n"
                "      !$omp end do\n"
                "      !$omp do schedule(static)\n"
                "      DO df=1,undf_any_space_1_f2\n"
                "        f2_proxy%data(df) = 3.0\n"
                "      END DO \n"
                "      !$omp end do\n"
                "      !$omp do schedule(static)\n"
                "      DO df=1,undf_any_space_1_f3\n"
                "        f3_proxy%data(df) = ginger\n"
                "      END DO \n"
                "      !$omp end do\n"
                "      !$omp end parallel") in result


def test_builtin_loop_fuse_do():
    '''Test that we generate correct code if an OpenMP do is applied to
    multiple loop fused builtins. We need to assert it is safe to
    perform loop fusion. '''
    for dist_mem in [False, True]:
        _, info = parse(os.path.join(BASE_PATH,
                                     "15.14.2_multiple_set_kernels.f90"),
                        api=TEST_API, distributed_memory=dist_mem)
        psy = PSyFactory(TEST_API, distributed_memory=dist_mem).create(info)
        invoke = psy.invokes.invoke_list[0]
        schedule = invoke.schedule
        ftrans = DynamoLoopFuseTrans()
        schedule, _ = ftrans.apply(schedule.children[0], schedule.children[1],
                                   same_space=True)
        schedule, _ = ftrans.apply(schedule.children[0], schedule.children[1],
                                   same_space=True)

        olooptrans = Dynamo0p3OMPLoopTrans()
        ptrans = OMPParallelTrans()

        # Put an OMP PARALLEL around the loop
        children = schedule.children[0]
        schedule, _ = ptrans.apply(children)
        # Put an OMP DO around the loop
        schedule, _ = olooptrans.apply(schedule.children[0].children[0])
        result = str(psy.gen)
        print result
        if dist_mem:
            assert (
                "      !$omp parallel default(shared), private(df)\n"
                "      !$omp do schedule(static)\n"
                "      DO df=1,f1_proxy%vspace%get_last_dof_owned()\n"
                "        f1_proxy%data(df) = fred\n"
                "        f2_proxy%data(df) = 3.0\n"
                "        f3_proxy%data(df) = ginger\n"
                "      END DO \n"
                "      !$omp end do\n"
                "      !\n"
                "      ! Set halos dirty/clean for fields modified in the "
                "above loop\n"
                "      !\n"
                "      !$omp master\n"
                "      CALL f1_proxy%set_dirty()\n"
                "      CALL f2_proxy%set_dirty()\n"
                "      CALL f3_proxy%set_dirty()\n"
                "      !$omp end master\n"
                "      !\n"
                "      !$omp end parallel") in result
        else:
            assert (
                "      !$omp parallel default(shared), private(df)\n"
                "      !$omp do schedule(static)\n"
                "      DO df=1,undf_any_space_1_f1\n"
                "        f1_proxy%data(df) = fred\n"
                "        f2_proxy%data(df) = 3.0\n"
                "        f3_proxy%data(df) = ginger\n"
                "      END DO \n"
                "      !$omp end do\n"
                "      !$omp end parallel") in result


def test_reduction_real_pdo():
    '''test that we generate a correct OpenMP parallel do reduction for a
    real scalar summed in a builtin. We use inner product in this case'''
    for distmem in [False, True]:
        _, invoke_info = parse(
            os.path.join(BASE_PATH,
                         "15.9.1_X_innerproduct_Y_builtin.f90"),
            distributed_memory=distmem,
            api="dynamo0.3")
        psy = PSyFactory("dynamo0.3",
                         distributed_memory=distmem).create(invoke_info)
        invoke = psy.invokes.invoke_list[0]
        schedule = invoke.schedule
        otrans = DynamoOMPParallelLoopTrans()
        # Apply OpenMP parallelisation to the loop
        schedule, _ = otrans.apply(schedule.children[0])
        invoke.schedule = schedule
        code = str(psy.gen)
        print code
        if distmem:
            assert (
                "      !$omp parallel do default(shared), private(df), "
                "schedule(static), reduction(+:asum)\n"
                "      DO df=1,f1_proxy%vspace%get_last_dof_owned()\n"
                "        asum = asum+f1_proxy%data(df)*f2_proxy%data(df)\n"
                "      END DO \n"
                "      !$omp end parallel do\n"
                "      global_sum%value = asum\n"
                "      asum = global_sum%get_sum()\n") in code

        else:
            assert (
                "      !$omp parallel do default(shared), private(df), "
                "schedule(static), reduction(+:asum)\n"
                "      DO df=1,undf_any_space_1_f1\n"
                "        asum = asum+f1_proxy%data(df)*f2_proxy%data(df)\n"
                "      END DO \n"
                "      !$omp end parallel do\n") in code


def test_reduction_real_do():
    '''test that we generate a correct OpenMP do reduction for a real
    scalar summed in a builtin. We use inner product in this case '''
    for distmem in [False, True]:
        _, invoke_info = parse(
            os.path.join(BASE_PATH,
                         "15.9.1_X_innerproduct_Y_builtin.f90"),
            distributed_memory=distmem,
            api="dynamo0.3")
        psy = PSyFactory("dynamo0.3",
                         distributed_memory=distmem).create(invoke_info)
        invoke = psy.invokes.invoke_list[0]
        schedule = invoke.schedule
        otrans = Dynamo0p3OMPLoopTrans()
        rtrans = OMPParallelTrans()
        # Apply an OpenMP do directive to the loop
        schedule, _ = otrans.apply(schedule.children[0], reprod=False)
        # Apply an OpenMP Parallel directive around the OpenMP do directive
        schedule, _ = rtrans.apply(schedule.children[0])
        invoke.schedule = schedule
        code = str(psy.gen)
        print code
        if distmem:
            assert (
                "      !$omp parallel default(shared), private(df)\n"
                "      !$omp do schedule(static), reduction(+:asum)\n"
                "      DO df=1,f1_proxy%vspace%get_last_dof_owned()\n"
                "        asum = asum+f1_proxy%data(df)*f2_proxy%data(df)\n"
                "      END DO \n"
                "      !$omp end do\n"
                "      !$omp end parallel\n"
                "      global_sum%value = asum\n"
                "      asum = global_sum%get_sum()\n") in code
        else:
            assert (
                "      !$omp parallel default(shared), private(df)\n"
                "      !$omp do schedule(static), reduction(+:asum)\n"
                "      DO df=1,undf_any_space_1_f1\n"
                "        asum = asum+f1_proxy%data(df)*f2_proxy%data(df)\n"
                "      END DO \n"
                "      !$omp end do\n"
                "      !$omp end parallel\n") in code


def test_multi_reduction_real_pdo():
    '''test that we generate a correct OpenMP parallel do reduction for a
    real scalar summed in a builtin. We use inner product in this case'''
    for distmem in [False, True]:
        _, invoke_info = parse(
            os.path.join(BASE_PATH,
                         "15.15.1_two_same_builtin_reductions.f90"),
            distributed_memory=distmem,
            api="dynamo0.3")
        psy = PSyFactory("dynamo0.3",
                         distributed_memory=distmem).create(invoke_info)
        invoke = psy.invokes.invoke_list[0]
        schedule = invoke.schedule
        otrans = DynamoOMPParallelLoopTrans()
        # Apply OpenMP parallelisation to the loop
        from psyclone.psyGen import Loop
        for child in schedule.children:
            if isinstance(child, Loop):
                schedule, _ = otrans.apply(child)
        invoke.schedule = schedule
        code = str(psy.gen)
        print code
        if distmem:
            assert (
                "      ! Zero summation variables\n"
                "      !\n"
                "      asum = 0.0_r_def\n"
                "      !\n"
                "      !$omp parallel do default(shared), private(df), "
                "schedule(static), reduction(+:asum)\n"
                "      DO df=1,f1_proxy%vspace%get_last_dof_owned()\n"
                "        asum = asum+f1_proxy%data(df)*f2_proxy%data(df)\n"
                "      END DO \n"
                "      !$omp end parallel do\n"
                "      global_sum%value = asum\n"
                "      asum = global_sum%get_sum()\n"
                "      !\n"
                "      ! Zero summation variables\n"
                "      !\n"
                "      asum = 0.0_r_def\n"
                "      !\n"
                "      !$omp parallel do default(shared), private(df), "
                "schedule(static), reduction(+:asum)\n"
                "      DO df=1,f1_proxy%vspace%get_last_dof_owned()\n"
                "        asum = asum+f1_proxy%data(df)*f2_proxy%data(df)\n"
                "      END DO \n"
                "      !$omp end parallel do\n"
                "      global_sum%value = asum\n"
                "      asum = global_sum%get_sum()\n") in code
        else:
            assert (
                "      asum = 0.0_r_def\n"
                "      !\n"
                "      !$omp parallel do default(shared), private(df), "
                "schedule(static), reduction(+:asum)\n"
                "      DO df=1,undf_any_space_1_f1\n"
                "        asum = asum+f1_proxy%data(df)*f2_proxy%data(df)\n"
                "      END DO \n"
                "      !$omp end parallel do\n"
                "      !\n"
                "      ! Zero summation variables\n"
                "      !\n"
                "      asum = 0.0_r_def\n"
                "      !\n"
                "      !$omp parallel do default(shared), private(df), "
                "schedule(static), reduction(+:asum)\n"
                "      DO df=1,undf_any_space_1_f1\n"
                "        asum = asum+f1_proxy%data(df)*f2_proxy%data(df)\n"
                "      END DO \n"
                "      !$omp end parallel do\n") in code


def test_reduction_after_normal_real_do():
    '''test that we produce correct code when we have a reduction after
    a "normal" builtin and we use OpenMP DO loops for parallelisation
    with a single parallel region over all calls'''
    file_name = "15.17.2_one_standard_builtin_one_reduction.f90"
    for distmem in [False, True]:
        _, invoke_info = parse(
            os.path.join(BASE_PATH, file_name),
            distributed_memory=distmem,
            api="dynamo0.3")
        psy = PSyFactory(
            "dynamo0.3",
            distributed_memory=distmem).create(invoke_info)
        invoke = psy.invokes.invoke_list[0]
        schedule = invoke.schedule
        otrans = Dynamo0p3OMPLoopTrans()
        rtrans = OMPParallelTrans()
        # Apply an OpenMP do to the loop
        from psyclone.psyGen import Loop
        for child in schedule.children:
            if isinstance(child, Loop):
                schedule, _ = otrans.apply(child, reprod=False)
        # Apply an OpenMP Parallel for all loops
        schedule, _ = rtrans.apply(schedule.children[0:2])
        invoke.schedule = schedule
        result = str(psy.gen)
        print result
        if distmem:
            expected_output = (
                "      ! Zero summation variables\n"
                "      !\n"
                "      asum = 0.0_r_def\n"
                "      !\n"
                "      !$omp parallel default(shared), private(df)\n"
                "      !$omp do schedule(static)\n"
                "      DO df=1,f1_proxy%vspace%get_last_dof_owned()\n"
                "        f1_proxy%data(df) = bvalue*f1_proxy%data(df)\n"
                "      END DO \n"
                "      !$omp end do\n"
                "      !\n"
                "      ! Set halos dirty/clean for fields modified in the "
                "above loop\n"
                "      !\n"
                "      !$omp master\n"
                "      CALL f1_proxy%set_dirty()\n"
                "      !$omp end master\n"
                "      !\n"
                "      !$omp do schedule(static), reduction(+:asum)\n"
                "      DO df=1,f1_proxy%vspace%get_last_dof_owned()\n"
                "        asum = asum+f1_proxy%data(df)\n"
                "      END DO \n"
                "      !$omp end do\n"
                "      !$omp end parallel\n"
                "      global_sum%value = asum\n"
                "      asum = global_sum%get_sum()")
        else:
            expected_output = (
                "      ! Zero summation variables\n"
                "      !\n"
                "      asum = 0.0_r_def\n"
                "      !\n"
                "      !$omp parallel default(shared), private(df)\n"
                "      !$omp do schedule(static)\n"
                "      DO df=1,undf_any_space_1_f1\n"
                "        f1_proxy%data(df) = bvalue*f1_proxy%data(df)\n"
                "      END DO \n"
                "      !$omp end do\n"
                "      !$omp do schedule(static), reduction(+:asum)\n"
                "      DO df=1,undf_any_space_1_f1\n"
                "        asum = asum+f1_proxy%data(df)\n"
                "      END DO \n"
                "      !$omp end do\n"
                "      !$omp end parallel")
        assert expected_output in result


def test_reprod_red_after_normal_real_do():
    '''test that we produce correct code when we have a reproducible
    reduction after a "normal" builtin and we use OpenMP DO loops for
    parallelisation with a single parallel region over all calls'''
    file_name = "15.17.2_one_standard_builtin_one_reduction.f90"
    for distmem in [False, True]:
        _, invoke_info = parse(
            os.path.join(BASE_PATH, file_name),
            distributed_memory=distmem,
            api="dynamo0.3")
        psy = PSyFactory(
            "dynamo0.3",
            distributed_memory=distmem).create(invoke_info)
        invoke = psy.invokes.invoke_list[0]
        schedule = invoke.schedule
        otrans = Dynamo0p3OMPLoopTrans()
        rtrans = OMPParallelTrans()
        # Apply an OpenMP do to the loop
        from psyclone.psyGen import Loop
        for child in schedule.children:
            if isinstance(child, Loop):
                schedule, _ = otrans.apply(child, reprod=True)
        # Apply an OpenMP Parallel for all loops
        schedule, _ = rtrans.apply(schedule.children[0:2])
        invoke.schedule = schedule
        result = str(psy.gen)
        print result
        if distmem:
            expected_output = (
                "      ! Zero summation variables\n"
                "      !\n"
                "      asum = 0.0_r_def\n"
                "      ALLOCATE (l_asum(8,nthreads))\n"
                "      l_asum = 0.0_r_def\n"
                "      !\n"
                "      !$omp parallel default(shared), private(df,th_idx)\n"
                "      th_idx = omp_get_thread_num()+1\n"
                "      !$omp do schedule(static)\n"
                "      DO df=1,f1_proxy%vspace%get_last_dof_owned()\n"
                "        f1_proxy%data(df) = bvalue*f1_proxy%data(df)\n"
                "      END DO \n"
                "      !$omp end do\n"
                "      !\n"
                "      ! Set halos dirty/clean for fields modified in the "
                "above loop\n"
                "      !\n"
                "      !$omp master\n"
                "      CALL f1_proxy%set_dirty()\n"
                "      !$omp end master\n"
                "      !\n"
                "      !$omp do schedule(static)\n"
                "      DO df=1,f1_proxy%vspace%get_last_dof_owned()\n"
                "        l_asum(1,th_idx) = l_asum(1,th_idx)+"
                "f1_proxy%data(df)\n"
                "      END DO \n"
                "      !$omp end do\n"
                "      !$omp end parallel\n"
                "      !\n"
                "      ! sum the partial results sequentially\n"
                "      !\n"
                "      DO th_idx=1,nthreads\n"
                "        asum = asum+l_asum(1,th_idx)\n"
                "      END DO \n"
                "      DEALLOCATE (l_asum)\n"
                "      global_sum%value = asum\n"
                "      asum = global_sum%get_sum()")
        else:
            expected_output = (
                "      ! Zero summation variables\n"
                "      !\n"
                "      asum = 0.0_r_def\n"
                "      ALLOCATE (l_asum(8,nthreads))\n"
                "      l_asum = 0.0_r_def\n"
                "      !\n"
                "      !$omp parallel default(shared), private(df,th_idx)\n"
                "      th_idx = omp_get_thread_num()+1\n"
                "      !$omp do schedule(static)\n"
                "      DO df=1,undf_any_space_1_f1\n"
                "        f1_proxy%data(df) = bvalue*f1_proxy%data(df)\n"
                "      END DO \n"
                "      !$omp end do\n"
                "      !$omp do schedule(static)\n"
                "      DO df=1,undf_any_space_1_f1\n"
                "        l_asum(1,th_idx) = l_asum(1,th_idx)+"
                "f1_proxy%data(df)\n"
                "      END DO \n"
                "      !$omp end do\n"
                "      !$omp end parallel\n"
                "      !\n"
                "      ! sum the partial results sequentially\n"
                "      !\n"
                "      DO th_idx=1,nthreads\n"
                "        asum = asum+l_asum(1,th_idx)\n"
                "      END DO \n"
                "      DEALLOCATE (l_asum)\n")
        assert expected_output in result


def test_two_reductions_real_do():
    '''test that we produce correct code when we have more than one
    builtin with a reduction, with each reduction using a different
    variable, and we use OpenMP DO loops for parallelisation with a
    single parallel region over all calls '''
    file_name = "15.16.1_two_different_builtin_reductions.f90"
    for distmem in [False, True]:
        _, invoke_info = parse(
            os.path.join(BASE_PATH, file_name),
            distributed_memory=distmem,
            api="dynamo0.3")
        psy = PSyFactory(
            "dynamo0.3",
            distributed_memory=distmem).create(invoke_info)
        invoke = psy.invokes.invoke_list[0]
        schedule = invoke.schedule
        if distmem:
            # move the first global sum after the second loop
            mtrans = MoveTrans()
            schedule, _ = mtrans.apply(schedule.children[1],
                                       schedule.children[2],
                                       position="after")
        otrans = Dynamo0p3OMPLoopTrans()
        rtrans = OMPParallelTrans()
        # Apply an OpenMP do to the loop
        from psyclone.psyGen import Loop
        for child in schedule.children:
            if isinstance(child, Loop):
                schedule, _ = otrans.apply(child, reprod=False)
        # Apply an OpenMP Parallel for all loops
        schedule, _ = rtrans.apply(schedule.children[0:2])
        invoke.schedule = schedule
        result = str(psy.gen)
        print result
        if distmem:
            expected_output = (
                "      ! Zero summation variables\n"
                "      !\n"
                "      asum = 0.0_r_def\n"
                "      bsum = 0.0_r_def\n"
                "      !\n"
                "      !$omp parallel default(shared), private(df)\n"
                "      !$omp do schedule(static), reduction(+:asum)\n"
                "      DO df=1,f1_proxy%vspace%get_last_dof_owned()\n"
                "        asum = asum+f1_proxy%data(df)*f2_proxy%data(df)\n"
                "      END DO \n"
                "      !$omp end do\n"
                "      !$omp do schedule(static), reduction(+:bsum)\n"
                "      DO df=1,f1_proxy%vspace%get_last_dof_owned()\n"
                "        bsum = bsum+f1_proxy%data(df)\n"
                "      END DO \n"
                "      !$omp end do\n"
                "      !$omp end parallel\n"
                "      global_sum%value = asum\n"
                "      asum = global_sum%get_sum()\n"
                "      global_sum%value = bsum\n"
                "      bsum = global_sum%get_sum()")
        else:
            expected_output = (
                "      ! Zero summation variables\n"
                "      !\n"
                "      asum = 0.0_r_def\n"
                "      bsum = 0.0_r_def\n"
                "      !\n"
                "      !$omp parallel default(shared), private(df)\n"
                "      !$omp do schedule(static), reduction(+:asum)\n"
                "      DO df=1,undf_any_space_1_f1\n"
                "        asum = asum+f1_proxy%data(df)*f2_proxy%data(df)\n"
                "      END DO \n"
                "      !$omp end do\n"
                "      !$omp do schedule(static), reduction(+:bsum)\n"
                "      DO df=1,undf_any_space_1_f1\n"
                "        bsum = bsum+f1_proxy%data(df)\n"
                "      END DO \n"
                "      !$omp end do\n"
                "      !$omp end parallel")
        assert expected_output in result


def test_two_reprod_reductions_real_do():
    '''test that we produce correct code when we have more than one
    builtin with a reproducible reduction, with each reduction using a
    different variable, and we use OpenMP DO loops for parallelisation
    with a single parallel region over all calls'''
    file_name = "15.16.1_two_different_builtin_reductions.f90"
    for distmem in [False, True]:
        _, invoke_info = parse(
            os.path.join(BASE_PATH, file_name),
            distributed_memory=distmem,
            api="dynamo0.3")
        psy = PSyFactory(
            "dynamo0.3",
            distributed_memory=distmem).create(invoke_info)
        invoke = psy.invokes.invoke_list[0]
        schedule = invoke.schedule
        if distmem:
            # move the first global sum after the second loop
            mtrans = MoveTrans()
            schedule, _ = mtrans.apply(schedule.children[1],
                                       schedule.children[2],
                                       position="after")
        otrans = Dynamo0p3OMPLoopTrans()
        rtrans = OMPParallelTrans()
        # Apply an OpenMP do to the loop
        from psyclone.psyGen import Loop
        for child in schedule.children:
            if isinstance(child, Loop):
                schedule, _ = otrans.apply(child, reprod=True)
        # Apply an OpenMP Parallel for all loops
        schedule, _ = rtrans.apply(schedule.children[0:2])
        invoke.schedule = schedule
        result = str(psy.gen)
        print result
        if distmem:
            expected_output = (
                "      ! Zero summation variables\n"
                "      !\n"
                "      asum = 0.0_r_def\n"
                "      ALLOCATE (l_asum(8,nthreads))\n"
                "      l_asum = 0.0_r_def\n"
                "      bsum = 0.0_r_def\n"
                "      ALLOCATE (l_bsum(8,nthreads))\n"
                "      l_bsum = 0.0_r_def\n"
                "      !\n"
                "      !$omp parallel default(shared), private(df,th_idx)\n"
                "      th_idx = omp_get_thread_num()+1\n"
                "      !$omp do schedule(static)\n"
                "      DO df=1,f1_proxy%vspace%get_last_dof_owned()\n"
                "        l_asum(1,th_idx) = l_asum(1,th_idx)+"
                "f1_proxy%data(df)*f2_proxy%data(df)\n"
                "      END DO \n"
                "      !$omp end do\n"
                "      !$omp do schedule(static)\n"
                "      DO df=1,f1_proxy%vspace%get_last_dof_owned()\n"
                "        l_bsum(1,th_idx) = l_bsum(1,th_idx)+"
                "f1_proxy%data(df)\n"
                "      END DO \n"
                "      !$omp end do\n"
                "      !$omp end parallel\n"
                "      !\n"
                "      ! sum the partial results sequentially\n"
                "      !\n"
                "      DO th_idx=1,nthreads\n"
                "        asum = asum+l_asum(1,th_idx)\n"
                "      END DO \n"
                "      DEALLOCATE (l_asum)\n"
                "      DO th_idx=1,nthreads\n"
                "        bsum = bsum+l_bsum(1,th_idx)\n"
                "      END DO \n"
                "      DEALLOCATE (l_bsum)\n"
                "      global_sum%value = asum\n"
                "      asum = global_sum%get_sum()\n"
                "      global_sum%value = bsum\n"
                "      bsum = global_sum%get_sum()")
        else:
            expected_output = (
                "      ! Zero summation variables\n"
                "      !\n"
                "      asum = 0.0_r_def\n"
                "      ALLOCATE (l_asum(8,nthreads))\n"
                "      l_asum = 0.0_r_def\n"
                "      bsum = 0.0_r_def\n"
                "      ALLOCATE (l_bsum(8,nthreads))\n"
                "      l_bsum = 0.0_r_def\n"
                "      !\n"
                "      !$omp parallel default(shared), private(df,th_idx)\n"
                "      th_idx = omp_get_thread_num()+1\n"
                "      !$omp do schedule(static)\n"
                "      DO df=1,undf_any_space_1_f1\n"
                "        l_asum(1,th_idx) = l_asum(1,th_idx)+"
                "f1_proxy%data(df)*f2_proxy%data(df)\n"
                "      END DO \n"
                "      !$omp end do\n"
                "      !$omp do schedule(static)\n"
                "      DO df=1,undf_any_space_1_f1\n"
                "        l_bsum(1,th_idx) = l_bsum(1,th_idx)+"
                "f1_proxy%data(df)\n"
                "      END DO \n"
                "      !$omp end do\n"
                "      !$omp end parallel\n"
                "      !\n"
                "      ! sum the partial results sequentially\n"
                "      !\n"
                "      DO th_idx=1,nthreads\n"
                "        asum = asum+l_asum(1,th_idx)\n"
                "      END DO \n"
                "      DEALLOCATE (l_asum)\n"
                "      DO th_idx=1,nthreads\n"
                "        bsum = bsum+l_bsum(1,th_idx)\n"
                "      END DO \n"
                "      DEALLOCATE (l_bsum)")
        assert expected_output in result


def test_multi_reduction_same_name_real_do():
    '''test that we raise an exception when we have multiple reductions in
    an invoke with the same name as this is not supported (it would
    cause incorrect code to be created in certain cases). '''
    file_name = "15.15.1_two_same_builtin_reductions.f90"
    for reprod in [True, False]:
        for distmem in [False, True]:
            _, invoke_info = parse(
                os.path.join(BASE_PATH, file_name),
                distributed_memory=distmem,
                api="dynamo0.3")
            psy = PSyFactory(
                "dynamo0.3",
                distributed_memory=distmem).create(invoke_info)
            invoke = psy.invokes.invoke_list[0]
            schedule = invoke.schedule
            otrans = Dynamo0p3OMPLoopTrans()
            rtrans = OMPParallelTrans()
            # Apply an OpenMP do to the loop
            from psyclone.psyGen import Loop
            for child in schedule.children:
                if isinstance(child, Loop):
                    schedule, _ = otrans.apply(child, reprod=reprod)
            if distmem:
                # We have to move/delete a
                # global sum to get to the stage where we can raise an
                # error. This makes incorrect code in this example but
                # in general it could be valid to move the global sum
                del schedule.children[1]
            schedule, _ = rtrans.apply(schedule.children[0:2])
            invoke.schedule = schedule
            with pytest.raises(GenerationError) as excinfo:
                _ = str(psy.gen)
            assert (
                "Reduction variables can only be used once in an "
                "invoke") in str(excinfo.value)


def test_multi_reduction_real_fuse():
    '''test that we raise an exception when we loop fuse two kernels with
    reductions. We need to specify that the loop-fuse is valid in terms of
    iteration spaces.'''
    for file_name in ["15.15.1_two_same_builtin_reductions.f90",
                      "15.16.1_two_different_builtin_reductions.f90"]:

        for distmem in [False, True]:
            _, invoke_info = parse(
                os.path.join(BASE_PATH, file_name),
                distributed_memory=distmem,
                api="dynamo0.3")
            psy = PSyFactory("dynamo0.3",
                             distributed_memory=distmem).create(invoke_info)
            invoke = psy.invokes.invoke_list[0]
            schedule = invoke.schedule

            ftrans = DynamoLoopFuseTrans()
            if distmem:
                # We need to remove the global sum. This makes the
                # code invalid in this particular case but allows us
                # to perform our check
                del schedule.children[1]
            with pytest.raises(TransformationError) as excinfo:
                schedule, _ = ftrans.apply(schedule.children[0],
                                           schedule.children[1],
                                           same_space=True)
            assert (
                "Error in DynamoLoopFuse transformation. Cannot fuse loops "
                "when each loop already contains a "
                "reduction") in str(excinfo.value)


def test_multi_different_reduction_real_pdo():
    '''test that we generate a correct OpenMP parallel do reduction for
    two different builtins. We use inner product and sum_X'''
    for distmem in [False, True]:
        _, invoke_info = parse(
            os.path.join(BASE_PATH,
                         "15.16.1_two_different_builtin_reductions.f90"),
            distributed_memory=distmem,
            api="dynamo0.3")
        psy = PSyFactory("dynamo0.3",
                         distributed_memory=distmem).create(invoke_info)
        invoke = psy.invokes.invoke_list[0]
        schedule = invoke.schedule
        otrans = DynamoOMPParallelLoopTrans()
        # Apply OpenMP parallelisation to the loop
        from psyclone.psyGen import Loop
        for child in schedule.children:
            if isinstance(child, Loop):
                schedule, _ = otrans.apply(child)
        invoke.schedule = schedule
        code = str(psy.gen)
        print code
        if distmem:
            assert (
                "      ! Zero summation variables\n"
                "      !\n"
                "      asum = 0.0_r_def\n"
                "      !\n"
                "      !$omp parallel do default(shared), private(df), "
                "schedule(static), reduction(+:asum)\n"
                "      DO df=1,f1_proxy%vspace%get_last_dof_owned()\n"
                "        asum = asum+f1_proxy%data(df)*f2_proxy%data(df)\n"
                "      END DO \n"
                "      !$omp end parallel do\n"
                "      global_sum%value = asum\n"
                "      asum = global_sum%get_sum()\n"
                "      !\n"
                "      ! Zero summation variables\n"
                "      !\n"
                "      bsum = 0.0_r_def\n"
                "      !\n"
                "      !$omp parallel do default(shared), private(df), "
                "schedule(static), reduction(+:bsum)\n"
                "      DO df=1,f1_proxy%vspace%get_last_dof_owned()\n"
                "        bsum = bsum+f1_proxy%data(df)\n"
                "      END DO \n"
                "      !$omp end parallel do\n"
                "      global_sum%value = bsum\n"
                "      bsum = global_sum%get_sum()\n") in code
        else:
            assert (
                "      ! Zero summation variables\n"
                "      !\n"
                "      asum = 0.0_r_def\n"
                "      !\n"
                "      !$omp parallel do default(shared), private(df), "
                "schedule(static), reduction(+:asum)\n"
                "      DO df=1,undf_any_space_1_f1\n"
                "        asum = asum+f1_proxy%data(df)*f2_proxy%data(df)\n"
                "      END DO \n"
                "      !$omp end parallel do\n"
                "      !\n"
                "      ! Zero summation variables\n"
                "      !\n"
                "      bsum = 0.0_r_def\n"
                "      !\n"
                "      !$omp parallel do default(shared), private(df), "
                "schedule(static), reduction(+:bsum)\n"
                "      DO df=1,undf_any_space_1_f1\n"
                "        bsum = bsum+f1_proxy%data(df)\n"
                "      END DO \n"
                "      !$omp end parallel do\n") in code


def test_multi_builtins_red_then_pdo():
    '''test that we generate a correct OpenMP parallel do reduction for
    two different builtins, first a reduction then not'''
    for distmem in [False, True]:
        _, invoke_info = parse(
            os.path.join(BASE_PATH,
                         "15.17.1_one_reduction_one_standard_builtin.f90"),
            distributed_memory=distmem,
            api="dynamo0.3")
        psy = PSyFactory("dynamo0.3",
                         distributed_memory=distmem).create(invoke_info)
        invoke = psy.invokes.invoke_list[0]
        schedule = invoke.schedule
        otrans = DynamoOMPParallelLoopTrans()
        # Apply OpenMP parallelisation to the loop
        from psyclone.psyGen import Loop
        for child in schedule.children:
            if isinstance(child, Loop):
                schedule, _ = otrans.apply(child)
        invoke.schedule = schedule
        code = str(psy.gen)
        print code
        if distmem:
            assert (
                "      ! Zero summation variables\n"
                "      !\n"
                "      asum = 0.0_r_def\n"
                "      !\n"
                "      !$omp parallel do default(shared), private(df), "
                "schedule(static), reduction(+:asum)\n"
                "      DO df=1,f1_proxy%vspace%get_last_dof_owned()\n"
                "        asum = asum+f1_proxy%data(df)*f2_proxy%data(df)\n"
                "      END DO \n"
                "      !$omp end parallel do\n"
                "      global_sum%value = asum\n"
                "      asum = global_sum%get_sum()\n"
                "      !$omp parallel do default(shared), private(df), "
                "schedule(static)\n"
                "      DO df=1,f1_proxy%vspace%get_last_dof_owned()\n"
                "        f1_proxy%data(df) = bsum*f1_proxy%data(df)\n"
                "      END DO \n"
                "      !$omp end parallel do\n"
                "      !\n"
                "      ! Set halos dirty/clean for fields modified in the "
                "above loop\n"
                "      !\n"
                "      CALL f1_proxy%set_dirty()\n") in code
        else:
            assert (
                "      ! Zero summation variables\n"
                "      !\n"
                "      asum = 0.0_r_def\n"
                "      !\n"
                "      !$omp parallel do default(shared), private(df), "
                "schedule(static), reduction(+:asum)\n"
                "      DO df=1,undf_any_space_1_f1\n"
                "        asum = asum+f1_proxy%data(df)*f2_proxy%data(df)\n"
                "      END DO \n"
                "      !$omp end parallel do\n"
                "      !$omp parallel do default(shared), private(df), "
                "schedule(static)\n"
                "      DO df=1,undf_any_space_1_f1\n"
                "        f1_proxy%data(df) = bsum*f1_proxy%data(df)\n"
                "      END DO \n"
                "      !$omp end parallel do\n") in code


def test_multi_builtins_red_then_do():
    '''test that we generate a correct OpenMP do reduction for
    two different builtins, first a reduction then not'''
    for distmem in [False, True]:
        _, invoke_info = parse(
            os.path.join(BASE_PATH,
                         "15.17.1_one_reduction_one_standard_builtin.f90"),
            distributed_memory=distmem,
            api="dynamo0.3")
        psy = PSyFactory("dynamo0.3",
                         distributed_memory=distmem).create(invoke_info)
        invoke = psy.invokes.invoke_list[0]
        schedule = invoke.schedule
        otrans = Dynamo0p3OMPLoopTrans()
        rtrans = OMPParallelTrans()
        # Apply an OpenMP do to the loop
        from psyclone.psyGen import Loop
        for child in schedule.children:
            if isinstance(child, Loop):
                schedule, _ = otrans.apply(child, reprod=False)
        if distmem:
            mtrans = MoveTrans()
            schedule, _ = mtrans.apply(schedule.children[1],
                                       schedule.children[2],
                                       position="after")
        schedule, _ = rtrans.apply(schedule.children[0:2])
        invoke.schedule = schedule
        code = str(psy.gen)
        print code
        if distmem:
            assert (
                "      ! Zero summation variables\n"
                "      !\n"
                "      asum = 0.0_r_def\n"
                "      !\n"
                "      !$omp parallel default(shared), private(df)\n"
                "      !$omp do schedule(static), reduction(+:asum)\n"
                "      DO df=1,f1_proxy%vspace%get_last_dof_owned()\n"
                "        asum = asum+f1_proxy%data(df)*f2_proxy%data(df)\n"
                "      END DO \n"
                "      !$omp end do\n"
                "      !$omp do schedule(static)\n"
                "      DO df=1,f1_proxy%vspace%get_last_dof_owned()\n"
                "        f1_proxy%data(df) = bsum*f1_proxy%data(df)\n"
                "      END DO \n"
                "      !$omp end do\n"
                "      !\n"
                "      ! Set halos dirty/clean for fields modified in the "
                "above loop\n"
                "      !\n"
                "      !$omp master\n"
                "      CALL f1_proxy%set_dirty()\n"
                "      !$omp end master\n"
                "      !\n"
                "      !$omp end parallel\n"
                "      global_sum%value = asum\n"
                "      asum = global_sum%get_sum()\n") in code
        else:
            assert (
                "      ! Zero summation variables\n"
                "      !\n"
                "      asum = 0.0_r_def\n"
                "      !\n"
                "      !$omp parallel default(shared), private(df)\n"
                "      !$omp do schedule(static), reduction(+:asum)\n"
                "      DO df=1,undf_any_space_1_f1\n"
                "        asum = asum+f1_proxy%data(df)*f2_proxy%data(df)\n"
                "      END DO \n"
                "      !$omp end do\n"
                "      !$omp do schedule(static)\n"
                "      DO df=1,undf_any_space_1_f1\n"
                "        f1_proxy%data(df) = bsum*f1_proxy%data(df)\n"
                "      END DO \n"
                "      !$omp end do\n"
                "      !$omp end parallel\n") in code


def test_multi_builtins_red_then_fuse_pdo():
    '''test that we generate a correct OpenMP parallel do reduction for
    two different loop-fused builtins, first a reduction then not. We
    need to specify that the fused loops are on the same iteration
    space.'''
    for distmem in [False, True]:
        _, invoke_info = parse(
            os.path.join(BASE_PATH,
                         "15.17.1_one_reduction_one_standard_builtin.f90"),
            distributed_memory=distmem,
            api="dynamo0.3")
        psy = PSyFactory("dynamo0.3",
                         distributed_memory=distmem).create(invoke_info)
        invoke = psy.invokes.invoke_list[0]
        schedule = invoke.schedule
        if distmem:
            mtrans = MoveTrans()
            schedule, _ = mtrans.apply(schedule.children[1],
                                       schedule.children[2],
                                       position="after")
        rtrans = DynamoOMPParallelLoopTrans()
        ftrans = DynamoLoopFuseTrans()
        schedule, _ = ftrans.apply(schedule.children[0], schedule.children[1],
                                   same_space=True)
        schedule, _ = rtrans.apply(schedule.children[0])
        invoke.schedule = schedule
        code = str(psy.gen)
        print code
        if distmem:
            assert (
                "      ! Zero summation variables\n"
                "      !\n"
                "      asum = 0.0_r_def\n"
                "      !\n"
                "      !$omp parallel do default(shared), private(df), "
                "schedule(static), reduction(+:asum)\n"
                "      DO df=1,f1_proxy%vspace%get_last_dof_owned()\n"
                "        asum = asum+f1_proxy%data(df)*f2_proxy%data(df)\n"
                "        f1_proxy%data(df) = bsum*f1_proxy%data(df)\n"
                "      END DO \n"
                "      !$omp end parallel do\n"
                "      !\n"
                "      ! Set halos dirty/clean for fields modified in the "
                "above loop\n"
                "      !\n"
                "      CALL f1_proxy%set_dirty()\n"
                "      !\n"
                "      global_sum%value = asum\n"
                "      asum = global_sum%get_sum()\n") in code
        else:
            assert (
                "      ! Zero summation variables\n"
                "      !\n"
                "      asum = 0.0_r_def\n"
                "      !\n"
                "      !$omp parallel do default(shared), private(df), "
                "schedule(static), reduction(+:asum)\n"
                "      DO df=1,undf_any_space_1_f1\n"
                "        asum = asum+f1_proxy%data(df)*f2_proxy%data(df)\n"
                "        f1_proxy%data(df) = bsum*f1_proxy%data(df)\n"
                "      END DO \n"
                "      !$omp end parallel do\n") in code


def test_multi_builtins_red_then_fuse_do():
    '''test that we generate a correct OpenMP do reduction for
    two different loop-fused builtins, first a reduction then not. We
    need to specify that the fused loops are on the same iteration
    space.'''
    for distmem in [False, True]:
        _, invoke_info = parse(
            os.path.join(BASE_PATH,
                         "15.17.1_one_reduction_one_standard_builtin.f90"),
            distributed_memory=distmem,
            api="dynamo0.3")
        psy = PSyFactory("dynamo0.3",
                         distributed_memory=distmem).create(invoke_info)
        invoke = psy.invokes.invoke_list[0]
        schedule = invoke.schedule
        if distmem:
            mtrans = MoveTrans()
            schedule, _ = mtrans.apply(schedule.children[1],
                                       schedule.children[2],
                                       position="after")
        rtrans = OMPParallelTrans()
        otrans = Dynamo0p3OMPLoopTrans()
        ftrans = DynamoLoopFuseTrans()
        schedule, _ = ftrans.apply(schedule.children[0], schedule.children[1],
                                   same_space=True)
        schedule, _ = otrans.apply(schedule.children[0], reprod=False)
        schedule, _ = rtrans.apply(schedule.children[0])
        invoke.schedule = schedule
        code = str(psy.gen)
        print code
        if distmem:
            assert (
                "      asum = 0.0_r_def\n"
                "      !\n"
                "      !$omp parallel default(shared), private(df)\n"
                "      !$omp do schedule(static), reduction(+:asum)\n"
                "      DO df=1,f1_proxy%vspace%get_last_dof_owned()\n"
                "        asum = asum+f1_proxy%data(df)*f2_proxy%data(df)\n"
                "        f1_proxy%data(df) = bsum*f1_proxy%data(df)\n"
                "      END DO \n"
                "      !$omp end do\n"
                "      !\n"
                "      ! Set halos dirty/clean for fields modified in the "
                "above loop\n"
                "      !\n"
                "      !$omp master\n"
                "      CALL f1_proxy%set_dirty()\n"
                "      !$omp end master\n"
                "      !\n"
                "      !$omp end parallel\n"
                "      global_sum%value = asum\n"
                "      asum = global_sum%get_sum()\n") in code
        else:
            assert (
                "      asum = 0.0_r_def\n"
                "      !\n"
                "      !$omp parallel default(shared), private(df)\n"
                "      !$omp do schedule(static), reduction(+:asum)\n"
                "      DO df=1,undf_any_space_1_f1\n"
                "        asum = asum+f1_proxy%data(df)*f2_proxy%data(df)\n"
                "        f1_proxy%data(df) = bsum*f1_proxy%data(df)\n"
                "      END DO \n"
                "      !$omp end do\n"
                "      !$omp end parallel\n") in code


def test_multi_builtins_usual_then_red_pdo():
    '''test that we generate a correct OpenMP parallel do reduction for
    two different builtins, first a standard builtin then a reduction'''
    for distmem in [False, True]:
        _, invoke_info = parse(
            os.path.join(BASE_PATH,
                         "15.17.2_one_standard_builtin_one_reduction.f90"),
            distributed_memory=distmem,
            api="dynamo0.3")
        psy = PSyFactory("dynamo0.3",
                         distributed_memory=distmem).create(invoke_info)
        invoke = psy.invokes.invoke_list[0]
        schedule = invoke.schedule
        otrans = DynamoOMPParallelLoopTrans()
        # Apply OpenMP parallelisation to the loop
        from psyclone.psyGen import Loop
        for child in schedule.children:
            if isinstance(child, Loop):
                schedule, _ = otrans.apply(child)
        invoke.schedule = schedule
        code = str(psy.gen)
        print code
        if distmem:
            assert (
                "      !$omp parallel do default(shared), private(df), "
                "schedule(static)\n"
                "      DO df=1,f1_proxy%vspace%get_last_dof_owned()\n"
                "        f1_proxy%data(df) = bvalue*f1_proxy%data(df)\n"
                "      END DO \n"
                "      !$omp end parallel do\n"
                "      !\n"
                "      ! Set halos dirty/clean for fields modified in the "
                "above loop\n"
                "      !\n"
                "      CALL f1_proxy%set_dirty()\n"
                "      !\n"
                "      !\n"
                "      ! Zero summation variables\n"
                "      !\n"
                "      asum = 0.0_r_def\n"
                "      !\n"
                "      !$omp parallel do default(shared), private(df), "
                "schedule(static), reduction(+:asum)\n"
                "      DO df=1,f1_proxy%vspace%get_last_dof_owned()\n"
                "        asum = asum+f1_proxy%data(df)\n"
                "      END DO \n"
                "      !$omp end parallel do\n"
                "      global_sum%value = asum\n"
                "      asum = global_sum%get_sum()\n") in code
        else:
            assert (
                "      !$omp parallel do default(shared), private(df), "
                "schedule(static)\n"
                "      DO df=1,undf_any_space_1_f1\n"
                "        f1_proxy%data(df) = bvalue*f1_proxy%data(df)\n"
                "      END DO \n"
                "      !$omp end parallel do\n"
                "      !\n"
                "      ! Zero summation variables\n"
                "      !\n"
                "      asum = 0.0_r_def\n"
                "      !\n"
                "      !$omp parallel do default(shared), private(df), "
                "schedule(static), reduction(+:asum)\n"
                "      DO df=1,undf_any_space_1_f1\n"
                "        asum = asum+f1_proxy%data(df)\n"
                "      END DO \n"
                "      !$omp end parallel do\n") in code


def test_builtins_usual_then_red_fuse_pdo():
    '''test that we generate a correct OpenMP parallel do reduction for
    two different loop-fused builtins, first a normal builtin then a
    reduction. We need to specify that the fused loops iterate over
    the same space'''
    for distmem in [False, True]:
        _, invoke_info = parse(
            os.path.join(BASE_PATH,
                         "15.17.2_one_standard_builtin_one_reduction.f90"),
            distributed_memory=distmem,
            api="dynamo0.3")
        psy = PSyFactory("dynamo0.3",
                         distributed_memory=distmem).create(invoke_info)
        invoke = psy.invokes.invoke_list[0]
        schedule = invoke.schedule
        otrans = DynamoOMPParallelLoopTrans()
        ftrans = DynamoLoopFuseTrans()
        schedule, _ = ftrans.apply(schedule.children[0], schedule.children[1],
                                   same_space=True)
        schedule, _ = otrans.apply(schedule.children[0])
        invoke.schedule = schedule
        code = str(psy.gen)
        print code
        if distmem:
            assert (
                "      ! Zero summation variables\n"
                "      !\n"
                "      asum = 0.0_r_def\n"
                "      !\n"
                "      !$omp parallel do default(shared), private(df), "
                "schedule(static), reduction(+:asum)\n"
                "      DO df=1,f1_proxy%vspace%get_last_dof_owned()\n"
                "        f1_proxy%data(df) = bvalue*f1_proxy%data(df)\n"
                "        asum = asum+f1_proxy%data(df)\n"
                "      END DO \n"
                "      !$omp end parallel do\n"
                "      !\n"
                "      ! Set halos dirty/clean for fields modified in the "
                "above loop\n"
                "      !\n"
                "      CALL f1_proxy%set_dirty()\n"
                "      !\n"
                "      global_sum%value = asum\n"
                "      asum = global_sum%get_sum()\n") in code
        else:
            assert (
                "      ! Zero summation variables\n"
                "      !\n"
                "      asum = 0.0_r_def\n"
                "      !\n"
                "      !$omp parallel do default(shared), private(df), "
                "schedule(static), reduction(+:asum)\n"
                "      DO df=1,undf_any_space_1_f1\n"
                "        f1_proxy%data(df) = bvalue*f1_proxy%data(df)\n"
                "        asum = asum+f1_proxy%data(df)\n"
                "      END DO \n"
                "      !$omp end parallel do\n") in code


def test_builtins_usual_then_red_fuse_do():
    '''test that we generate a correct OpenMP parallel do reduction for
    two different loop-fused builtins, first a normal builtin then a
    reduction. We need to specify that the fused loops iterate over
    the same space'''
    for distmem in [False, True]:
        _, invoke_info = parse(
            os.path.join(BASE_PATH,
                         "15.17.2_one_standard_builtin_one_reduction.f90"),
            distributed_memory=distmem,
            api="dynamo0.3")
        psy = PSyFactory("dynamo0.3",
                         distributed_memory=distmem).create(invoke_info)
        invoke = psy.invokes.invoke_list[0]
        schedule = invoke.schedule
        rtrans = OMPParallelTrans()
        otrans = Dynamo0p3OMPLoopTrans()
        ftrans = DynamoLoopFuseTrans()
        schedule, _ = ftrans.apply(schedule.children[0], schedule.children[1],
                                   same_space=True)
        schedule, _ = otrans.apply(schedule.children[0], reprod=False)
        schedule, _ = rtrans.apply(schedule.children[0])
        invoke.schedule = schedule
        code = str(psy.gen)
        print code
        if distmem:
            assert (
                "      asum = 0.0_r_def\n"
                "      !\n"
                "      !$omp parallel default(shared), private(df)\n"
                "      !$omp do schedule(static), reduction(+:asum)\n"
                "      DO df=1,f1_proxy%vspace%get_last_dof_owned()\n"
                "        f1_proxy%data(df) = bvalue*f1_proxy%data(df)\n"
                "        asum = asum+f1_proxy%data(df)\n"
                "      END DO \n"
                "      !$omp end do\n"
                "      !\n"
                "      ! Set halos dirty/clean for fields modified in the "
                "above loop\n"
                "      !\n"
                "      !$omp master\n"
                "      CALL f1_proxy%set_dirty()\n"
                "      !$omp end master\n"
                "      !\n"
                "      !$omp end parallel\n"
                "      global_sum%value = asum\n"
                "      asum = global_sum%get_sum()\n") in code
        else:
            assert (
                "      asum = 0.0_r_def\n"
                "      !\n"
                "      !$omp parallel default(shared), private(df)\n"
                "      !$omp do schedule(static), reduction(+:asum)\n"
                "      DO df=1,undf_any_space_1_f1\n"
                "        f1_proxy%data(df) = bvalue*f1_proxy%data(df)\n"
                "        asum = asum+f1_proxy%data(df)\n"
                "      END DO \n"
                "      !$omp end do\n"
                "      !$omp end parallel\n") in code

# There are no tests requires for integer reduction and no tests
# required for a builtin with more than 1 reduction as we have no
# examples in either case


def test_multi_builtins_fuse_error():
    '''test that we raise an exception when we try to loop fuse a
    reduction with another builtin that uses the value of the
    reduction as it will give us incorrect results. Only required for
    distmem=False as the global sum stops the loop fusion for
    distmem=True. We need to assert that the loop fusion is valid as
    if we don't we get a different error. '''

    _, invoke_info = parse(
        os.path.join(BASE_PATH,
                     "15.18.1_builtins_reduction_fuse_error.f90"),
        distributed_memory=False,
        api="dynamo0.3")
    psy = PSyFactory("dynamo0.3",
                     distributed_memory=False).create(invoke_info)
    invoke = psy.invokes.invoke_list[0]
    schedule = invoke.schedule
    ftrans = DynamoLoopFuseTrans()
    schedule, _ = ftrans.apply(schedule.children[0], schedule.children[1],
                               same_space=True)
    with pytest.raises(TransformationError) as excinfo:
        schedule, _ = ftrans.apply(schedule.children[0], schedule.children[1],
                                   same_space=True)
    assert ("Cannot fuse loops as the first loop has a reduction and "
            "the second loop reads the result of the "
            "reduction") in str(excinfo.value)


def test_loop_fuse_error():
    '''Test that we raise an exception in loop fusion if one or more of
    the loops has an any_space iteration space'''
    for dist_mem in [False, True]:
        _, info = parse(os.path.join(BASE_PATH,
                                     "15.14.2_multiple_set_kernels.f90"),
                        api=TEST_API, distributed_memory=dist_mem)
        psy = PSyFactory(TEST_API, distributed_memory=dist_mem).create(info)
        invoke = psy.invokes.invoke_list[0]
        schedule = invoke.schedule
        ftrans = DynamoLoopFuseTrans()
        with pytest.raises(TransformationError) as excinfo:
            schedule, _ = ftrans.apply(schedule.children[0],
                                       schedule.children[1])
        assert ("One or more of the iteration spaces is unknown "
                "('any_space') so loop fusion might be "
                "invalid") in str(excinfo.value)

# Repeat the reduction tests for the reproducible version


def test_reprod_reduction_real_pdo():
    '''Test that we raise an exception if we try to use the reprod flag
    for an OpenMP Parallel Do'''
    for distmem in [False, True]:
        _, invoke_info = parse(
            os.path.join(BASE_PATH,
                         "15.9.1_X_innerproduct_Y_builtin.f90"),
            distributed_memory=distmem,
            api="dynamo0.3")
        psy = PSyFactory("dynamo0.3",
                         distributed_memory=distmem).create(invoke_info)
        invoke = psy.invokes.invoke_list[0]
        schedule = invoke.schedule
        otrans = DynamoOMPParallelLoopTrans()
        # Apply OpenMP parallelisation to the loop
        with pytest.raises(TypeError) as excinfo:
            schedule, _ = otrans.apply(schedule.children[0], reprod=True)
        assert "apply() got an unexpected keyword argument 'reprod'" \
            in str(excinfo.value)


def test_reprod_reduction_real_do():
    '''test that we generate a correct reproducible OpenMP do reduction
    for a real scalar summed in a builtin. We use inner product in
    this case '''
    for distmem in [True, False]:
        _, invoke_info = parse(
            os.path.join(BASE_PATH,
                         "15.9.1_X_innerproduct_Y_builtin.f90"),
            distributed_memory=distmem,
            api="dynamo0.3")
        psy = PSyFactory("dynamo0.3",
                         distributed_memory=distmem).create(invoke_info)
        invoke = psy.invokes.invoke_list[0]
        schedule = invoke.schedule
        otrans = Dynamo0p3OMPLoopTrans()
        rtrans = OMPParallelTrans()
        # Apply an OpenMP do directive to the loop
        schedule, _ = otrans.apply(schedule.children[0], reprod=True)
        # Apply an OpenMP Parallel directive around the OpenMP do directive
        schedule, _ = rtrans.apply(schedule.children[0])
        invoke.schedule = schedule
        code = str(psy.gen)
        print code
        assert (
            "      USE omp_lib, ONLY: omp_get_thread_num\n"
            "      USE omp_lib, ONLY: omp_get_max_threads\n") in code
        assert (
            "      REAL(KIND=r_def), allocatable, dimension(:,:) "
            ":: l_asum\n") in code
        assert "      INTEGER th_idx\n" in code
        assert "      INTEGER nthreads\n" in code
        assert (
            "      !\n"
            "      ! Determine the number of OpenMP threads\n"
            "      !\n"
            "      nthreads = omp_get_max_threads()\n"
            "      !\n") in code
        if distmem:
            assert (
                "      ! Zero summation variables\n"
                "      !\n"
                "      asum = 0.0_r_def\n"
                "      ALLOCATE (l_asum(8,nthreads))\n"
                "      l_asum = 0.0_r_def\n"
                "      !\n"
                "      !$omp parallel default(shared), private(df,th_idx)\n"
                "      th_idx = omp_get_thread_num()+1\n"
                "      !$omp do schedule(static)\n"
                "      DO df=1,f1_proxy%vspace%get_last_dof_owned()\n"
                "        l_asum(1,th_idx) = l_asum(1,th_idx)+f1_proxy%data(df)"
                "*f2_proxy%data(df)\n"
                "      END DO \n"
                "      !$omp end do\n"
                "      !$omp end parallel\n"
                "      !\n"
                "      ! sum the partial results sequentially\n"
                "      !\n"
                "      DO th_idx=1,nthreads\n"
                "        asum = asum+l_asum(1,th_idx)\n"
                "      END DO \n"
                "      DEALLOCATE (l_asum)\n"
                "      global_sum%value = asum\n"
                "      asum = global_sum%get_sum()") in code
        else:
            assert (
                "      asum = 0.0_r_def\n"
                "      ALLOCATE (l_asum(8,nthreads))\n"
                "      l_asum = 0.0_r_def\n"
                "      !\n"
                "      !$omp parallel default(shared), private(df,th_idx)\n"
                "      th_idx = omp_get_thread_num()+1\n"
                "      !$omp do schedule(static)\n"
                "      DO df=1,undf_any_space_1_f1\n"
                "        l_asum(1,th_idx) = l_asum(1,th_idx)+f1_proxy%data(df)"
                "*f2_proxy%data(df)\n"
                "      END DO \n"
                "      !$omp end do\n"
                "      !$omp end parallel\n"
                "      !\n"
                "      ! sum the partial results sequentially\n"
                "      !\n"
                "      DO th_idx=1,nthreads\n"
                "        asum = asum+l_asum(1,th_idx)\n"
                "      END DO \n"
                "      DEALLOCATE (l_asum)\n") in code


def test_no_global_sum_in_parallel_region():
    '''test that we raise an error if we try to put a parallel region
    around loops with a global sum'''
    for distmem in [True]:
        _, invoke_info = parse(
            os.path.join(BASE_PATH,
                         "15.17.1_one_reduction_one_standard_builtin.f90"),
            distributed_memory=distmem,
            api="dynamo0.3")
        psy = PSyFactory("dynamo0.3",
                         distributed_memory=distmem).create(invoke_info)
        invoke = psy.invokes.invoke_list[0]
        schedule = invoke.schedule
        otrans = Dynamo0p3OMPLoopTrans()
        rtrans = OMPParallelTrans()
        # Apply an OpenMP do to the loop
        from psyclone.psyGen import Loop
        for child in schedule.children:
            if isinstance(child, Loop):
                schedule, _ = otrans.apply(child, reprod=True)
        schedule, _ = rtrans.apply(schedule.children)
        invoke.schedule = schedule
        with pytest.raises(NotImplementedError) as excinfo:
            _ = str(psy.gen)
        assert(
            "Cannot correctly generate code for an OpenMP parallel region "
            "containing children of different types") in str(excinfo.value)


def test_reprod_builtins_red_then_usual_do():
    '''test that we generate a correct reproducible OpenMP do reduction
    for two different builtins, first a reduction then not when we
    have reprod set to True '''
    for distmem in [False, True]:
        _, invoke_info = parse(
            os.path.join(BASE_PATH,
                         "15.17.1_one_reduction_one_standard_builtin.f90"),
            distributed_memory=distmem,
            api="dynamo0.3")
        psy = PSyFactory("dynamo0.3",
                         distributed_memory=distmem).create(invoke_info)
        invoke = psy.invokes.invoke_list[0]
        schedule = invoke.schedule
        otrans = Dynamo0p3OMPLoopTrans()
        rtrans = OMPParallelTrans()
        # Apply an OpenMP do to the loop
        from psyclone.psyGen import Loop
        for child in schedule.children:
            if isinstance(child, Loop):
                schedule, _ = otrans.apply(child, reprod=True)
        if distmem:
            mtrans = MoveTrans()
            schedule, _ = mtrans.apply(schedule.children[1],
                                       schedule.children[2],
                                       position="after")
        schedule, _ = rtrans.apply(schedule.children[0:2])
        invoke.schedule = schedule
        code = str(psy.gen)
        print code
        assert (
            "      USE omp_lib, ONLY: omp_get_thread_num\n"
            "      USE omp_lib, ONLY: omp_get_max_threads\n") in code
        assert (
            "      REAL(KIND=r_def), allocatable, dimension(:,:) "
            ":: l_asum\n") in code
        assert "      INTEGER th_idx\n" in code
        assert "      INTEGER nthreads\n" in code
        assert (
            "      !\n"
            "      ! Determine the number of OpenMP threads\n"
            "      !\n"
            "      nthreads = omp_get_max_threads()\n"
            "      !\n") in code
        if distmem:
            assert (
                "      asum = 0.0_r_def\n"
                "      ALLOCATE (l_asum(8,nthreads))\n"
                "      l_asum = 0.0_r_def\n"
                "      !\n"
                "      !$omp parallel default(shared), private(df,th_idx)\n"
                "      th_idx = omp_get_thread_num()+1\n"
                "      !$omp do schedule(static)\n"
                "      DO df=1,f1_proxy%vspace%get_last_dof_owned()\n"
                "        l_asum(1,th_idx) = l_asum(1,th_idx)+f1_proxy%data(df)"
                "*f2_proxy%data(df)\n"
                "      END DO \n"
                "      !$omp end do\n"
                "      !$omp do schedule(static)\n"
                "      DO df=1,f1_proxy%vspace%get_last_dof_owned()\n"
                "        f1_proxy%data(df) = bsum*f1_proxy%data(df)\n"
                "      END DO \n"
                "      !$omp end do\n"
                "      !\n"
                "      ! Set halos dirty/clean for fields modified in the "
                "above loop\n"
                "      !\n"
                "      !$omp master\n"
                "      CALL f1_proxy%set_dirty()\n"
                "      !$omp end master\n"
                "      !\n"
                "      !$omp end parallel\n"
                "      !\n"
                "      ! sum the partial results sequentially\n"
                "      !\n"
                "      DO th_idx=1,nthreads\n"
                "        asum = asum+l_asum(1,th_idx)\n"
                "      END DO \n"
                "      DEALLOCATE (l_asum)\n"
                "      global_sum%value = asum\n"
                "      asum = global_sum%get_sum()\n") in code
        else:
            assert (
                "      asum = 0.0_r_def\n"
                "      ALLOCATE (l_asum(8,nthreads))\n"
                "      l_asum = 0.0_r_def\n"
                "      !\n"
                "      !$omp parallel default(shared), private(df,th_idx)\n"
                "      th_idx = omp_get_thread_num()+1\n"
                "      !$omp do schedule(static)\n"
                "      DO df=1,undf_any_space_1_f1\n"
                "        l_asum(1,th_idx) = l_asum(1,th_idx)+f1_proxy%data(df)"
                "*f2_proxy%data(df)\n"
                "      END DO \n"
                "      !$omp end do\n"
                "      !$omp do schedule(static)\n"
                "      DO df=1,undf_any_space_1_f1\n"
                "        f1_proxy%data(df) = bsum*f1_proxy%data(df)\n"
                "      END DO \n"
                "      !$omp end do\n"
                "      !$omp end parallel\n"
                "      !\n"
                "      ! sum the partial results sequentially\n"
                "      !\n"
                "      DO th_idx=1,nthreads\n"
                "        asum = asum+l_asum(1,th_idx)\n"
                "      END DO \n"
                "      DEALLOCATE (l_asum)\n") in code


def test_repr_bltins_red_then_usual_fuse_do():
    '''test that we generate a correct reproducible OpenMP do reduction
    for two different loop-fused builtins, first a reduction then
    not. We need to specify that the fused loops are on the same
    iteration space.'''
    for distmem in [False, True]:
        _, invoke_info = parse(
            os.path.join(BASE_PATH,
                         "15.17.1_one_reduction_one_standard_builtin.f90"),
            distributed_memory=distmem,
            api="dynamo0.3")
        psy = PSyFactory("dynamo0.3",
                         distributed_memory=distmem).create(invoke_info)
        invoke = psy.invokes.invoke_list[0]
        schedule = invoke.schedule
        if distmem:
            mtrans = MoveTrans()
            schedule, _ = mtrans.apply(schedule.children[1],
                                       schedule.children[2],
                                       position="after")
        rtrans = OMPParallelTrans()
        otrans = Dynamo0p3OMPLoopTrans()
        ftrans = DynamoLoopFuseTrans()
        schedule, _ = ftrans.apply(schedule.children[0], schedule.children[1],
                                   same_space=True)
        schedule, _ = otrans.apply(schedule.children[0], reprod=True)
        schedule, _ = rtrans.apply(schedule.children[0])
        invoke.schedule = schedule
        code = str(psy.gen)
        print code
        assert (
            "      USE omp_lib, ONLY: omp_get_thread_num\n"
            "      USE omp_lib, ONLY: omp_get_max_threads\n") in code
        assert (
            "      REAL(KIND=r_def), allocatable, dimension(:,:) "
            ":: l_asum\n") in code
        assert "      INTEGER th_idx\n" in code
        assert "      INTEGER nthreads\n" in code
        assert (
            "      !\n"
            "      ! Determine the number of OpenMP threads\n"
            "      !\n"
            "      nthreads = omp_get_max_threads()\n"
            "      !\n") in code
        if distmem:
            assert (
                "      asum = 0.0_r_def\n"
                "      ALLOCATE (l_asum(8,nthreads))\n"
                "      l_asum = 0.0_r_def\n"
                "      !\n"
                "      !$omp parallel default(shared), private(df,th_idx)\n"
                "      th_idx = omp_get_thread_num()+1\n"
                "      !$omp do schedule(static)\n"
                "      DO df=1,f1_proxy%vspace%get_last_dof_owned()\n"
                "        l_asum(1,th_idx) = l_asum(1,th_idx)+"
                "f1_proxy%data(df)*f2_proxy%data(df)\n"
                "        f1_proxy%data(df) = bsum*f1_proxy%data(df)\n"
                "      END DO \n"
                "      !$omp end do\n"
                "      !\n"
                "      ! Set halos dirty/clean for fields modified in the "
                "above loop\n"
                "      !\n"
                "      !$omp master\n"
                "      CALL f1_proxy%set_dirty()\n"
                "      !$omp end master\n"
                "      !\n"
                "      !$omp end parallel\n"
                "      !\n"
                "      ! sum the partial results sequentially\n"
                "      !\n"
                "      DO th_idx=1,nthreads\n"
                "        asum = asum+l_asum(1,th_idx)\n"
                "      END DO \n"
                "      DEALLOCATE (l_asum)\n"
                "      global_sum%value = asum\n"
                "      asum = global_sum%get_sum()\n") in code
        else:
            assert (
                "      asum = 0.0_r_def\n"
                "      ALLOCATE (l_asum(8,nthreads))\n"
                "      l_asum = 0.0_r_def\n"
                "      !\n"
                "      !$omp parallel default(shared), private(df,th_idx)\n"
                "      th_idx = omp_get_thread_num()+1\n"
                "      !$omp do schedule(static)\n"
                "      DO df=1,undf_any_space_1_f1\n"
                "        l_asum(1,th_idx) = l_asum(1,th_idx)+f1_proxy%data(df)"
                "*f2_proxy%data(df)\n"
                "        f1_proxy%data(df) = bsum*f1_proxy%data(df)\n"
                "      END DO \n"
                "      !$omp end do\n"
                "      !$omp end parallel\n"
                "      !\n"
                "      ! sum the partial results sequentially\n"
                "      !\n"
                "      DO th_idx=1,nthreads\n"
                "        asum = asum+l_asum(1,th_idx)\n"
                "      END DO \n"
                "      DEALLOCATE (l_asum)\n") in code


def test_repr_bltins_usual_then_red_fuse_do():
    '''test that we generate a correct OpenMP do reduction for
    two different loop-fused builtins, first a normal builtin then a
    reduction. We need to specify that the fused loops iterate over
    the same space'''
    for distmem in [False, True]:
        _, invoke_info = parse(
            os.path.join(BASE_PATH,
                         "15.17.2_one_standard_builtin_one_reduction.f90"),
            distributed_memory=distmem,
            api="dynamo0.3")
        psy = PSyFactory("dynamo0.3",
                         distributed_memory=distmem).create(invoke_info)
        invoke = psy.invokes.invoke_list[0]
        schedule = invoke.schedule
        rtrans = OMPParallelTrans()
        otrans = Dynamo0p3OMPLoopTrans()
        ftrans = DynamoLoopFuseTrans()
        schedule, _ = ftrans.apply(schedule.children[0], schedule.children[1],
                                   same_space=True)
        schedule, _ = otrans.apply(schedule.children[0], reprod=True)
        schedule, _ = rtrans.apply(schedule.children[0])
        invoke.schedule = schedule
        code = str(psy.gen)
        print code
        assert "      INTEGER th_idx\n" in code
        if distmem:
            assert (
                "      asum = 0.0_r_def\n"
                "      ALLOCATE (l_asum(8,nthreads))\n"
                "      l_asum = 0.0_r_def\n"
                "      !\n"
                "      !$omp parallel default(shared), private(df,th_idx)\n"
                "      th_idx = omp_get_thread_num()+1\n"
                "      !$omp do schedule(static)\n"
                "      DO df=1,f1_proxy%vspace%get_last_dof_owned()\n"
                "        f1_proxy%data(df) = bvalue*f1_proxy%data(df)\n"
                "        l_asum(1,th_idx) = l_asum(1,th_idx)+"
                "f1_proxy%data(df)\n"
                "      END DO \n"
                "      !$omp end do\n"
                "      !\n"
                "      ! Set halos dirty/clean for fields modified in the "
                "above loop\n"
                "      !\n"
                "      !$omp master\n"
                "      CALL f1_proxy%set_dirty()\n"
                "      !$omp end master\n"
                "      !\n"
                "      !$omp end parallel\n"
                "      !\n"
                "      ! sum the partial results sequentially\n"
                "      !\n"
                "      DO th_idx=1,nthreads\n"
                "        asum = asum+l_asum(1,th_idx)\n"
                "      END DO \n"
                "      DEALLOCATE (l_asum)\n"
                "      global_sum%value = asum\n"
                "      asum = global_sum%get_sum()\n") in code
        else:
            assert (
                "      asum = 0.0_r_def\n"
                "      ALLOCATE (l_asum(8,nthreads))\n"
                "      l_asum = 0.0_r_def\n"
                "      !\n"
                "      !$omp parallel default(shared), private(df,th_idx)\n"
                "      th_idx = omp_get_thread_num()+1\n"
                "      !$omp do schedule(static)\n"
                "      DO df=1,undf_any_space_1_f1\n"
                "        f1_proxy%data(df) = bvalue*f1_proxy%data(df)\n"
                "        l_asum(1,th_idx) = l_asum(1,th_idx)+"
                "f1_proxy%data(df)\n"
                "      END DO \n"
                "      !$omp end do\n"
                "      !$omp end parallel\n"
                "      !\n"
                "      ! sum the partial results sequentially\n"
                "      !\n"
                "      DO th_idx=1,nthreads\n"
                "        asum = asum+l_asum(1,th_idx)\n"
                "      END DO \n"
                "      DEALLOCATE (l_asum)\n") in code


def test_repr_3_builtins_2_reductions_do():
    '''test that we generate correct reproducible OpenMP do reductions
    when we have three different builtins, first a reduction, then a
    normal builtin then a reduction. '''
    from psyclone.dynamo0p3 import DynLoop
    from psyclone.psyGen import OMPDoDirective
    for distmem in [False, True]:
        _, invoke_info = parse(
            os.path.join(BASE_PATH,
                         "15.19.1_three_builtins_two_reductions.f90"),
            distributed_memory=distmem,
            api="dynamo0.3")
        psy = PSyFactory("dynamo0.3",
                         distributed_memory=distmem).create(invoke_info)
        invoke = psy.invokes.invoke_list[0]
        schedule = invoke.schedule
        rtrans = OMPParallelTrans()
        otrans = Dynamo0p3OMPLoopTrans()
        for child in schedule.children:
            if isinstance(child, DynLoop):
                schedule, _ = otrans.apply(child, reprod=True)
        for child in schedule.children:
            if isinstance(child, OMPDoDirective):
                schedule, _ = rtrans.apply(child)
        invoke.schedule = schedule
        code = str(psy.gen)
        print code
        assert "INTEGER th_idx\n" in code
        if distmem:
            for names in [
                    {"var": "asum", "lvar": "l_asum",
                     "bounds": "f1_proxy%vspace%get_last_dof_owned()",
                     "rhs": "f1_proxy%data(df)*f2_proxy%data(df)"},
                    {"var": "bsum", "lvar": "l_bsum",
                     "bounds": "f2_proxy%vspace%get_last_dof_owned()",
                     "rhs": "f2_proxy%data(df)"}]:
                assert (
                    "      " + names["var"] + " = 0.0_r_def\n"
                    "      ALLOCATE (" + names["lvar"] + "(8,nthreads))\n"
                    "      " + names["lvar"] + " = 0.0_r_def\n"
                    "      !\n"
                    "      !$omp parallel default(shared), "
                    "private(df,th_idx)\n"
                    "      th_idx = omp_get_thread_num()+1\n"
                    "      !$omp do schedule(static)\n"
                    "      DO df=1," + names["bounds"] + "\n"
                    "        " + names["lvar"] + "(1,th_idx) = " +
                    names["lvar"] + "(1,th_idx)+" + names["rhs"] + "\n"
                    "      END DO \n"
                    "      !$omp end do\n"
                    "      !$omp end parallel\n"
                    "      !\n"
                    "      ! sum the partial results sequentially\n"
                    "      !\n"
                    "      DO th_idx=1,nthreads\n"
                    "        " + names["var"] + " = " + names["var"] + "+" +
                    names["lvar"] + "(1,th_idx)\n"
                    "      END DO \n"
                    "      DEALLOCATE (" + names["lvar"] + ")\n"
                    "      global_sum%value = " + names["var"] + "\n"
                    "      " + names["var"] + " = "
                    "global_sum%get_sum()\n") in code
        else:
            for names in [
                    {"var": "asum", "lvar": "l_asum",
                     "bounds": "undf_any_space_1_f1",
                     "rhs": "f1_proxy%data(df)*f2_proxy%data(df)"},
                    {"var": "bsum", "lvar": "l_bsum",
                     "bounds": "undf_any_space_1_f2",
                     "rhs": "f2_proxy%data(df)"}]:
                assert (
                    "      " + names["var"] + " = 0.0_r_def\n"
                    "      ALLOCATE (" + names["lvar"] + "(8,nthreads))\n"
                    "      " + names["lvar"] + " = 0.0_r_def\n"
                    "      !\n"
                    "      !$omp parallel default(shared), "
                    "private(df,th_idx)\n"
                    "      th_idx = omp_get_thread_num()+1\n"
                    "      !$omp do schedule(static)\n"
                    "      DO df=1," + names["bounds"] + "\n"
                    "        " + names["lvar"] + "(1,th_idx) = " +
                    names["lvar"] + "(1,th_idx)+" + names["rhs"] + "\n"
                    "      END DO \n"
                    "      !$omp end do\n"
                    "      !$omp end parallel\n"
                    "      !\n"
                    "      ! sum the partial results sequentially\n"
                    "      !\n"
                    "      DO th_idx=1,nthreads\n"
                    "        " + names["var"] + " = " + names["var"] + "+" +
                    names["lvar"] + "(1,th_idx)\n"
                    "      END DO \n"
                    "      DEALLOCATE (" + names["lvar"] + ")\n") in code


def test_reprod_view(capsys):
    '''test that we generate a correct view() for OpenMP do reductions '''
    from psyclone.dynamo0p3 import DynLoop
    from psyclone.psyGen import OMPDoDirective, colored, SCHEDULE_COLOUR_MAP

    # Ensure we check to text containing the correct (colour) control codes
    sched = colored("Schedule", SCHEDULE_COLOUR_MAP["Schedule"])
    directive = colored("Directive", SCHEDULE_COLOUR_MAP["Directive"])
    gsum = colored("GlobalSum", SCHEDULE_COLOUR_MAP["GlobalSum"])
    loop = colored("Loop", SCHEDULE_COLOUR_MAP["Loop"])
    call = colored("Call", SCHEDULE_COLOUR_MAP["Call"])

    for distmem in [False, True]:
        _, invoke_info = parse(
            os.path.join(BASE_PATH,
                         "15.19.1_three_builtins_two_reductions.f90"),
            distributed_memory=distmem,
            api="dynamo0.3")
        psy = PSyFactory("dynamo0.3",
                         distributed_memory=distmem).create(invoke_info)
        invoke = psy.invokes.invoke_list[0]
        schedule = invoke.schedule
        rtrans = OMPParallelTrans()
        otrans = Dynamo0p3OMPLoopTrans()
        for child in schedule.children:
            if isinstance(child, DynLoop):
                schedule, _ = otrans.apply(child, reprod=True)
        for child in schedule.children:
            if isinstance(child, OMPDoDirective):
                schedule, _ = rtrans.apply(child)
        invoke.schedule = schedule
        schedule.view()
        # only display reprod in schedule view if a reduction
        result, _ = capsys.readouterr()
        if distmem:
            expected = (
                sched + "[invoke='invoke_0' dm=True]\n"
                "    " + directive+"[OMP parallel]\n"
                "        " + directive + "[OMP do][reprod=True]\n"
                "            " + loop + "[type='dofs',"
                "field_space='any_space_1',it_space='dofs', "
                "upper_bound='ndofs']\n"
                "                " + call + " x_innerproduct_y(asum,f1,f2)\n"
                "    " + gsum + "[scalar='asum']\n"
                "    " + directive + "[OMP parallel]\n"
                "        " + directive + "[OMP do]\n"
                "            " + loop + "[type='dofs',"
                "field_space='any_space_1',it_space='dofs', "
                "upper_bound='ndofs']\n"
                "                " + call + " inc_a_times_x(asum,f1)\n"
                "    " + directive + "[OMP parallel]\n"
                "        " + directive + "[OMP do][reprod=True]\n"
                "            " + loop + "[type='dofs',"
                "field_space='any_space_1',it_space='dofs', "
                "upper_bound='ndofs']\n"
                "                " + call + " sum_x(bsum,f2)\n"
                "    " + gsum + "[scalar='bsum']\n")
        else:
            expected = (
                sched + "[invoke='invoke_0' dm=False]\n"
                "    " + directive + "[OMP parallel]\n"
                "        " + directive + "[OMP do][reprod=True]\n"
                "            " + loop + "[type='dofs',"
                "field_space='any_space_1',it_space='dofs', "
                "upper_bound='ndofs']\n"
                "                " + call + " x_innerproduct_y(asum,f1,f2)\n"
                "    " + directive + "[OMP parallel]\n"
                "        " + directive + "[OMP do]\n"
                "            " + loop + "[type='dofs',"
                "field_space='any_space_1',it_space='dofs', "
                "upper_bound='ndofs']\n"
                "                " + call + " inc_a_times_x(asum,f1)\n"
                "    " + directive + "[OMP parallel]\n"
                "        " + directive + "[OMP do][reprod=True]\n"
                "            " + loop + "[type='dofs',"
                "field_space='any_space_1',it_space='dofs', "
                "upper_bound='ndofs']\n"
                "                " + call + " sum_x(bsum,f2)\n")
        if expected not in result:
            print "Expected ..."
            print expected
            print "Found ..."
            print result
            assert 0


def test_reductions_reprod():
    '''Check that the optional reprod argument to reductions() method
    works as expected'''
    for reprod in [False, True]:
        for distmem in [True, False]:
            _, invoke_info = parse(
                os.path.join(BASE_PATH,
                             "15.9.1_X_innerproduct_Y_builtin.f90"),
                distributed_memory=distmem,
                api="dynamo0.3")
            psy = PSyFactory("dynamo0.3",
                             distributed_memory=distmem).create(invoke_info)
            invoke = psy.invokes.invoke_list[0]
            schedule = invoke.schedule
            otrans = Dynamo0p3OMPLoopTrans()
            rtrans = OMPParallelTrans()
            # Apply an OpenMP do directive to the loop
            schedule, _ = otrans.apply(schedule.children[0], reprod=reprod)
            # Apply an OpenMP Parallel directive around the OpenMP do directive
            schedule, _ = rtrans.apply(schedule.children[0])
            invoke.schedule = schedule
            assert len(schedule.reductions(reprod=reprod)) == 1
            assert len(schedule.reductions(reprod=not reprod)) == 0
            assert len(schedule.reductions()) == 1
            from psyclone.dynamo0p3_builtins import DynXInnerproductYKern
            assert (isinstance(schedule.reductions(reprod=reprod)[0],
                               DynXInnerproductYKern))


def test_list_multiple_reductions():
    '''test that we produce correct reduction lists when there is more
    than one reduction in a OpenMP parallel directive. As only one
    reduction per OpenMP parallel region is currently supported we
    need to modify the internal representation after the
    transformations have been performed to enable this test'''
    for distmem in [False, True]:
        _, invoke_info = parse(
            os.path.join(BASE_PATH,
                         "15.9.1_X_innerproduct_Y_builtin.f90"),
            distributed_memory=distmem,
            api="dynamo0.3")
        psy = PSyFactory("dynamo0.3",
                         distributed_memory=distmem).create(invoke_info)
        invoke = psy.invokes.invoke_list[0]
        schedule = invoke.schedule
        otrans = Dynamo0p3OMPLoopTrans()
        rtrans = OMPParallelTrans()
        # Apply an OpenMP do directive to the loop
        schedule, _ = otrans.apply(schedule.children[0], reprod=False)
        # Apply an OpenMP Parallel directive around the OpenMP do directive
        schedule, _ = rtrans.apply(schedule.children[0])
        invoke.schedule = schedule
        omp_loop_directive = schedule.children[0].children[0]
        call = omp_loop_directive.children[0].children[0]
        arg = call.arguments.args[2]
        arg._type = "gh_real"
        arg.descriptor._access = "gh_sum"
        result = omp_loop_directive._reduction_string()
        assert ", reduction(+:asum), reduction(+:f2)" in result


def test_move_name():
    ''' Test the name property of the MoveTrans class '''
    move_trans = MoveTrans()
    name = move_trans.name
    assert name == "Move"


def test_move_str():
    ''' Test the str method of the MoveTrans class '''
    move_trans = MoveTrans()
    name = str(move_trans)
    assert name == "Move a node to a different location"


def test_move_valid_node():
    '''Test that MoveTrans raises an exception if an invalid node
    argument is passed'''
    _, info = parse(os.path.join(BASE_PATH,
                                 "4.2_multikernel_invokes.f90"),
                    api=TEST_API)
    psy = PSyFactory(TEST_API).create(info)
    invoke = psy.invokes.invoke_list[0]
    schedule = invoke.schedule
    move_trans = MoveTrans()
    with pytest.raises(TransformationError) as excinfo:
        move_trans.apply(None, schedule.children[0])
    assert ("In the Move transformation apply method the "
            "first argument is not a Node") in str(excinfo)


def test_move_back():
    '''Test that MoveTrans moves the node backwards to the expected
    location'''
    _, info = parse(os.path.join(BASE_PATH,
                                 "15.14.2_multiple_set_kernels.f90"),
                    api=TEST_API)
    psy = PSyFactory(TEST_API).create(info)
    invoke = psy.invokes.invoke_list[0]
    schedule = invoke.schedule
    move_trans = MoveTrans()
    initial_index = 2
    target_index = 0
    orig_arg = schedule.children[initial_index]
    new_arg = schedule.children[target_index]
    assert orig_arg != new_arg

    move_trans.apply(schedule.children[initial_index],
                     schedule.children[target_index])

    new_arg = schedule.children[target_index]
    assert orig_arg == new_arg


def test_move_back_after():
    '''Test that MoveTrans moves the node backwards to the expected
    location when location="after" '''
    _, info = parse(os.path.join(BASE_PATH,
                                 "15.14.2_multiple_set_kernels.f90"),
                    api=TEST_API)
    psy = PSyFactory(TEST_API).create(info)
    invoke = psy.invokes.invoke_list[0]
    schedule = invoke.schedule
    move_trans = MoveTrans()
    initial_index = 2
    target_index = 0
    orig_arg = schedule.children[initial_index]
    new_arg = schedule.children[target_index]
    assert orig_arg != new_arg

    move_trans.apply(schedule.children[initial_index],
                     schedule.children[target_index],
                     position="after")

    new_arg = schedule.children[target_index+1]
    assert orig_arg == new_arg


def test_move_forward():
    '''Test that MoveTrans moves the node forwards to the expected
    location'''
    _, info = parse(os.path.join(BASE_PATH,
                                 "15.14.2_multiple_set_kernels.f90"),
                    api=TEST_API)
    psy = PSyFactory(TEST_API).create(info)
    invoke = psy.invokes.invoke_list[0]
    schedule = invoke.schedule
    move_trans = MoveTrans()
    initial_index = 0
    target_index = 2
    orig_arg = schedule.children[initial_index]
    new_arg = schedule.children[target_index]
    schedule.view()
    assert orig_arg != new_arg

    move_trans.apply(schedule.children[initial_index],
                     schedule.children[target_index])

    new_arg = schedule.children[target_index-1]
    schedule.view()
    assert orig_arg == new_arg


def test_move_forward_after():
    '''Test that MoveTrans moves the node forwards to the expected
    location when location="after" '''
    _, info = parse(os.path.join(BASE_PATH,
                                 "15.14.2_multiple_set_kernels.f90"),
                    api=TEST_API)
    psy = PSyFactory(TEST_API).create(info)
    invoke = psy.invokes.invoke_list[0]
    schedule = invoke.schedule
    move_trans = MoveTrans()
    initial_index = 0
    target_index = 2
    orig_arg = schedule.children[initial_index]
    new_arg = schedule.children[target_index]
    schedule.view()
    assert orig_arg != new_arg

    move_trans.apply(schedule.children[initial_index],
                     schedule.children[target_index],
                     position="after")

    new_arg = schedule.children[target_index]
    schedule.view()
    assert orig_arg == new_arg


# test that move with dependencies fails
def test_move_fail():
    '''Test that MoveTrans fails to move the node backwards and forwards
    if there is a dependence. '''
    _, info = parse(os.path.join(BASE_PATH,
                                 "15.14.1_multi_aX_plus_Y_builtin.f90"),
                    api=TEST_API)
    psy = PSyFactory(TEST_API).create(info)
    invoke = psy.invokes.invoke_list[0]
    schedule = invoke.schedule
    move_trans = MoveTrans()
    initial_index = 6
    target_index = 0
    with pytest.raises(TransformationError) as excinfo:
        move_trans.apply(schedule.children[initial_index],
                         schedule.children[target_index])
    assert "data dependencies forbid the move" in str(excinfo.value)

    initial_index = 0
    target_index = 6
    with pytest.raises(TransformationError) as excinfo:
        move_trans.apply(schedule.children[initial_index],
                         schedule.children[target_index])
    assert "data dependencies forbid the move" in str(excinfo.value)


def test_rc_str():
    '''Test the str method and name property of the
    Dynamo0p3RedundantComputationTrans class'''
    rc_trans = Dynamo0p3RedundantComputationTrans()
    rc_name = str(rc_trans)
    assert rc_name == "Change iteration space to perform redundant computation"
    name = rc_trans.name
    assert name == "RedundantComputation"


def test_rc_node_not_loop():
    '''Test that Dynamo0p3RedundantComputationTrans raises an exception if the
    node argument is not a loop'''
    _, info = parse(os.path.join(BASE_PATH,
                                 "1_single_invoke.f90"),
                    api=TEST_API)
    psy = PSyFactory(TEST_API).create(info)
    invoke = psy.invokes.invoke_list[0]
    schedule = invoke.schedule
    rc_trans = Dynamo0p3RedundantComputationTrans()
    with pytest.raises(TransformationError) as excinfo:
        rc_trans.apply(schedule.children[0])
    assert ("In the Dynamo0p3RedundantComputation transformation apply method "
            "the first argument is not a Loop") in str(excinfo)


def test_rc_invalid_loop(monkeypatch):
    '''Test that Dynamo0p3RedundantComputationTrans raises an exception if the
    supplied loop does not iterate over cells or dofs'''
    _, info = parse(os.path.join(BASE_PATH,
                                 "1_single_invoke.f90"),
                    api=TEST_API)
    psy = PSyFactory(TEST_API).create(info)
    invoke = psy.invokes.invoke_list[0]
    schedule = invoke.schedule
    rc_trans = Dynamo0p3RedundantComputationTrans()
    loop = schedule.children[3]
    # set the loop to a type that should raise an exception
    monkeypatch.setattr(loop, "loop_type", value="colours")
    with pytest.raises(TransformationError) as excinfo:
        rc_trans.apply(loop)
    assert ("In the Dynamo0p3RedundantComputation transformation apply "
            "method the loop must iterate over cells, dofs or cells of a "
            "given colour, but found 'colours'") in str(excinfo)


def test_rc_nodm():
    '''Test that Dynamo0p3RedundantComputationTrans raises an exception if
    distributed memory is not set'''
    _, info = parse(os.path.join(BASE_PATH,
                                 "1_single_invoke.f90"),
                    api=TEST_API)
    psy = PSyFactory(TEST_API, distributed_memory=False).create(info)
    invoke = psy.invokes.invoke_list[0]
    schedule = invoke.schedule
    rc_trans = Dynamo0p3RedundantComputationTrans()
    loop = schedule.children[0]
    with pytest.raises(TransformationError) as excinfo:
        rc_trans.apply(loop)
    assert ("In the Dynamo0p3RedundantComputation transformation apply method "
            "distributed memory must be switched on") in str(excinfo)


def test_rc_invalid_depth():
    '''Test that Dynamo0p3RedundantComputationTrans raises an exception if the
    supplied depth is less than 1 '''
    _, info = parse(os.path.join(BASE_PATH,
                                 "1_single_invoke.f90"),
                    api=TEST_API)
    psy = PSyFactory(TEST_API).create(info)
    invoke = psy.invokes.invoke_list[0]
    schedule = invoke.schedule
    rc_trans = Dynamo0p3RedundantComputationTrans()
    loop = schedule.children[3]
    with pytest.raises(TransformationError) as excinfo:
        rc_trans.apply(loop, depth=0)
    assert ("In the Dynamo0p3RedundantComputation transformation apply method "
            "the supplied depth is less than 1") in str(excinfo)


def test_rc_invalid_depth_continuous():
    '''Test that Dynamo0p3RedundantComputationTrans raises an exception if the
    supplied depth equals 1 when modifying a continuous field '''
    _, info = parse(os.path.join(BASE_PATH,
                                 "1_single_invoke.f90"),
                    api=TEST_API)
    psy = PSyFactory(TEST_API).create(info)
    invoke = psy.invokes.invoke_list[0]
    schedule = invoke.schedule
    rc_trans = Dynamo0p3RedundantComputationTrans()
    loop = schedule.children[3]
    with pytest.raises(TransformationError) as excinfo:
        rc_trans.apply(loop, depth=1)
    assert ("In the Dynamo0p3RedundantComputation transformation apply method "
            "the supplied depth (1) must be greater than the existing halo "
            "depth (1)") in str(excinfo)


def test_rc_continuous_depth():
    '''Test that the loop bounds for a continuous kernel (iterating over
    cells) are modified appropriately, that set_clean() is added
    correctly and halo_exchange modified appropriately after applying
    the redundant computation transformation with a fixed value for
    halo depth'''
    _, info = parse(os.path.join(BASE_PATH,
                                 "1_single_invoke.f90"),
                    api=TEST_API)
    psy = PSyFactory(TEST_API).create(info)
    invoke = psy.invokes.invoke_list[0]
    schedule = invoke.schedule
    rc_trans = Dynamo0p3RedundantComputationTrans()
    loop = schedule.children[3]
    schedule, _ = rc_trans.apply(loop, depth=3)
    invoke.schedule = schedule
    result = str(psy.gen)
    print result
    for field_name in ["f2", "m1", "m2"]:
        assert ("IF ({0}_proxy%is_dirty(depth=3)) THEN".
                format(field_name)) in result
        assert ("CALL {0}_proxy%halo_exchange(depth=3)".
                format(field_name)) in result
    assert "DO cell=1,mesh%get_last_halo_cell(3)" in result
    assert ("      CALL f1_proxy%set_dirty()\n"
            "      CALL f1_proxy%set_clean(2)") in result


def test_rc_continuous_no_depth():
    '''Test that the loop bounds for a continuous kernel (iterating over
    cells) are modified appropriately, that set_clean() is added
    correctly and halo_exchange modified appropriately after applying
    the redundant computation transformation with no value for halo
    depth'''
    _, info = parse(os.path.join(BASE_PATH,
                                 "1_single_invoke.f90"),
                    api=TEST_API)
    psy = PSyFactory(TEST_API).create(info)
    invoke = psy.invokes.invoke_list[0]
    schedule = invoke.schedule
    rc_trans = Dynamo0p3RedundantComputationTrans()
    loop = schedule.children[3]
    schedule, _ = rc_trans.apply(loop)
    invoke.schedule = schedule
    result = str(psy.gen)
    print result
    for field_name in ["f2", "m1", "m2"]:
        assert ("      IF ({0}_proxy%is_dirty(depth=mesh%get_halo_"
                "depth())) THEN\n"
                "        CALL {0}_proxy%halo_exchange(depth=mesh%"
                "get_halo_depth())".format(field_name)) in result
    assert "DO cell=1,mesh%get_last_halo_cell()" in result
    assert ("      CALL f1_proxy%set_dirty()\n"
            "      CALL f1_proxy%set_clean(mesh%get_halo_depth"
            "()-1)") in result


def test_rc_discontinuous_depth(tmpdir, f90, f90flags):
    ''' Test that the loop bounds for a discontinuous kernel
    (iterating over cells) with continuous reads are modified
    appropriately and set_clean() added correctly and halo_exchange
    modified appropriately after applying the redundant computation
    transformation with a fixed value for halo depth'''
    _, info = parse(os.path.join(BASE_PATH,
                                 "1_single_invoke_w3.f90"),
                    api=TEST_API)
    psy = PSyFactory(TEST_API).create(info)
    invoke = psy.invokes.invoke_list[0]
    schedule = invoke.schedule
    rc_trans = Dynamo0p3RedundantComputationTrans()
    loop = schedule.children[3]
    schedule, _ = rc_trans.apply(loop, depth=3)
    invoke.schedule = schedule
    result = str(psy.gen)
    print result
    for field_name in ["f1", "f2", "m1"]:
        assert ("      IF ({0}_proxy%is_dirty(depth=3)) THEN\n"
                "        CALL {0}_proxy%halo_exchange(depth=3)".
                format(field_name)) in result
    assert "DO cell=1,mesh%get_last_halo_cell(3)" in result
    assert ("      CALL m2_proxy%set_dirty()\n"
            "      CALL m2_proxy%set_clean(3)") in result

    if utils.TEST_COMPILE:
        # If compilation testing has been enabled
        # (--compile --f90="<compiler_name>" flags to py.test)
        assert utils.code_compiles("dynamo0.3", psy, tmpdir, f90, f90flags)


def test_rc_discontinuous_no_depth():
    ''' Test that the loop bounds for a discontinuous kernel
    (iterating over cells) with continuous reads are modified
    appropriately and set_clean() added correctly and halo_exchange
    added/modified appropriately after applying the redundant
    computation transformation with no halo depth value '''
    _, info = parse(os.path.join(BASE_PATH,
                                 "1_single_invoke_w3.f90"),
                    api=TEST_API)
    psy = PSyFactory(TEST_API).create(info)
    invoke = psy.invokes.invoke_list[0]
    schedule = invoke.schedule
    rc_trans = Dynamo0p3RedundantComputationTrans()
    loop = schedule.children[3]
    schedule, _ = rc_trans.apply(loop)
    invoke.schedule = schedule
    result = str(psy.gen)
    print result
    for field_name in ["f1", "f2", "m1"]:
        assert ("IF ({0}_proxy%is_dirty(depth=mesh%get_halo_depth())) "
                "THEN".format(field_name)) in result
        assert ("CALL {0}_proxy%halo_exchange(depth=mesh%"
                "get_halo_depth())".format(field_name)) in result
    assert "DO cell=1,mesh%get_last_halo_cell()" in result
    assert "CALL m2_proxy%set_dirty()" not in result
    assert "CALL m2_proxy%set_clean(mesh%get_halo_depth())" in result


def test_rc_all_discontinuous_depth(tmpdir, f90, f90flags):
    ''' Test that the loop bounds for a discontinuous kernel
    (iterating over cells) with discontinuous reads are modified
    appropriately and set_clean() added correctly and halo_exchange
    added appropriately after applying the redundant computation
    transformation with a fixed value for halo depth '''
    _, info = parse(os.path.join(BASE_PATH,
                                 "1_single_invoke_wtheta.f90"),
                    api=TEST_API)
    psy = PSyFactory(TEST_API).create(info)
    invoke = psy.invokes.invoke_list[0]
    schedule = invoke.schedule
    rc_trans = Dynamo0p3RedundantComputationTrans()
    loop = schedule.children[0]
    schedule, _ = rc_trans.apply(loop, depth=3)
    invoke.schedule = schedule
    result = str(psy.gen)
    print result
    assert "IF (f2_proxy%is_dirty(depth=3)) THEN" in result
    assert "CALL f2_proxy%halo_exchange(depth=3)" in result
    assert "DO cell=1,mesh%get_last_halo_cell(3)" in result
    assert "CALL f1_proxy%set_dirty()" in result
    assert "CALL f1_proxy%set_clean(3)" in result

    if utils.TEST_COMPILE:
        # If compilation testing has been enabled
        # (--compile --f90="<compiler_name>" flags to py.test)
        assert utils.code_compiles("dynamo0.3", psy, tmpdir, f90, f90flags)


def test_rc_all_discontinuous_no_depth(tmpdir, f90, f90flags):
    ''' Test that the loop bounds for a discontinuous kernel
    (iterating over cells) with discontinuous reads are modified
    appropriately and set_clean() added correctly and halo_exchange
    added appropriately after applying the redundant computation
    transformation with no halo depth value '''
    _, info = parse(os.path.join(BASE_PATH,
                                 "1_single_invoke_w2v.f90"),
                    api=TEST_API)
    psy = PSyFactory(TEST_API).create(info)
    invoke = psy.invokes.invoke_list[0]
    schedule = invoke.schedule
    rc_trans = Dynamo0p3RedundantComputationTrans()
    loop = schedule.children[0]
    schedule, _ = rc_trans.apply(loop)
    invoke.schedule = schedule
    result = str(psy.gen)
    print result
    assert ("IF (f2_proxy%is_dirty(depth=mesh%get_halo_depth())) "
            "THEN") in result
    assert ("CALL f2_proxy%halo_exchange(depth=mesh%get_halo_dep"
            "th())") in result
    assert "DO cell=1,mesh%get_last_halo_cell()" in result
    assert "CALL f1_proxy%set_clean(mesh%get_halo_depth())" in result

    if utils.TEST_COMPILE:
        # If compilation testing has been enabled
        # (--compile --f90="<compiler_name>" flags to py.test)
        assert utils.code_compiles("dynamo0.3", psy, tmpdir, f90, f90flags)


def test_rc_all_discontinuous_vector_depth(tmpdir, f90, f90flags):
    ''' Test that the loop bounds for a discontinuous kernel (iterating
    over cells) are modified appropriately and set_clean() added
    correctly and halo_exchange added appropriately for vector fields
    after applying the redundant computation transformation with a
    fixed value for halo depth '''
    _, info = parse(os.path.join(BASE_PATH,
                                 "1_single_invoke_w3_only_vector.f90"),
                    api=TEST_API)
    psy = PSyFactory(TEST_API).create(info)
    invoke = psy.invokes.invoke_list[0]
    schedule = invoke.schedule
    rc_trans = Dynamo0p3RedundantComputationTrans()
    loop = schedule.children[0]
    schedule, _ = rc_trans.apply(loop, depth=3)
    invoke.schedule = schedule
    result = str(psy.gen)
    print result
    for idx in range(1, 4):
        assert ("IF (f2_proxy({0})%is_dirty(depth=3)) THEN".
                format(idx)) in result
        assert ("CALL f2_proxy({0})%halo_exchange(depth=3)".
                format(idx)) in result
    assert "DO cell=1,mesh%get_last_halo_cell(3)" in result
    for idx in range(1, 4):
        assert "CALL f1_proxy({0})%set_dirty()".format(idx) in result
        assert "CALL f1_proxy({0})%set_clean(3)".format(idx) in result

    if utils.TEST_COMPILE:
        # If compilation testing has been enabled
        # (--compile --f90="<compiler_name>" flags to py.test)
        assert utils.code_compiles("dynamo0.3", psy, tmpdir, f90, f90flags)


def test_rc_all_discontinuous_vector_no_depth(tmpdir, f90, f90flags):
    ''' Test that the loop bounds for a discontinuous kernel (iterating
    over cells) are modified appropriately and set_clean() added
    correctly and halo_exchange added appropriately for vector fields
    after applying the redundant computation transformation with no
    halo depth value '''
    _, info = parse(os.path.join(BASE_PATH,
                                 "1_single_invoke_wtheta_only_vector.f90"),
                    api=TEST_API)
    psy = PSyFactory(TEST_API).create(info)
    invoke = psy.invokes.invoke_list[0]
    schedule = invoke.schedule
    rc_trans = Dynamo0p3RedundantComputationTrans()
    loop = schedule.children[0]
    schedule, _ = rc_trans.apply(loop)
    invoke.schedule = schedule
    result = str(psy.gen)
    print result
    for idx in range(1, 4):
        assert ("IF (f2_proxy({0})%is_dirty(depth=mesh%get_halo_depth"
                "())) THEN".format(idx)) in result
        assert ("CALL f2_proxy({0})%halo_exchange(depth=mesh%get_halo"
                "_depth())".format(idx)) in result
    assert "DO cell=1,mesh%get_last_halo_cell()" in result
    for idx in range(1, 4):
        assert ("CALL f1_proxy({0})%set_clean(mesh%get_halo_"
                "depth())".format(idx)) in result

    if utils.TEST_COMPILE:
        # If compilation testing has been enabled
        # (--compile --f90="<compiler_name>" flags to py.test)
        assert utils.code_compiles("dynamo0.3", psy, tmpdir, f90, f90flags)


def test_rc_all_disc_prev_depend_depth(tmpdir, f90, f90flags):
    ''' Test that the loop bounds for a discontinuous kernel
    (iteratingover cells) with discontinuous reads are modified
    appropriately and set_clean() added correctly and halo_exchange
    added appropriately in the case where the field requiring a halo
    exchange has a previous non-halo dependence, after applying the
    redundant computation transformation with a fixed value for halo
    depth '''
    _, info = parse(os.path.join(BASE_PATH,
                                 "4.12_multikernel_invokes_w2v.f90"),
                    api=TEST_API)
    psy = PSyFactory(TEST_API).create(info)
    invoke = psy.invokes.invoke_list[0]
    schedule = invoke.schedule
    schedule.view()
    rc_trans = Dynamo0p3RedundantComputationTrans()
    loop = schedule.children[1]
    schedule, _ = rc_trans.apply(loop, depth=3)
    invoke.schedule = schedule
    result = str(psy.gen)
    print result
    assert "IF (f1_proxy%is_dirty(depth=3)) THEN" not in result
    assert "CALL f1_proxy%halo_exchange(depth=3)" in result
    assert "DO cell=1,mesh%get_last_halo_cell(3)" in result
    assert "CALL f1_proxy%set_dirty()" in result
    assert "CALL f3_proxy%set_dirty()" in result
    assert "CALL f3_proxy%set_clean(3)" in result

    if utils.TEST_COMPILE:
        # If compilation testing has been enabled
        # (--compile --f90="<compiler_name>" flags to py.test)
        assert utils.code_compiles("dynamo0.3", psy, tmpdir, f90, f90flags)


def test_rc_all_disc_prev_depend_no_depth():
    ''' Test that the loop bounds for a discontinuous kernel
    (iterating over cells) are modified appropriately and set_clean()
    added correctly and halo_exchange added appropriately in the case
    where the field now requiring a halo exchange has a previous
    non-halo dependence after applying the redundant computation
    transformation with no halo depth value '''
    _, info = parse(os.path.join(BASE_PATH,
                                 "4.12_multikernel_invokes_w2v.f90"),
                    api=TEST_API)
    psy = PSyFactory(TEST_API).create(info)
    invoke = psy.invokes.invoke_list[0]
    schedule = invoke.schedule
    rc_trans = Dynamo0p3RedundantComputationTrans()
    loop = schedule.children[1]
    schedule, _ = rc_trans.apply(loop)
    invoke.schedule = schedule
    result = str(psy.gen)
    print result
    assert "CALL f1_proxy%set_dirty()" in result
    assert ("IF (f1_proxy%is_dirty(depth=mesh%get_halo_depth())) "
            "THEN") not in result
    assert ("CALL f1_proxy%halo_exchange(depth=mesh%get_halo_dept"
            "h())") in result
    assert "DO cell=1,mesh%get_last_halo_cell()" in result
    assert "CALL f3_proxy%set_clean(mesh%get_halo_depth())" in result


def test_rc_all_disc_prev_dep_depth_vector(tmpdir, f90, f90flags):
    ''' Test that the loop bounds for a discontinuous kernel (iterating
    over cells) with discontinuous reads are modified appropriately
    and set_clean() added correctly and halo_exchange added
    appropriately in the case where the vector field requiring a halo
    exchange has a previous non-halo dependence, after applying the
    redundant computation transformation with a fixed value for halo
    depth '''
    _, info = parse(os.path.join(BASE_PATH,
                                 "8.2.1_multikernel_invokes_w3_vector.f90"),
                    api=TEST_API)
    psy = PSyFactory(TEST_API).create(info)
    invoke = psy.invokes.invoke_list[0]
    schedule = invoke.schedule
    rc_trans = Dynamo0p3RedundantComputationTrans()
    loop = schedule.children[1]
    schedule, _ = rc_trans.apply(loop, depth=3)
    invoke.schedule = schedule
    result = str(psy.gen)
    print result
    for idx in range(1, 4):
        assert ("IF (f1_proxy({0})%is_dirty(depth="
                "3)) THEN".format(idx)) not in result
        assert ("CALL f1_proxy({0})%halo_exchange("
                "depth=3)".format(idx)) in result
    assert "DO cell=1,mesh%get_last_halo_cell(3)" in result
    for idx in range(1, 4):
        assert "CALL f1_proxy({0})%set_dirty()".format(idx) in result
        assert "CALL f3_proxy({0})%set_dirty()".format(idx) in result
        assert "CALL f3_proxy({0})%set_clean(3)".format(idx) in result

    if utils.TEST_COMPILE:
        # If compilation testing has been enabled
        # (--compile --f90="<compiler_name>" flags to py.test)
        assert utils.code_compiles("dynamo0.3", psy, tmpdir, f90, f90flags)


def test_rc_all_disc_prev_dep_no_depth_vect(tmpdir, f90, f90flags):
    ''' Test that the loop bounds for a discontinuous kernel (iterating
    over cells) are modified appropriately and set_clean() added
    correctly and halo_exchange added appropriately in the case where
    the vector field now requiring a halo exchange has a previous non-halo
    dependence after applying the redundant computation transformation
    with no halo depth value '''
    _, info = parse(
        os.path.join(BASE_PATH,
                     "8.2.2_multikernel_invokes_wtheta_vector.f90"),
        api=TEST_API)
    psy = PSyFactory(TEST_API).create(info)
    invoke = psy.invokes.invoke_list[0]
    schedule = invoke.schedule
    rc_trans = Dynamo0p3RedundantComputationTrans()
    loop = schedule.children[1]
    schedule, _ = rc_trans.apply(loop)
    invoke.schedule = schedule
    result = str(psy.gen)
    print result
    assert "is_dirty" not in result
    for idx in range(1, 4):
        assert ("CALL f1_proxy({0})%halo_exchange(depth=mesh%get_halo_"
                "depth())".format(idx)) in result
    assert "DO cell=1,mesh%get_last_halo_cell()" in result
    for idx in range(1, 4):
        assert "CALL f1_proxy({0})%set_dirty()".format(idx) in result
        assert ("CALL f3_proxy({0})%set_clean(mesh%get_halo_depth())".
                format(idx)) in result

    if utils.TEST_COMPILE:
        # If compilation testing has been enabled
        # (--compile --f90="<compiler_name>" flags to py.test)
        assert utils.code_compiles("dynamo0.3", psy, tmpdir, f90, f90flags)


def test_rc_dofs_depth():
    '''Test that the loop bounds when iterating over dofs are modified
    appropriately and set_clean() added correctly and halo_exchange
    added appropriately after applying the redundant computation
    transformation with a fixed value for halo depth where the halo
    fields have no previous dependence'''
    _, info = parse(os.path.join(BASE_PATH,
                                 "15.1.2_inc_X_plus_Y_builtin.f90"),
                    api=TEST_API)
    psy = PSyFactory(TEST_API).create(info)
    invoke = psy.invokes.invoke_list[0]
    schedule = invoke.schedule
    rc_trans = Dynamo0p3RedundantComputationTrans()
    loop = schedule.children[0]
    schedule, _ = rc_trans.apply(loop, depth=3)
    invoke.schedule = schedule
    result = str(psy.gen)
    print result
    for field_name in ["f1", "f2"]:
        assert ("IF ({0}_proxy%is_dirty(depth=3)) "
                "THEN".format(field_name)) in result
        assert ("CALL {0}_proxy%halo_exchange(depth=3"
                ")".format(field_name)) in result
    assert "DO df=1,f1_proxy%vspace%get_last_dof_halo(3)" in result
    assert "CALL f1_proxy%set_dirty()" in result
    assert "CALL f1_proxy%set_clean(3)" in result


def test_rc_dofs_no_depth():
    '''Test that the loop bounds when iterating over dofs are modified
    appropriately and set_clean() added correctly and halo_exchange
    added appropriately after applying the redundant computation
    transformation with no halo depth value where the halo fields have
    no previous dependence'''
    _, info = parse(os.path.join(BASE_PATH,
                                 "15.1.2_inc_X_plus_Y_builtin.f90"),
                    api=TEST_API)
    psy = PSyFactory(TEST_API).create(info)
    invoke = psy.invokes.invoke_list[0]
    schedule = invoke.schedule
    rc_trans = Dynamo0p3RedundantComputationTrans()
    loop = schedule.children[0]
    schedule, _ = rc_trans.apply(loop)
    invoke.schedule = schedule
    result = str(psy.gen)
    print result
    for field_name in ["f1", "f2"]:
        assert ("IF ({0}_proxy%is_dirty(depth=mesh%get_halo_depth())) "
                "THEN".format(field_name)) in result
        assert ("CALL {0}_proxy%halo_exchange(depth=mesh%"
                "get_halo_depth())".format(field_name)) in result
    assert "DO df=1,f1_proxy%vspace%get_last_dof_halo()" in result
    assert "CALL f1_proxy%set_dirty()" not in result
    assert "CALL f1_proxy%set_clean(mesh%get_halo_depth())" in result


def test_rc_dofs_depth_prev_dep():
    '''Test that the loop bounds when iterating over dofs are modified
    appropriately and set_clean() added correctly and halo_exchange
    added appropriately after applying the redundant computation
    transformation with a fixed value for halo depth where the halo
    fields have a previous (non-halo-exchange) dependence'''
    _, info = parse(os.path.join(
        BASE_PATH, "15.1.1_builtin_and_normal_kernel_invoke_2.f90"),
                    api=TEST_API)
    psy = PSyFactory(TEST_API).create(info)
    invoke = psy.invokes.invoke_list[0]
    schedule = invoke.schedule
    rc_trans = Dynamo0p3RedundantComputationTrans()
    loop = schedule.children[4]
    schedule, _ = rc_trans.apply(loop, depth=3)
    invoke.schedule = schedule
    result = str(psy.gen)
    print result
    # check the f1 halo exchange is added and the f2 halo exchange is
    # modified
    for field_name in ["f1", "f2"]:
        assert ("CALL {0}_proxy%halo_exchange(depth=3"
                ")".format(field_name)) in result
    # there is no need for a run-time is_dirty check for field f1 as
    # we know that we need a halo exchange. We know this as f1 is
    # modified in an earlier loop which leaves all of f1's halo
    # dirty. As we know that we need the halo to be clean to depth 3
    # we can be certain we need a halo exchange.
    assert ("IF (f1_proxy%is_dirty(depth=3)) "
            "THEN") not in result
    # there is a need for a run-time is_dirty check for field f2 as
    # this field is not modified in this invoke and therefore its halo
    # is in an unknown state before it is read
    assert ("IF (f2_proxy%is_dirty(depth=3)) "
            "THEN") in result

    # check the existing m1 and m2 halo exchanges (for the first
    # un-modified loop) remain unchanged
    for field_name in ["m1", "m2"]:
        assert ("IF ({0}_proxy%is_dirty(depth=1)) "
                "THEN".format(field_name)) in result
        assert ("CALL {0}_proxy%halo_exchange(depth=1"
                ")".format(field_name)) in result
    assert "DO df=1,f1_proxy%vspace%get_last_dof_halo(3)" in result
    assert "CALL f1_proxy%set_dirty()" in result
    assert "CALL f1_proxy%set_clean(3)" in result


def test_rc_dofs_no_depth_prev_dep():
    '''Test that the loop bounds when iterating over dofs are modified
    appropriately and set_clean() added correctly and halo_exchange
    added appropriately after applying the redundant computation
    transformation with no halo depth value where the halo
    fields have a previous (non-halo-exchange) dependence'''
    _, info = parse(os.path.join(
        BASE_PATH, "15.1.1_builtin_and_normal_kernel_invoke_2.f90"),
                    api=TEST_API)
    psy = PSyFactory(TEST_API).create(info)
    invoke = psy.invokes.invoke_list[0]
    schedule = invoke.schedule
    rc_trans = Dynamo0p3RedundantComputationTrans()
    loop = schedule.children[4]
    schedule, _ = rc_trans.apply(loop)
    invoke.schedule = schedule
    result = str(psy.gen)
    print result
    # check the f1 halo exchange is added and the f2 halo exchange is
    # modified
    for field_name in ["f1", "f2"]:
        assert ("CALL {0}_proxy%halo_exchange(depth=mesh%get_halo_depth()"
                ")".format(field_name)) in result
    assert ("IF (f1_proxy%is_dirty(depth=mesh%get_halo_depth())) "
            "THEN") not in result
    assert ("IF (f2_proxy%is_dirty(depth=mesh%get_halo_depth())) "
            "THEN") in result
    # check the existing m1 and m2 halo exchanges remain unchanged
    for field_name in ["m1", "m2"]:
        assert ("IF ({0}_proxy%is_dirty(depth=1)) "
                "THEN".format(field_name)) in result
        assert ("CALL {0}_proxy%halo_exchange(depth=1"
                ")".format(field_name)) in result
    assert "DO df=1,f1_proxy%vspace%get_last_dof_halo()" in result
    assert "CALL f1_proxy%set_dirty()" in result
    assert "CALL f1_proxy%set_clean(mesh%get_halo_depth())" in result


def test_continuous_no_set_clean():
    '''Test that set_clean is not added for the default iteration space of
    a continuous loop. This is probably covered from tests in
    dynamo0p3_test.py but it is good to have a specific test'''
    _, info = parse(os.path.join(BASE_PATH,
                                 "1_single_invoke.f90"),
                    api=TEST_API)
    psy = PSyFactory(TEST_API).create(info)
    result = str(psy.gen)
    print result
    assert "DO cell=1,mesh%get_last_halo_cell(1)" in result
    assert "CALL f1_proxy%set_dirty()" in result
    assert "CALL f1_proxy%set_clean(" not in result


def test_discontinuous_no_set_clean():
    ''' Test that set_clean is not added for the default iteration
    space of a discontinuous loop. This is probably covered from tests
    in dynamo0p3_test.py but it is good to have a specific test '''
    _, info = parse(os.path.join(BASE_PATH,
                                 "1_single_invoke_w3.f90"),
                    api=TEST_API)
    psy = PSyFactory(TEST_API).create(info)
    result = str(psy.gen)
    print result
    assert "DO cell=1,mesh%get_last_edge_cell()" in result
    assert "CALL m2_proxy%set_dirty()" in result
    assert "CALL m2_proxy%set_clean(" not in result


def test_dofs_no_set_clean():
    '''Test that set_clean is not added for the default iteration space of
    a loop over dofs. This is probably covered from tests in
    dynamo0p3_builtins_test.py but it is good to have a specific test'''
    _, info = parse(os.path.join(BASE_PATH,
                                 "15.7.1_setval_c_builtin.f90"),
                    api=TEST_API)
    psy = PSyFactory(TEST_API).create(info)
    result = str(psy.gen)
    print result
    assert "halo_exchange" not in result
    assert "DO df=1,f1_proxy%vspace%get_last_dof_owned()" in result
    assert "CALL f1_proxy%set_dirty()" in result
    assert "CALL f1_proxy%set_clean(" not in result


def test_rc_vector_depth():
    '''Test that the loop bounds for a (continuous) vector are modified
    appropriately and set_clean() added correctly and halo_exchange
    added/modified appropriately after applying the redundant
    computation transformation with a fixed value for halo depth'''
    _, info = parse(os.path.join(BASE_PATH,
                                 "8_vector_field.f90"),
                    api=TEST_API)
    psy = PSyFactory(TEST_API).create(info)
    invoke = psy.invokes.invoke_list[0]
    schedule = invoke.schedule
    rc_trans = Dynamo0p3RedundantComputationTrans()
    loop = schedule.children[1]
    schedule, _ = rc_trans.apply(loop, depth=3)
    invoke.schedule = schedule
    result = str(psy.gen)
    print result
    assert "IF (f2_proxy%is_dirty(depth=3)) THEN" in result
    assert "CALL f2_proxy%halo_exchange(depth=3)" in result
    assert "DO cell=1,mesh%get_last_halo_cell(3)" in result
    for index in range(1, 4):
        assert "CALL chi_proxy({0})%set_dirty()".format(index) in result
    for index in range(1, 4):
        assert "CALL chi_proxy({0})%set_clean(2)".format(index) in result


def test_rc_vector_no_depth():
    '''Test that the loop bounds for a (continuous) vector are modified
    appropriately and set_clean() added correctly and halo_exchange
    added/modified appropriately after applying the redundant
    computation transformation with no halo depth value'''
    _, info = parse(os.path.join(BASE_PATH,
                                 "8_vector_field.f90"),
                    api=TEST_API)
    psy = PSyFactory(TEST_API).create(info)
    invoke = psy.invokes.invoke_list[0]
    schedule = invoke.schedule
    rc_trans = Dynamo0p3RedundantComputationTrans()
    loop = schedule.children[1]
    schedule, _ = rc_trans.apply(loop)
    invoke.schedule = schedule
    result = str(psy.gen)
    print result
    assert ("IF (f2_proxy%is_dirty(depth=mesh%get_halo_depth())) "
            "THEN") in result
    assert ("CALL f2_proxy%halo_exchange(depth=mesh%"
            "get_halo_depth())") in result
    assert "DO cell=1,mesh%get_last_halo_cell()" in result
    for index in range(1, 4):
        assert "CALL chi_proxy({0})%set_dirty()".format(index) in result
    for index in range(1, 4):
        assert ("CALL chi_proxy({0})%set_clean(mesh%get_halo_depth()"
                "-1)".format(index) in result)


def test_rc_no_halo_decrease():
    '''Test that we do not decrease an existing halo size when setting it
    to a particular value. This situation may happen when the
    redundant computation affects the same field in two different
    loops and both depend on the same halo exchange'''
    _, info = parse(os.path.join(
        BASE_PATH, "15.1.1_builtin_and_normal_kernel_invoke_2.f90"),
                    api=TEST_API)
    psy = PSyFactory(TEST_API).create(info)
    invoke = psy.invokes.invoke_list[0]
    schedule = invoke.schedule
    rc_trans = Dynamo0p3RedundantComputationTrans()
    # first, change the size of the f2 halo exchange to 3 by performing
    # redundant computation in the first loop
    loop = schedule.children[3]
    schedule, _ = rc_trans.apply(loop, depth=3)
    invoke.schedule = schedule
    result = str(psy.gen)
    assert "IF (f2_proxy%is_dirty(depth=3)) THEN" in result
    assert "IF (m1_proxy%is_dirty(depth=3)) THEN" in result
    assert "IF (m2_proxy%is_dirty(depth=3)) THEN" in result
    # second, try to change the size of the f2 halo exchange to 2 by
    # performing redundant computation in the second loop
    loop = schedule.children[4]
    schedule, _ = rc_trans.apply(loop, depth=2)
    invoke.schedule = schedule
    result = str(psy.gen)
    assert "IF (f2_proxy%is_dirty(depth=3)) THEN" in result
    assert "IF (m1_proxy%is_dirty(depth=3)) THEN" in result
    assert "IF (m2_proxy%is_dirty(depth=3)) THEN" in result
    # third, set the size of the f2 halo exchange to the full halo
    # depth by performing redundant computation in the second loop
    schedule, _ = rc_trans.apply(loop)
    invoke.schedule = schedule
    result = str(psy.gen)
    assert ("IF (f2_proxy%is_dirty(depth=mesh%get_halo_depth())) "
            "THEN") in result
    assert "IF (m1_proxy%is_dirty(depth=3)) THEN" in result
    assert "IF (m2_proxy%is_dirty(depth=3)) THEN" in result
    # fourth, try to change the size of the f2 halo exchange to 4 by
    # performing redundant computation in the first loop
    loop = schedule.children[3]
    schedule, _ = rc_trans.apply(loop, depth=4)
    invoke.schedule = schedule
    result = str(psy.gen)
    print result
    assert ("IF (f2_proxy%is_dirty(depth=mesh%get_halo_depth())) "
            "THEN") in result
    assert "IF (m1_proxy%is_dirty(depth=4)) THEN" in result
    assert "IF (m2_proxy%is_dirty(depth=4)) THEN" in result


def test_rc_updated_dependence_analysis():
<<<<<<< HEAD
    '''Test that the dependence analyis updates when new halo exchanges
    are added to the schedule'''
    ### IK: Dependence analysis for single discontinuous invoke which
    ###     generates halo exchange. Does not fail when the possibility of
    ###     halo exchange is added for RW access in dynamo0p3.py, and
    ###     the combination of w3 GH_W and GH_R in testkern_w3_only.f90
    ###     changes to GH_RW and GH_R.
    ###     Calls 1_single_invoke_w3_only.f90
=======
    ''' Test that the dependence analyis updates when new halo exchanges
    are added to the schedule '''
>>>>>>> f95a78d0
    _, info = parse(os.path.join(
        BASE_PATH, "1_single_invoke_wtheta.f90"),
                    api=TEST_API)
    psy = PSyFactory(TEST_API).create(info)
    invoke = psy.invokes.invoke_list[0]
    schedule = invoke.schedule
    ### IK: Auxiliary print statements for experimenting with RW access
    print schedule.view()
    loop = schedule.children[0]
    kernel = loop.children[0]
    f2_field = kernel.args[1]
    assert not f2_field.backward_dependence()
    # set our loop to redundantly compute to the level 2 halo. This
    # introduces a new halo exchange
    rc_trans = Dynamo0p3RedundantComputationTrans()
    loop = schedule.children[0]
    schedule, _ = rc_trans.apply(loop, depth=2)
    ### IK: Auxiliary print statements for experimenting with RW access
    print schedule.view()
    invoke.schedule = schedule
    previous_field = f2_field.backward_dependence()
    previous_node = previous_field.call
    from psyclone.dynamo0p3 import DynHaloExchange
    # check f2_field has a backward dependence with the new halo
    # exchange field
    assert isinstance(previous_node, DynHaloExchange)
    # check the new halo exchange field has a forward dependence with
    # the kernel f2_field
    assert previous_field.forward_dependence() == f2_field


def test_rc_no_loop_decrease():
    ''' Test that we raise an exception if we try to reduce the size of a
    loop halo when using the redundant computation transformation. This is
    not allowed partly for simplicity but also because, in the current
    implementation we might not decrease the size of the relevant halo
<<<<<<< HEAD
    exchange as these can only be increased with the current logic'''
    ### IK: When the possibility of halo exchange is added for RW access
    ###     in dynamo0p3.py and the combination w3 GH_W and GH_R
    ###     in testkern_w3_only.f90 changes to GH_RW and GH_R then
    ###     a DynHaloExchange object is created instead of DynLoop.
    ###     Calls  1_single_invoke_w3_only.f90
=======
    exchange as these can only be increased with the current logic '''
>>>>>>> f95a78d0
    _, info = parse(os.path.join(
        BASE_PATH, "1_single_invoke_w2v.f90"),
                    api=TEST_API)
    psy = PSyFactory(TEST_API).create(info)
    invoke = psy.invokes.invoke_list[0]
    schedule = invoke.schedule
    ### IK: Auxiliary print statements for experimenting with RW access
    print "1 st invoke"
    print schedule.view()
    rc_trans = Dynamo0p3RedundantComputationTrans()
    # first set our loop to redundantly compute to the level 2 halo
    loop = schedule.children[0]
    schedule, _ = rc_trans.apply(loop, depth=2)
    invoke.schedule = schedule
    ### IK: Auxiliary print statements for experimenting with RW access
    print "2 nd invoke, after rc_trans"
    print schedule.view()
    # now try to reduce the redundant computation to the level 1 halo
    loop = schedule.children[1]
    with pytest.raises(TransformationError) as excinfo:
        schedule, _ = rc_trans.apply(loop, depth=1)
        ### IK: Auxiliary print statements for experimenting with RW access
        print "TransformationError, reduce rc to level 1 halo"
        print schedule.view()
    assert ("supplied depth (1) must be greater than the existing halo depth "
            "(2)") in str(excinfo)
    # second set our loop to redundantly compute to the maximum halo depth
    schedule, _ = rc_trans.apply(loop)
    invoke.schedule = schedule
    ### IK: Auxiliary print statements for experimenting with RW access
    print "Apply rc_trans to loop (maximum halo depth)"
    print schedule.view()
    # now try to reduce the redundant computation to a fixed value
    with pytest.raises(TransformationError) as excinfo:
        schedule, _ = rc_trans.apply(loop, depth=2)
        ### IK: Auxiliary print statements for experimenting with RW access
        print "TransformationError, reduce rc to a fixed value"
        print schedule.view()
    assert ("loop is already set to the maximum halo depth so can't be "
            "set to a fixed value") in str(excinfo)
    # now try to set the redundant computation to the same (max) value
    # it is now
    with pytest.raises(TransformationError) as excinfo:
        schedule, _ = rc_trans.apply(loop)
        ### IK: Auxiliary print statements for experimenting with RW access
        print "TransformationError, reduce rc to same (max) value"
        print schedule.view()
    assert ("loop is already set to the maximum halo depth so this "
            "transformation does nothing") in str(excinfo)


def test_rc_remove_halo_exchange(tmpdir, f90, f90flags):
    ''' Test that a halo exchange is removed if redundant computation means
    that it is no longer required '''
    _, info = parse(os.path.join(
        BASE_PATH, "14.7_halo_annexed.f90"),
                    api=TEST_API)
    psy = PSyFactory(TEST_API).create(info)
    result = str(psy.gen)
    assert "CALL f1_proxy%halo_exchange(depth=1)" in result
    assert "CALL f2_proxy%halo_exchange(depth=1)" in result
    assert "IF (m1_proxy%is_dirty(depth=1)) THEN" in result
    assert "CALL m1_proxy%halo_exchange(depth=1)" in result

    if utils.TEST_COMPILE:
        # If compilation testing has been enabled
        # (--compile --f90="<compiler_name>" flags to py.test)
        assert utils.code_compiles("dynamo0.3", psy, tmpdir, f90, f90flags)

    #
    invoke = psy.invokes.invoke_list[0]
    schedule = invoke.schedule
    #
    rc_trans = Dynamo0p3RedundantComputationTrans()
    loop = schedule.children[0]
    rc_trans.apply(loop, depth=1)
    result = str(psy.gen)
    assert "CALL f1_proxy%halo_exchange(depth=1)" not in result
    assert "CALL f2_proxy%halo_exchange(depth=1)" in result
    assert "IF (m1_proxy%is_dirty(depth=1)) THEN" in result
    assert "CALL m1_proxy%halo_exchange(depth=1)" in result
    #
    loop = schedule.children[1]
    rc_trans.apply(loop, depth=1)
    result = str(psy.gen)
    assert "CALL f1_proxy%halo_exchange(depth=1)" not in result
    assert "CALL f2_proxy%halo_exchange(depth=1)" not in result
    assert "IF (m1_proxy%is_dirty(depth=1)) THEN" in result
    assert "CALL m1_proxy%halo_exchange(depth=1)" in result


def test_rc_max_remove_halo_exchange(tmpdir, f90, f90flags):
    ''' Add test to redundantly compute a discontinuous (wtheta) and
    continuous (w2) field to the maximum halo depth and then check
    that a discontinuous halo exchange is removed in this case as we
    always remove the halo exchange if we write to a discontinuous
    field to maximum depth. Also check that the halo exchange is not
    removed for the continuous case as the outer halo stays dirty.
    The halo should also have an if round it as we do not know how
    much redundant computation we are doing. '''
    _, info = parse(os.path.join(BASE_PATH,
                                 "15.1.2_builtin_and_normal_kernel_"
                                 "invoke.f90"),
                    api=TEST_API)
    psy = PSyFactory(TEST_API).create(info)
    invoke = psy.invokes.invoke_list[0]
    schedule = invoke.schedule
    result = str(psy.gen)
    #
    # at this point we know we need a halo exchange of depth 1 for f3
    assert "CALL f3_proxy%halo_exchange(depth=1)" in result
    assert "IF (f3_proxy%is_dirty(depth=1)) THEN" not in result
    rc_trans = Dynamo0p3RedundantComputationTrans()
    loop = schedule.children[3]
    rc_trans.apply(loop)
    result = str(psy.gen)
    print result
    # f3 halo exchange is not removed even though we redundantly
    # compute f3 as the redundant computation is on a continuous field
    # and therefore the outermost halo stays dirty. We can not be
    # certain whether the halo exchange is required or not as we don't
    # know the depth of the halo.
    assert "CALL f3_proxy%halo_exchange(depth=1)" in result
    # we do not know whether we need the halo exchange so we include an if
    assert "IF (f3_proxy%is_dirty(depth=1)) THEN" in result
    #
    assert "CALL f4_proxy%halo_exchange(depth=1)" in result
    loop = schedule.children[4]
    rc_trans.apply(loop)
    result = str(psy.gen)
    # f4 halo exchange is removed as it is redundantly computed to the
    # last level halo and is discontinuous so all levels of the halo
    # are clean. However, we introduce a new halo exchange for
    # f5. This could be removed by redundant computation but we don't
    # bother as that is not relevant to this test.
    assert "CALL f4_proxy%halo_exchange(depth=1)" not in result

    if utils.TEST_COMPILE:
        # If compilation testing has been enabled
        # (--compile --f90="<compiler_name>" flags to py.test)
        assert utils.code_compiles("dynamo0.3", psy, tmpdir, f90, f90flags)


def test_rc_continuous_halo_remove():
    '''check that we do not remove a halo exchange when the field is
    continuous and the redundant computation depth equals the required
    halo access depth. The reason for this is that the outer halo
    remains invalid when written to for a continuous field. Also check
    that we do remove the halo exchange when the redundant computation
    depth is one more than the required halo access depth'''
    _, info = parse(os.path.join(BASE_PATH,
                                 "15.1.2_builtin_and_normal_kernel_"
                                 "invoke.f90"),
                    api=TEST_API)
    psy = PSyFactory(TEST_API).create(info)
    result = str(psy.gen)
    invoke = psy.invokes.invoke_list[0]
    schedule = invoke.schedule
    rc_trans = Dynamo0p3RedundantComputationTrans()
    f3_write_loop = schedule.children[3]
    f3_read_loop = schedule.children[7]
    assert "CALL f3_proxy%halo_exchange(depth=1)" in result
    assert "IF (f3_proxy%is_dirty(depth=1)) THEN" not in result
    rc_trans.apply(f3_read_loop, depth=3)
    rc_trans.apply(f3_write_loop, depth=3)
    result = str(psy.gen)
    assert "CALL f3_proxy%halo_exchange(depth=3)" in result
    assert "IF (f3_proxy%is_dirty(depth=3)) THEN" not in result
    #
    rc_trans.apply(f3_write_loop, depth=4)
    result = str(psy.gen)
    assert "CALL f3_proxy%halo_exchange(depth=" not in result
    assert "IF (f3_proxy%is_dirty(depth=" not in result


def test_rc_discontinuous_halo_remove():
    ''' Check that we do remove a halo exchange when the field is
    discontinuous and the redundant computation depth equals the
    required halo access depth. Also check that we do not remove the
    halo exchange when the redundant computation depth is one less
<<<<<<< HEAD
    than the required halo access depth'''
    ### IK: Halo exchange is not removed here when the possibility of
    ###     halo exchange is added for RW access in dynamo0p3.py, and
    ###     the combination of w3 GH_W and GH_R in testkern_w3_only.f90
    ###     changes to GH_RW and GH_R.
    ###     DynHaloExchange object is created and not removed, so
    ###     "CALL f4_proxy%halo_exchange(depth=3)" appears in result.
    ###     Calls 15.1.2_builtin_and_normal_kernel_invoke.f90
=======
    than the required halo access depth '''
>>>>>>> f95a78d0
    _, info = parse(os.path.join(BASE_PATH,
                                 "15.1.2_builtin_and_normal_kernel_"
                                 "invoke.f90"),
                    api=TEST_API)
    psy = PSyFactory(TEST_API).create(info)
    result = str(psy.gen)
    invoke = psy.invokes.invoke_list[0]
    schedule = invoke.schedule
    ### IK: Auxiliary print statements for experimenting with RW access
    print "1st invoke before rc_trans"
    print schedule.view()
    rc_trans = Dynamo0p3RedundantComputationTrans()
    ### IK: Ought to be children[5] instead of children[4], check schedule print
    f4_write_loop = schedule.children[4]
    f4_read_loop = schedule.children[7]
    assert "CALL f4_proxy%halo_exchange(depth=1)" in result
    assert "IF (f4_proxy%is_dirty(depth=1)) THEN" not in result
    rc_trans.apply(f4_read_loop, depth=3)
    rc_trans.apply(f4_write_loop, depth=2)
    result = str(psy.gen)
    assert "CALL f4_proxy%halo_exchange(depth=3)" in result
    assert "IF (f4_proxy%is_dirty(depth=3)) THEN" not in result
    #
    rc_trans.apply(f4_write_loop, depth=3)
    result = str(psy.gen)
    #### IK: Auxiliary print statement for experimenting with RW access
    #print result
    assert "CALL f4_proxy%halo_exchange(depth=" not in result
    assert "IF (f4_proxy%is_dirty(depth=" not in result


def test_rc_reader_halo_remove():
    '''check that we do not add an unnecessary halo exchange when we
    increase the depth of halo that a loop computes but the previous loop
    still computes deep enough into the halo to avoid needing a halo
    exchange.'''

    _, info = parse(os.path.join(BASE_PATH,
                                 "15.1.2_builtin_and_normal_kernel_"
                                 "invoke.f90"),
                    api=TEST_API)
    psy = PSyFactory(TEST_API).create(info)
    result = str(psy.gen)
    invoke = psy.invokes.invoke_list[0]
    schedule = invoke.schedule

    invoke.schedule = schedule
    result = str(psy.gen)
    assert "CALL f2_proxy%halo_exchange(depth=1)" in result

    rc_trans = Dynamo0p3RedundantComputationTrans()

    # redundant computation to avoid halo exchange for f2
    schedule, _ = rc_trans.apply(schedule.children[1], depth=2)
    invoke.schedule = schedule
    result = str(psy.gen)
    assert "CALL f2_proxy%halo_exchange(" not in result

    # redundant computation to depth 2 in f2 reader loop should not
    # cause a new halo exchange as it is still covered by depth=2 in
    # the writer loop
    schedule, _ = rc_trans.apply(schedule.children[2], depth=2)
    invoke.schedule = schedule
    result = str(psy.gen)
    assert "CALL f2_proxy%halo_exchange(" not in result


def test_rc_vector_reader_halo_remove():
    ''' Check that we do not add unnecessary halo exchanges for a vector
    field when we increase the depth of halo that a loop computes but
    the previous loop still computes deep enough into the halo to
    avoid needing halo exchanges '''
    _, info = parse(os.path.join(BASE_PATH,
                                 "8.2.1_multikernel_invokes_w3_vector.f90"),
                    api=TEST_API)
    psy = PSyFactory(TEST_API).create(info)
    result = str(psy.gen)
    invoke = psy.invokes.invoke_list[0]
    schedule = invoke.schedule

    assert "is_dirty" not in result
    assert "halo_exchange" not in result

    rc_trans = Dynamo0p3RedundantComputationTrans()

    # redundant computation for first loop
    schedule, _ = rc_trans.apply(schedule.children[0], depth=1)
    invoke.schedule = schedule
    result = str(psy.gen)
    assert result.count("is_dirty") == 3
    assert result.count("halo_exchange") == 3

    # redundant computation in reader loop should not
    # cause a new halo exchange as it is still covered by depth=1 in
    # the writer loop
    schedule, _ = rc_trans.apply(schedule.children[4], depth=1)
    invoke.schedule = schedule
    result = str(psy.gen)
    assert result.count("is_dirty") == 3
    assert result.count("halo_exchange") == 3


def test_stencil_rc_max_depth_1(monkeypatch):
    '''If a loop contains a kernel with a stencil access and the loop
    attempts to compute redundantly into the halo to the maximum depth
    then the stencil will access beyond the halo bounds. This is
    therefore not allowed and exceptions are raised in the
    Dynamo0p3RedundantComputationTrans transformation and in
    _compute_single_halo_info. This test checks these exceptions are
    raised correctly'''
    _, info = parse(os.path.join(BASE_PATH,
                                 "19.1_single_stencil.f90"),
                    api="dynamo0.3")
    psy = PSyFactory("dynamo0.3").create(info)
    schedule = psy.invokes.invoke_list[0].schedule
    loop = schedule.children[3]
    rc_trans = Dynamo0p3RedundantComputationTrans()
    with pytest.raises(TransformationError) as excinfo:
        rc_trans.apply(loop)
    assert ("In the Dynamo0p3RedundantComputation transformation apply method "
            "the loop contains field 'f2' with a stencil access in kernel "
            "'testkern_stencil_code', so it is invalid to set redundant "
            "computation to maximum depth" in str(excinfo.value))

    halo_exchange = schedule.children[0]
    monkeypatch.setattr(loop, "_upper_bound_halo_depth", None)
    with pytest.raises(GenerationError) as excinfo:
        _ = halo_exchange._compute_halo_read_info()
    assert ("redundant computation to max depth with a stencil is "
            "invalid" in str(excinfo.value))


def test_rc_invalid_depth_type():
    '''If an incorrect type is passed as a depth value to the redundant
    computation transformation an exception should be raised. This test
    checks that this exception is raised as expected.'''
    _, info = parse(os.path.join(BASE_PATH,
                                 "1_single_invoke.f90"),
                    api="dynamo0.3")
    psy = PSyFactory("dynamo0.3").create(info)
    schedule = psy.invokes.invoke_list[0].schedule
    loop = schedule.children[3]
    rc_trans = Dynamo0p3RedundantComputationTrans()
    with pytest.raises(TransformationError) as excinfo:
        rc_trans.apply(loop, depth="2")
    assert ("the supplied depth should be an integer but found "
            "type '<type 'str'>'" in str(excinfo.value))


def test_loop_fusion_different_loop_depth():
    '''We can only loop fuse if two loops iterate over the same entities
    and iterate over the same depth. The loop fusion transformation
    raises an exception if this is not the case. This test checks that
    the exception is raised correctly.'''
    _, info = parse(os.path.join(BASE_PATH,
                                 "4.6_multikernel_invokes.f90"),
                    api="dynamo0.3")
    psy = PSyFactory("dynamo0.3").create(info)
    schedule = psy.invokes.invoke_list[0].schedule
    # move the halo exchange between the two loops
    move_trans = MoveTrans()
    move_trans.apply(schedule.children[7], schedule.children[6])
    # make the first loop redundantly compute to halo level 3
    rc_trans = Dynamo0p3RedundantComputationTrans()
    rc_trans.apply(schedule.children[7], depth=3)
    # try to fuse the loops. This should fail as the depths are different
    f_trans = DynamoLoopFuseTrans()
    with pytest.raises(TransformationError) as excinfo:
        f_trans.apply(schedule.children[7], schedule.children[8])
    assert ("Error in DynamoLoopFuse transformation. The halo-depth indices "
            "are not the same. Found '3' and '1'" in str(excinfo.value))
    # now redundantly compute to the full halo
    rc_trans.apply(schedule.children[8])
    # try to fuse the loops. This should fail as the depths are different
    f_trans = DynamoLoopFuseTrans()
    with pytest.raises(TransformationError) as excinfo:
        f_trans.apply(schedule.children[7], schedule.children[8])
    assert ("Error in DynamoLoopFuse transformation. The halo-depth indices "
            "are not the same. Found '3' and 'None'" in str(excinfo.value))


def test_loop_fusion_different_loop_name():
    ''' We can only loop fuse if two loops iterate over the same entities
    and iterate over the same depth. The loop fusion transformation
    raises an exception if this is not the case. This test checks that
<<<<<<< HEAD
    the exception is raised correctly.'''
    ### IK: When the possibility of halo exchange is added for RW access
    ###     in dynamo0p3.py, the combination of w3 GH_RW and GH_R changes
    ###     W -> R w3 to RW -> R w3 dependence and a DynHaloExchange
    ###     object is created instead of a DynLoop. Since this RW -> R
    ###     dependence is on discontionuous field only it should behave
    ###     as W -> R, that is the DynHaloExchange should be removed.
    ###     Calls 4.12_multikernel_invokes_w3.f90 
=======
    the exception is raised correctly. '''
>>>>>>> f95a78d0
    _, info = parse(os.path.join(BASE_PATH,
                                 "4.12_multikernel_invokes_w2v.f90"),
                    api="dynamo0.3")
    psy = PSyFactory("dynamo0.3").create(info)
    schedule = psy.invokes.invoke_list[0].schedule
    ### IK: Auxiliary print statements for experimenting with RW access
    print "1st invoke before rc_trans"
    print schedule.view()
    rc_trans = Dynamo0p3RedundantComputationTrans()
    rc_trans.apply(schedule.children[0], depth=3)
    ### IK: Auxiliary print statements for experimenting with RW access
    print "rc_trans"
    print type(rc_trans)
    print dir(rc_trans)
    f_trans = DynamoLoopFuseTrans()
    ### IK: Auxiliary print statements for experimenting with RW access
    print "f_trans"
    print type(f_trans)
    print dir(f_trans)
    with pytest.raises(TransformationError) as excinfo:
        f_trans.apply(schedule.children[1], schedule.children[2])
    assert ("Error in DynamoLoopFuse transformation. The upper bound names "
            "are not the same. Found 'cell_halo' and 'ncells'"
            in str(excinfo.value))


def test_rc_max_w_to_r_continuous_known_halo():
    '''If we have a continuous field being written to in one loop to the
    maximum halo depth and then being read in a following (dependent) loop
    to the maximum halo depth we can determine that we definitely need a
    halo exchange (at the outermost halo level). This test checks that a
    halo with no runtime checking is produced for this case.'''

    _, invoke_info = parse(os.path.join(
        BASE_PATH, "14.10_halo_continuous_cell_w_to_r.f90"), api="dynamo0.3")
    psy = PSyFactory("dynamo0.3").create(invoke_info)
    schedule = psy.invokes.invoke_list[0].schedule

    w_loop = schedule.children[2]
    r_loop = schedule.children[5]

    # make both the writer and reader loops use the full halo
    rc_trans = Dynamo0p3RedundantComputationTrans()
    rc_trans.apply(w_loop)
    rc_trans.apply(r_loop)

    w_to_r_halo_exchange = schedule.children[4]

    # sanity check that the halo exchange goes to the full halo depth
    assert (w_to_r_halo_exchange._compute_halo_depth() ==
            "mesh%get_halo_depth()")

    # the halo exchange should be both required to be added and known
    # to be needed
    required, known = w_to_r_halo_exchange.required()
    assert required
    assert known


def test_red_comp_w_to_n_r_clean_gt_cleaned():
    '''Tests the case where we have multiple (derived) read dependence
    entries and one of them has a literal depth value (and no
    associated variable) and we write redundantly into the halo with a
    literal depth. Depending on the literal values of the halo-reads
    and the halo-depth of the redundant write we may, or may not, know
    that we need a halo exchange. This test checks that we get the
    expected behaviour.

    '''
    # The initial test case writes to a field over dofs, then reads
    # the halo to depth 2 with a stencil, then reads the halo to a
    # variable depth with a stencil
    _, invoke_info = parse(os.path.join(
        BASE_PATH, "14.11_halo_required_clean_multi.f90"), api="dynamo0.3")
    psy = PSyFactory("dynamo0.3").create(invoke_info)
    schedule = psy.invokes.invoke_list[0].schedule

    w_loop = schedule.children[0]
    w_to_r_halo_exchange = schedule.children[1]

    # make the writer loop write redundantly into the level 1 halo. We
    # now make the level one halo clean but we still definitely need a
    # halo exchange as one of the readers reads the halo to level 2
    rc_trans = Dynamo0p3RedundantComputationTrans()
    rc_trans.apply(w_loop, depth=1)

    # the halo exchange should be both required and known to be needed
    required, known = w_to_r_halo_exchange.required()
    assert required
    assert known

    # make the writer loop write redundantly into the level 2 halo. We
    # now make the level two halo clean so the reader that reads to
    # the level 2 halo does not need a halo exchange, but another
    # reader reads to a variable level so we are not sure if we need a
    # halo exchange or not.
    rc_trans.apply(w_loop, depth=2)

    w_to_r_halo_exchange = schedule.children[1]

    # the halo exchange should be required but not known to be needed
    required, known = w_to_r_halo_exchange.required()
    assert required
    assert not known

    # make the reader loop with a variable size also write redundantly
    # into the level 3 halo. We now know that we need a halo exchange
    # as the minimum halo depth that needs to be clean is level 3 and
    # we only clean up to the level 2 halo.
    r_var_stencil_loop = schedule.children[2]
    rc_trans.apply(r_var_stencil_loop, depth=3)

    w_to_r_halo_exchange = schedule.children[1]

    # the halo exchange should be required and known to be needed
    required, known = w_to_r_halo_exchange.required()
    assert required
    assert known


def test_rc_no_directive():
    '''When the redundant computation transformation is given a Loop whose
    parent is a directive an exception is raised as this is not
    supported (redundant computation transformations must be applied
    before directives are added). This test checks that this exception
    is raised correctly.'''
    _, invoke_info = parse(os.path.join(
        BASE_PATH, "1_single_invoke.f90"), api="dynamo0.3")
    psy = PSyFactory("dynamo0.3").create(invoke_info)
    invoke = psy.invokes.invoke_list[0]
    schedule = invoke.schedule

    # create a colouring transformation and apply this to the loop
    ctrans = Dynamo0p3ColourTrans()
    schedule, _ = ctrans.apply(schedule.children[3])

    # create an openmp transformation and apply this to the loop
    otrans = DynamoOMPParallelLoopTrans()
    schedule, _ = otrans.apply(schedule.children[3].children[0])

    # create a redundant computation transformation and apply this to the loop
    rc_trans = Dynamo0p3RedundantComputationTrans()
    with pytest.raises(TransformationError) as excinfo:
        schedule, _ = rc_trans.apply(
            schedule.children[3].children[0].children[0], depth=1)
    assert ("Redundant computation must be applied before directives are added"
            in str(excinfo.value))


def test_rc_wrong_parent(monkeypatch):
    '''When the redundant computation transformation is given a Loop which
    has the wrong parent, and that parent is not a Directive (which is
    handled in a separate case) an exception is raised. This test
    checks that this exception is raised correctly.'''
    _, invoke_info = parse(os.path.join(
        BASE_PATH, "1_single_invoke.f90"), api="dynamo0.3")
    psy = PSyFactory("dynamo0.3").create(invoke_info)
    invoke = psy.invokes.invoke_list[0]
    schedule = invoke.schedule

    # make the parent of the loop a halo exchange
    monkeypatch.setattr(schedule.children[3], "parent", schedule.children[0])

    rc_trans = Dynamo0p3RedundantComputationTrans()
    # apply redundant computation to the loop
    with pytest.raises(TransformationError) as excinfo:
        schedule, _ = rc_trans.apply(schedule.children[3], depth=1)
    assert ("the parent of the supplied loop must be the Schedule, or a Loop"
            in str(excinfo.value))


def test_rc_parent_loop_colour(monkeypatch):
    '''If the parent of the loop supplied to the redundant computation
    transformation is a loop then

    1) the parent loop's parent should be a schedule. If this is not
    the case then an exception is raised.

    2) the parent loop should iterate over 'colours'. If this is not
    the case then an exception is raised.

    3) the supplied loop should iterate over cells of a given
    colour. If this is not the case then an exception is raised.

    This test checks that the appropriate exceptions are correctly
    raised for these three situations

    '''

    _, invoke_info = parse(os.path.join(
        BASE_PATH, "1_single_invoke.f90"), api="dynamo0.3")
    psy = PSyFactory("dynamo0.3").create(invoke_info)
    invoke = psy.invokes.invoke_list[0]
    schedule = invoke.schedule

    # apply colouring
    # create colour transformation
    ctrans = Dynamo0p3ColourTrans()
    # Colour the loop
    schedule, _ = ctrans.apply(schedule.children[3])

    # make the parent of the outermost loop something other than
    # Schedule (we use halo exchange in this case)
    monkeypatch.setattr(schedule.children[3], "parent", schedule.children[0])

    rc_trans = Dynamo0p3RedundantComputationTrans()
    # apply redundant computation to the loop
    with pytest.raises(TransformationError) as excinfo:
        _, _ = rc_trans.apply(schedule.children[3].children[0], depth=1)
    assert ("if the parent of the supplied Loop is also a Loop then the "
            "parent's parent must be the Schedule" in str(excinfo.value))

    # make the outermost loop iterate over cells (it should be
    # colours). We can ignore the previous monkeypatch as this
    # exception is ecountered before the previous one.
    monkeypatch.setattr(schedule.children[3], "_loop_type", "cells")

    rc_trans = Dynamo0p3RedundantComputationTrans()
    # apply redundant computation to the loop
    with pytest.raises(TransformationError) as excinfo:
        _, _ = rc_trans.apply(schedule.children[3].children[0], depth=1)
    assert ("if the parent of the supplied Loop is also a Loop then the "
            "parent must iterate over 'colours'" in str(excinfo.value))

    # make the innermost loop iterate over cells (it should be
    # colour). We can ignore the previous monkeypatches as this
    # exception is encountered before the previous ones.
    monkeypatch.setattr(schedule.children[3].children[0], "_loop_type",
                        "cells")

    rc_trans = Dynamo0p3RedundantComputationTrans()
    # apply redundant computation to the loop
    with pytest.raises(TransformationError) as excinfo:
        _, _ = rc_trans.apply(schedule.children[3].children[0], depth=1)
    assert ("if the parent of the supplied Loop is also a Loop then the "
            "supplied Loop must iterate over 'colour'" in str(excinfo.value))


def test_rc_unsupported_loop_type(monkeypatch):
    '''When an unsupported loop type is provided to the redundant
    computation apply method an exception is raised. It is not
    possible to get to this exception in normal circumstances due to
    the validation tests so we monkey patch it. This test checks that
    the exception is raised correctly.

    '''
    _, invoke_info = parse(os.path.join(
        BASE_PATH, "1_single_invoke.f90"), api="dynamo0.3")
    psy = PSyFactory("dynamo0.3").create(invoke_info)
    invoke = psy.invokes.invoke_list[0]
    schedule = invoke.schedule

    # apply colouring
    # create colour transformation
    ctrans = Dynamo0p3ColourTrans()
    # Colour the loop
    schedule, _ = ctrans.apply(schedule.children[3])

    # make the loop type invalid
    monkeypatch.setattr(schedule.children[3].children[0], "_loop_type",
                        "invalid")

    rc_trans = Dynamo0p3RedundantComputationTrans()

    # switch off validation
    monkeypatch.setattr(rc_trans, "_validate",
                        lambda loop, depth: None)

    # apply redundant computation to the loop
    with pytest.raises(TransformationError) as excinfo:
        _, _ = rc_trans.apply(schedule.children[3].children[0], depth=1)
    assert "Unsupported loop_type 'invalid' found" in str(excinfo.value)


def test_rc_colour_no_loop_decrease():
    '''Test that we raise an exception if we try to reduce the size of a
    loop halo depth when using the redundant computation
    transformation. This is not allowed partly for simplicity but also
    because, in the current implementation we might not decrease the
    size of the relevant halo exchange as these can only be increased
    with the current logic

    '''
    _, info = parse(os.path.join(
        BASE_PATH, "1_single_invoke.f90"),
                    api=TEST_API)
    psy = PSyFactory(TEST_API).create(info)
    invoke = psy.invokes.invoke_list[0]
    schedule = invoke.schedule

    # create our colour transformation
    ctrans = Dynamo0p3ColourTrans()
    # Colour the loop
    schedule, _ = ctrans.apply(schedule.children[3])

    rc_trans = Dynamo0p3RedundantComputationTrans()
    # first set our loop to redundantly compute to the level 2 halo
    loop = schedule.children[3].children[0]
    schedule, _ = rc_trans.apply(loop, depth=2)
    invoke.schedule = schedule
    # now try to reduce the redundant computation to the level 1 halo
    with pytest.raises(TransformationError) as excinfo:
        schedule, _ = rc_trans.apply(loop, depth=1)
    assert ("supplied depth (1) must be greater than the existing halo depth "
            "(2)") in str(excinfo)
    # second set our loop to redundantly compute to the maximum halo depth
    schedule, _ = rc_trans.apply(loop)
    invoke.schedule = schedule
    # now try to reduce the redundant computation to a fixed value
    with pytest.raises(TransformationError) as excinfo:
        schedule, _ = rc_trans.apply(loop, depth=2)
    assert ("loop is already set to the maximum halo depth so can't be "
            "set to a fixed value") in str(excinfo)
    # now try to set the redundant computation to the same (max) value
    # it is now
    with pytest.raises(TransformationError) as excinfo:
        schedule, _ = rc_trans.apply(loop)
    assert ("loop is already set to the maximum halo depth so this "
            "transformation does nothing") in str(excinfo)


def test_rc_colour(tmpdir, f90, f90flags):
    '''Test that we can redundantly compute over a colour in a coloured loop'''
    _, invoke_info = parse(os.path.join(
        BASE_PATH, "1_single_invoke.f90"), api="dynamo0.3")
    psy = PSyFactory("dynamo0.3").create(invoke_info)
    invoke = psy.invokes.invoke_list[0]
    schedule = invoke.schedule

    # create our colour transformation
    ctrans = Dynamo0p3ColourTrans()
    # Colour the loop
    cschedule, _ = ctrans.apply(schedule.children[3])

    # create our redundant computation transformation
    rc_trans = Dynamo0p3RedundantComputationTrans()
    # apply redundant computation to the colour loop
    rc_trans.apply(cschedule.children[3].children[0], depth=2)

    result = str(psy.gen)

    assert (
        "      IF (f2_proxy%is_dirty(depth=2)) THEN\n"
        "        CALL f2_proxy%halo_exchange(depth=2)\n"
        "      END IF \n"
        "      !\n"
        "      IF (m1_proxy%is_dirty(depth=2)) THEN\n"
        "        CALL m1_proxy%halo_exchange(depth=2)\n"
        "      END IF \n"
        "      !\n"
        "      IF (m2_proxy%is_dirty(depth=2)) THEN\n"
        "        CALL m2_proxy%halo_exchange(depth=2)\n"
        "      END IF \n" in result)
    assert (
        "      cmap => mesh%get_colour_map()\n"
        "      !\n"
        "      DO colour=1,mesh%get_ncolours()\n"
        "        DO cell=1,mesh%get_last_halo_cell_per_colour(colour,2)\n"
        in result)

    # We've requested redundant computation out to the level 2 halo
    # but f1 is continuous and so the outermost halo depth (2) remains
    # dirty. This means that all of the halo is dirty apart from level
    # 1.
    assert (
        "      CALL f1_proxy%set_dirty()\n"
        "      CALL f1_proxy%set_clean(1)" in result)

    if utils.TEST_COMPILE:
        # If compilation testing has been enabled (--compile flag
        # to py.test)
        assert utils.code_compiles("dynamo0.3", psy, tmpdir, f90, f90flags)


def test_rc_max_colour(tmpdir, f90, f90flags):
    '''Test that we can redundantly compute over a colour to the maximum
    depth in a coloured loop'''
    _, invoke_info = parse(os.path.join(
        BASE_PATH, "1_single_invoke.f90"), api="dynamo0.3")
    psy = PSyFactory("dynamo0.3").create(invoke_info)
    invoke = psy.invokes.invoke_list[0]
    schedule = invoke.schedule

    # create our colour transformation
    ctrans = Dynamo0p3ColourTrans()
    # Colour the loop
    cschedule, _ = ctrans.apply(schedule.children[3])

    # create our redundant computation transformation
    rc_trans = Dynamo0p3RedundantComputationTrans()
    # apply redundant computation to the colour loop out to the full
    # halo depth
    rc_trans.apply(cschedule.children[3].children[0])

    result = str(psy.gen)

    assert (
        "      IF (f2_proxy%is_dirty(depth=mesh%get_halo_depth())) THEN\n"
        "        CALL f2_proxy%halo_exchange(depth=mesh%get_halo_depth())\n"
        "      END IF \n"
        "      !\n"
        "      IF (m1_proxy%is_dirty(depth=mesh%get_halo_depth())) THEN\n"
        "        CALL m1_proxy%halo_exchange(depth=mesh%get_halo_depth())\n"
        "      END IF \n"
        "      !\n"
        "      IF (m2_proxy%is_dirty(depth=mesh%get_halo_depth())) THEN\n"
        "        CALL m2_proxy%halo_exchange(depth=mesh%get_halo_depth())\n"
        "      END IF \n" in result)
    assert (
        "      cmap => mesh%get_colour_map()\n"
        "      !\n"
        "      DO colour=1,mesh%get_ncolours()\n"
        "        DO cell=1,mesh%get_last_halo_cell_per_colour(colour)\n"
        in result)

    assert (
        "      CALL f1_proxy%set_dirty()\n"
        "      CALL f1_proxy%set_clean(mesh%get_halo_depth()-1)" in result)

    if utils.TEST_COMPILE:
        # If compilation testing has been enabled (--compile flag
        # to py.test)
        assert utils.code_compiles("dynamo0.3", psy, tmpdir, f90, f90flags)


def test_colour_discontinuous():
    ''' Test that we raise an exception if we try to colour a loop
    containing a kernel that modifies a discontinuous field '''
    _, invoke_info = parse(os.path.join(BASE_PATH,
                                        "1_single_invoke_wtheta.f90"),
                           api=TEST_API)
    psy = PSyFactory("dynamo0.3").create(invoke_info)
    invoke = psy.invokes.invoke_list[0]
    schedule = invoke.schedule

    # create our colour transformation
    ctrans = Dynamo0p3ColourTrans()

    with pytest.raises(TransformationError) as excinfo:
        # Colour the loop
        _, _ = ctrans.apply(schedule.children[0])
    assert ("Loops iterating over a discontinuous function space are not "
            "currently supported") in str(excinfo)


def test_rc_then_colour(tmpdir, f90, f90flags):
    '''Test that we generate correct code when we first perform redundant
    computation to a fixed depth then colour the loop

    '''
    _, invoke_info = parse(os.path.join(BASE_PATH,
                                        "1_single_invoke.f90"),
                           api=TEST_API)
    psy = PSyFactory("dynamo0.3").create(invoke_info)
    invoke = psy.invokes.invoke_list[0]
    schedule = invoke.schedule

    # create our colour transformation
    ctrans = Dynamo0p3ColourTrans()

    # create our redundant computation transformation
    rc_trans = Dynamo0p3RedundantComputationTrans()

    # apply redundant computation to the loop, out to the level-3 halo
    schedule, _ = rc_trans.apply(schedule.children[3], 3)

    # Colour the loop
    schedule, _ = ctrans.apply(schedule.children[3])

    psy.invokes.invoke_list[0].schedule = schedule

    result = str(psy.gen)

    assert (
        "      IF (f2_proxy%is_dirty(depth=3)) THEN\n"
        "        CALL f2_proxy%halo_exchange(depth=3)\n"
        "      END IF \n"
        "      !\n"
        "      IF (m1_proxy%is_dirty(depth=3)) THEN\n"
        "        CALL m1_proxy%halo_exchange(depth=3)\n"
        "      END IF \n"
        "      !\n"
        "      IF (m2_proxy%is_dirty(depth=3)) THEN\n"
        "        CALL m2_proxy%halo_exchange(depth=3)\n"
        "      END IF \n" in result)
    assert (
        "      cmap => mesh%get_colour_map()\n"
        "      !\n"
        "      DO colour=1,mesh%get_ncolours()\n"
        "        DO cell=1,mesh%get_last_halo_cell_per_colour(colour,3)\n"
        "          !\n"
        "          CALL testkern_code(nlayers, a, f1_proxy%data,"
        " f2_proxy%data, m1_proxy%data, m2_proxy%data, ndf_w1, undf_w1, "
        "map_w1(:,cmap(colour, cell)), ndf_w2, undf_w2, "
        "map_w2(:,cmap(colour, cell)), ndf_w3, undf_w3, "
        "map_w3(:,cmap(colour, cell)))\n" in result)

    assert (
        "      CALL f1_proxy%set_dirty()\n"
        "      CALL f1_proxy%set_clean(2)" in result)

    if utils.TEST_COMPILE:
        # If compilation testing has been enabled (--compile flag
        # to py.test)
        assert utils.code_compiles("dynamo0.3", psy, tmpdir, f90, f90flags)


def test_rc_then_colour2(tmpdir, f90, f90flags):
    '''Test that we generate correct code when we first perform redundant
    computation to the full depth then colour the loop

    '''
    _, invoke_info = parse(os.path.join(BASE_PATH,
                                        "1_single_invoke.f90"),
                           api=TEST_API)
    psy = PSyFactory("dynamo0.3").create(invoke_info)
    invoke = psy.invokes.invoke_list[0]
    schedule = invoke.schedule

    # create our colour transformation
    ctrans = Dynamo0p3ColourTrans()

    # create our redundant computation transformation
    rc_trans = Dynamo0p3RedundantComputationTrans()

    # apply redundant computation to the loop to the full halo depth
    schedule, _ = rc_trans.apply(schedule.children[3])

    # Colour the loop
    schedule, _ = ctrans.apply(schedule.children[3])

    psy.invokes.invoke_list[0].schedule = schedule

    result = str(psy.gen)

    assert (
        "      IF (f2_proxy%is_dirty(depth=mesh%get_halo_depth())) THEN\n"
        "        CALL f2_proxy%halo_exchange(depth=mesh%get_halo_depth())\n"
        "      END IF \n"
        "      !\n"
        "      IF (m1_proxy%is_dirty(depth=mesh%get_halo_depth())) THEN\n"
        "        CALL m1_proxy%halo_exchange(depth=mesh%get_halo_depth())\n"
        "      END IF \n"
        "      !\n"
        "      IF (m2_proxy%is_dirty(depth=mesh%get_halo_depth())) THEN\n"
        "        CALL m2_proxy%halo_exchange(depth=mesh%get_halo_depth())\n"
        "      END IF \n" in result)
    assert (
        "      cmap => mesh%get_colour_map()\n"
        "      !\n"
        "      DO colour=1,mesh%get_ncolours()\n"
        "        DO cell=1,mesh%get_last_halo_cell_per_colour(colour)\n"
        in result)

    assert (
        "      CALL f1_proxy%set_dirty()\n"
        "      CALL f1_proxy%set_clean(mesh%get_halo_depth()-1)" in result)

    if utils.TEST_COMPILE:
        # If compilation testing has been enabled (--compile flag
        # to py.test)
        assert utils.code_compiles("dynamo0.3", psy, tmpdir, f90, f90flags)


def test_loop_fuse_then_rc(tmpdir, f90, f90flags):
    '''Test that we are able to fuse two loops together, perform
    redundant computation and then colour'''
    _, info = parse(os.path.join(os.path.dirname(os.path.abspath(__file__)),
                                 "test_files", "dynamo0p3",
                                 "4_multikernel_invokes.f90"),
                    api=TEST_API)
    psy = PSyFactory(TEST_API).create(info)
    invoke = psy.invokes.get('invoke_0')
    schedule = invoke.schedule

    ftrans = DynamoLoopFuseTrans()

    # fuse the loops
    schedule, _ = ftrans.apply(schedule.children[3],
                               schedule.children[4])

    # create our redundant computation transformation
    rc_trans = Dynamo0p3RedundantComputationTrans()

    # apply redundant computation to the loop
    schedule, _ = rc_trans.apply(schedule.children[3])

    # create our colour transformation
    ctrans = Dynamo0p3ColourTrans()

    # Colour the loop
    schedule, _ = ctrans.apply(schedule.children[3])

    psy.invokes.invoke_list[0].schedule = schedule

    result = str(psy.gen)

    assert (
        "      IF (f2_proxy%is_dirty(depth=mesh%get_halo_depth())) THEN\n"
        "        CALL f2_proxy%halo_exchange(depth=mesh%get_halo_depth())\n"
        "      END IF \n"
        "      !\n"
        "      IF (m1_proxy%is_dirty(depth=mesh%get_halo_depth())) THEN\n"
        "        CALL m1_proxy%halo_exchange(depth=mesh%get_halo_depth())\n"
        "      END IF \n"
        "      !\n"
        "      IF (m2_proxy%is_dirty(depth=mesh%get_halo_depth())) THEN\n"
        "        CALL m2_proxy%halo_exchange(depth=mesh%get_halo_depth())\n"
        "      END IF \n" in result)
    assert (
        "      cmap => mesh%get_colour_map()\n"
        "      !\n"
        "      DO colour=1,mesh%get_ncolours()\n"
        "        DO cell=1,mesh%get_last_halo_cell_per_colour(colour)\n"
        in result)

    assert (
        "      CALL f1_proxy%set_dirty()\n"
        "      CALL f1_proxy%set_clean(mesh%get_halo_depth()-1)" in result)

    if utils.TEST_COMPILE:
        # If compilation testing has been enabled (--compile flag
        # to py.test)
        assert utils.code_compiles("dynamo0.3", psy, tmpdir, f90, f90flags)


def test_haloex_colouring(tmpdir, f90, f90flags):
    '''Check that the halo exchange logic for halo exchanges between
    loops works when we colour the loops'''

    def check_halo_exchange(halo_exchange):
        '''internal function to check the validity of a halo exchange for
        field f1 which is guaranteed (has no runtime logic to
        determine whether it is needed or not) and is of depth 1

        '''
        # check halo exchange has the expected values
        assert halo_exchange.field.name == "f1"
        assert halo_exchange._compute_stencil_type() == "region"
        assert halo_exchange._compute_halo_depth() == "1"
        assert halo_exchange.required() == (True, True)
        # check that the write_access information (information based on
        # the previous writer) has been computed correctly
        write_access = halo_exchange._compute_halo_write_info()
        assert write_access.set_by_value
        assert not write_access.var_depth
        assert not write_access.max_depth
        assert write_access.literal_depth == 1
        assert write_access.dirty_outer
        assert not write_access.annexed_only
        # check that the read_access information is correct
        depth_info_list = halo_exchange._compute_halo_read_depth_info()
        assert len(depth_info_list) == 1
        depth_info = depth_info_list[0]
        assert not depth_info.annexed_only
        assert depth_info.literal_depth == 1
        assert not depth_info.max_depth
        assert not depth_info.var_depth

    w_loop_idx = 2
    r_loop_idx = 5
    ctrans = Dynamo0p3ColourTrans()

    # Begin with a loop which modifies the continuous field f1
    # followed by a loop which modifies the continuous field f3 and
    # reads field f1. This will produce a guaranteed halo exchange of
    # depth 1 for field f1. Next, check that loop colouring the first
    # loop makes no difference to the halo exchange.  Next, check that
    # loop colouring the first and second loops makes no difference to
    # the halo exchange.  Finally, check that loop colouring just the
    # second loop makes no difference to the halo exchange.
    for idx, cloop_idxs in enumerate([[], [r_loop_idx],
                                      [r_loop_idx, w_loop_idx], [w_loop_idx]]):

        _, invoke_info = parse(os.path.join(
            BASE_PATH, "14.10_halo_continuous_cell_w_to_r.f90"),
                               api="dynamo0.3")
        psy = PSyFactory("dynamo0.3").create(invoke_info)
        invoke = psy.invokes.invoke_list[0]
        schedule = invoke.schedule

        for cloop_idx in cloop_idxs:
            schedule, _ = ctrans.apply(schedule.children[cloop_idx])

        invoke.schedule = schedule
        halo_exchange = schedule.children[4]
        check_halo_exchange(halo_exchange)

        if utils.TEST_COMPILE:
            # If compilation testing has been enabled (--compile flag
            # to py.test)
            assert utils.code_compiles("dynamo0.3", psy, tmpdir, f90, f90flags)

        print "OK for iteration ", idx


def test_haloex_rc1_colouring(tmpdir, f90, f90flags):
    '''Check that the halo exchange logic for halo exchanges between loops
    works when we colour the loops and apply redundant computation to
    the maximum depth for the reader. We first check the halo exchange
    properties are correct with no colouring then apply colouring to
    the first loop, then the second and finally both. In each case we
    check that the halo exchange properties do not change. We expect
    to see a definite (no runtime check) halo exchange to the maximum
    halo depth.'''

    def check_halo_exchange(halo_exchange):
        '''Internal method to check the validity of a halo exchange for field
        f1 which is guaranteed (has no runtime logic to determine
        whether it is needed or not) and is to the full depth of the
        halo

        '''
        # check halo exchange has the expected values
        assert halo_exchange.field.name == "f1"
        assert halo_exchange._compute_stencil_type() == "region"
        assert halo_exchange._compute_halo_depth() == "mesh%get_halo_depth()"
        assert halo_exchange.required
        # check that the write_access information (information based on
        # the previous writer) has been computed correctly
        write_access = halo_exchange._compute_halo_write_info()
        assert write_access.set_by_value
        assert not write_access.var_depth
        assert not write_access.max_depth
        assert write_access.literal_depth == 1
        assert write_access.dirty_outer
        assert not write_access.annexed_only
        # check that the read_access information is correct
        depth_info_list = halo_exchange._compute_halo_read_depth_info()
        assert len(depth_info_list) == 1
        depth_info = depth_info_list[0]
        assert not depth_info.annexed_only
        assert not depth_info.literal_depth
        assert depth_info.max_depth
        assert not depth_info.var_depth

    w_loop_idx = 2
    r_loop_idx = 5
    ctrans = Dynamo0p3ColourTrans()
    rc_trans = Dynamo0p3RedundantComputationTrans()

    # Begin with a loop which modifies the continuous field f1
    # followed by a loop which modifies the continuous field f3 to the
    # maximum depth and reads field f1. This will produce a guaranteed
    # halo exchange of maximum depth for field f1. Next, check that
    # loop colouring the first loop makes no difference to the halo
    # exchange. Next, check that loop colouring the first and second
    # loops makes no difference to the halo exchange. Finally, check
    # that loop colouring just the second loop makes no difference to
    # the halo exchange.
    for idx, cloop_idxs in enumerate([[], [r_loop_idx],
                                      [r_loop_idx, w_loop_idx], [w_loop_idx]]):

        _, invoke_info = parse(os.path.join(
            BASE_PATH, "14.10_halo_continuous_cell_w_to_r.f90"),
                               api="dynamo0.3")
        psy = PSyFactory("dynamo0.3").create(invoke_info)

        invoke = psy.invokes.invoke_list[0]
        schedule = invoke.schedule

        schedule, _ = rc_trans.apply(schedule.children[r_loop_idx])

        for cloop_idx in cloop_idxs:
            schedule, _ = ctrans.apply(schedule.children[cloop_idx])

        invoke.schedule = schedule
        halo_exchange = schedule.children[4]
        check_halo_exchange(halo_exchange)

        if utils.TEST_COMPILE:
            # If compilation testing has been enabled (--compile flag
            # to py.test)
            assert utils.code_compiles("dynamo0.3", psy, tmpdir, f90, f90flags)

        print "OK for iteration ", idx


def test_haloex_rc2_colouring(tmpdir, f90, f90flags):
    '''Check that the halo exchange logic for halo exchanges between loops
    works when we colour the loops and apply redundant computation to
    the maximum depth for the writer. We first check the halo exchange
    properties are correct with no colouring then apply colouring to
    the first loop, then the second and finally both. In each case we
    check that the halo exchange properties do not change. We expect
    to see a potential (runtime check) halo exchange of depth 1. This
    is because we do not know the depth of the halo and the writer
    ends up with its outermost halo-depth dirty. So, if the maximum
    depth of the halo is 1 then we need a halo exchange but if it is 2
    or more we do not.

    '''

    def check_halo_exchange(halo_exchange):
        '''Internal method to check the validity of a potential (has a runtime
        check) halo exchange for field f1 of depth 1

        '''
        # check halo exchange has the expected values
        assert halo_exchange.field.name == "f1"
        assert halo_exchange._compute_stencil_type() == "region"
        assert halo_exchange._compute_halo_depth() == "1"
        assert halo_exchange.required() == (True, False)
        # check that the write_access information (information based on
        # the previous writer) has been computed correctly
        write_access = halo_exchange._compute_halo_write_info()
        assert write_access.set_by_value
        assert not write_access.var_depth
        assert write_access.max_depth
        assert not write_access.literal_depth
        assert write_access.dirty_outer
        assert not write_access.annexed_only
        # check that the read_access information is correct
        depth_info_list = halo_exchange._compute_halo_read_depth_info()
        assert len(depth_info_list) == 1
        depth_info = depth_info_list[0]
        assert not depth_info.annexed_only
        assert depth_info.literal_depth == 1
        assert not depth_info.max_depth
        assert not depth_info.var_depth

    w_loop_idx = 2
    r_loop_idx = 5
    ctrans = Dynamo0p3ColourTrans()
    rc_trans = Dynamo0p3RedundantComputationTrans()

    # Begin with a loop which modifies the continuous field f1 to the
    # maximum depth followed by a loop which modifies the continuous
    # field f3 and reads field f1. This will produce a potential
    # (runtime check) halo exchange of depth 1 for field f1. Next,
    # check that loop colouring the first loop makes no difference to
    # the halo exchange. Next, check that loop colouring the first and
    # second loops makes no difference to the halo exchange. Finally,
    # check that loop colouring just the second loop makes no
    # difference to the halo exchange.
    for idx, cloops in enumerate([[], [r_loop_idx], [r_loop_idx, w_loop_idx],
                                  [w_loop_idx]]):

        _, invoke_info = parse(os.path.join(
            BASE_PATH, "14.10_halo_continuous_cell_w_to_r.f90"),
                               api="dynamo0.3")
        psy = PSyFactory("dynamo0.3").create(invoke_info)

        invoke = psy.invokes.invoke_list[0]
        schedule = invoke.schedule

        schedule, _ = rc_trans.apply(schedule.children[w_loop_idx])

        for cloop in cloops:
            schedule, _ = ctrans.apply(schedule.children[cloop])

        invoke.schedule = schedule
        halo_exchange = schedule.children[4]
        check_halo_exchange(halo_exchange)

        if utils.TEST_COMPILE:
            # If compilation testing has been enabled (--compile flag
            # to py.test)
            assert utils.code_compiles("dynamo0.3", psy, tmpdir, f90, f90flags)

        print "OK for iteration ", idx


def test_haloex_rc3_colouring(tmpdir, f90, f90flags):
    '''Check that the halo exchange logic for halo exchanges between loops
    works when we colour the loops and apply redundant computation to
    the maximum depth for the writer and the reader. We first check
    the halo exchange properties are correct with no colouring then
    apply colouring to the first loop, then the second and finally
    both. In each case we check that the halo exchange properties do
    not change. We expect to see a definite (no runtime check) halo
    exchange to the maximum halo depth. We could halo exchange only
    the outermost halo depth but the LFRic API does not currently
    support this option.'''

    def check_halo_exchange(halo_exchange):
        '''internal method to check the validity of a halo exchange for field
        f1 which is guaranteed (has no runtime logic to determine
        whether it is needed or not) and is to the full depth of the
        halo

        '''
        # check halo exchange has the expected values
        assert halo_exchange.field.name == "f1"
        assert halo_exchange._compute_stencil_type() == "region"
        assert halo_exchange._compute_halo_depth() == "mesh%get_halo_depth()"
        assert halo_exchange.required() == (True, True)
        # check that the write_access information (information based on
        # the previous writer) has been computed correctly
        write_access = halo_exchange._compute_halo_write_info()
        assert write_access.set_by_value
        assert not write_access.var_depth
        assert write_access.max_depth
        assert not write_access.literal_depth
        assert write_access.dirty_outer
        assert not write_access.annexed_only
        # check that the read_access information is correct
        depth_info_list = halo_exchange._compute_halo_read_depth_info()
        assert len(depth_info_list) == 1
        depth_info = depth_info_list[0]
        assert not depth_info.annexed_only
        assert not depth_info.literal_depth
        assert depth_info.max_depth
        assert not depth_info.var_depth

    w_loop_idx = 2
    r_loop_idx = 5
    ctrans = Dynamo0p3ColourTrans()
    rc_trans = Dynamo0p3RedundantComputationTrans()

    # Begin with a loop which modifies the continuous field f1 to the
    # maximum depth followed by a loop which modifies the continuous
    # field f3 to the maximum depth and reads field f1. This will
    # produce a guaranteed halo exchange of maximum depth for field
    # f1. Next, check that loop colouring the first loop makes no
    # difference to the halo exchange. Next, check that loop colouring
    # the first and second loops makes no difference to the halo
    # exchange. Finally, check that loop colouring just the second
    # loop makes no difference to the halo exchange.
    for idx, cloop_idxs in enumerate([[], [r_loop_idx],
                                      [r_loop_idx, w_loop_idx], [w_loop_idx]]):
        _, invoke_info = parse(
            os.path.join(BASE_PATH, "14.10_halo_continuous_cell_w_to_r.f90"),
            api="dynamo0.3")
        psy = PSyFactory("dynamo0.3").create(invoke_info)

        invoke = psy.invokes.invoke_list[0]
        schedule = invoke.schedule

        schedule, _ = rc_trans.apply(schedule.children[w_loop_idx])
        schedule, _ = rc_trans.apply(schedule.children[r_loop_idx])

        for cloop_idx in cloop_idxs:
            schedule, _ = ctrans.apply(schedule.children[cloop_idx])

        invoke.schedule = schedule
        halo_exchange = schedule.children[4]
        check_halo_exchange(halo_exchange)

        if utils.TEST_COMPILE:
            # If compilation testing has been enabled (--compile flag
            # to py.test)
            assert utils.code_compiles("dynamo0.3", psy, tmpdir, f90, f90flags)

        print "OK for iteration ", idx


def test_haloex_rc4_colouring(tmpdir, f90, f90flags):
    '''Check that the halo exchange logic for halo exchanges between loops
    works when we colour the loops and apply redundant computation to
    depth 2 for the writer. We first check a halo exchange is not
    generated. We then apply colouring to the first loop, then the
    second and finally both. In each case we check that a halo
    exchange is not generated.'''

    # At the start we have two halo exchange calls for field f1, one
    # before the first loop and one between the two loops
    _, invoke_info = parse(os.path.join(
        BASE_PATH, "14.10_halo_continuous_cell_w_to_r.f90"), api="dynamo0.3")
    psy = PSyFactory("dynamo0.3").create(invoke_info)
    result = str(psy.gen)
    invoke = psy.invokes.invoke_list[0]
    schedule = invoke.schedule

    from psyclone.dynamo0p3 import DynHaloExchange
    assert result.count("f1_proxy%halo_exchange(depth=1)") == 2
    assert isinstance(schedule.children[0], DynHaloExchange)
    assert schedule.children[0].field.name == "f1"
    assert isinstance(schedule.children[4], DynHaloExchange)
    assert schedule.children[4].field.name == "f1"

    w_loop_idx = 2
    r_loop_idx = 4
    ctrans = Dynamo0p3ColourTrans()
    rc_trans = Dynamo0p3RedundantComputationTrans()

    # We then apply redundant computation so that the loop which
    # modifies the continuous field f1 does so to depth=2. The code
    # will no longer produce a halo exchange between the two loops for
    # field f1. We will therefore only have one halo exchange for
    # field f1 (before the first loop). Next, check that loop
    # colouring the first loop makes no difference to the halo
    # exchange. Next, check that loop colouring the first and second
    # loops makes no difference to the halo exchange. Finally, check
    # that loop colouring just the second loop makes no difference to
    # the halo exchange.
    for idx, cloop_idxs in enumerate([[], [r_loop_idx],
                                      [r_loop_idx, w_loop_idx], [w_loop_idx]]):

        _, invoke_info = parse(os.path.join(
            BASE_PATH, "14.10_halo_continuous_cell_w_to_r.f90"),
                               api="dynamo0.3")
        psy = PSyFactory("dynamo0.3").create(invoke_info)
        result = str(psy.gen)

        invoke = psy.invokes.invoke_list[0]
        schedule = invoke.schedule

        schedule, _ = rc_trans.apply(schedule.children[w_loop_idx], depth=2)

        for cloop_idx in cloop_idxs:
            schedule, _ = ctrans.apply(schedule.children[cloop_idx])

        invoke.schedule = schedule
        result = str(psy.gen)

        # the redundant computation code has one halo exchange for field f1
        assert result.count("f1_proxy%halo_exchange(depth=2)") == 1
        assert isinstance(schedule.children[0], DynHaloExchange)
        assert schedule.children[0].field.name == "f1"

        if utils.TEST_COMPILE:
            # If compilation testing has been enabled (--compile flag
            # to py.test)
            assert utils.code_compiles("dynamo0.3", psy, tmpdir, f90, f90flags)

        print "OK for iteration ", idx<|MERGE_RESOLUTION|>--- conflicted
+++ resolved
@@ -4505,19 +4505,14 @@
 
 
 def test_rc_updated_dependence_analysis():
-<<<<<<< HEAD
-    '''Test that the dependence analyis updates when new halo exchanges
-    are added to the schedule'''
+    ''' Test that the dependence analyis updates when new halo exchanges
+    are added to the schedule '''
     ### IK: Dependence analysis for single discontinuous invoke which
     ###     generates halo exchange. Does not fail when the possibility of
     ###     halo exchange is added for RW access in dynamo0p3.py, and
     ###     the combination of w3 GH_W and GH_R in testkern_w3_only.f90
     ###     changes to GH_RW and GH_R.
-    ###     Calls 1_single_invoke_w3_only.f90
-=======
-    ''' Test that the dependence analyis updates when new halo exchanges
-    are added to the schedule '''
->>>>>>> f95a78d0
+    ### Called 1_single_invoke_w3_only.f90
     _, info = parse(os.path.join(
         BASE_PATH, "1_single_invoke_wtheta.f90"),
                     api=TEST_API)
@@ -4554,16 +4549,12 @@
     loop halo when using the redundant computation transformation. This is
     not allowed partly for simplicity but also because, in the current
     implementation we might not decrease the size of the relevant halo
-<<<<<<< HEAD
-    exchange as these can only be increased with the current logic'''
+    exchange as these can only be increased with the current logic '''
     ### IK: When the possibility of halo exchange is added for RW access
     ###     in dynamo0p3.py and the combination w3 GH_W and GH_R
     ###     in testkern_w3_only.f90 changes to GH_RW and GH_R then
     ###     a DynHaloExchange object is created instead of DynLoop.
-    ###     Calls  1_single_invoke_w3_only.f90
-=======
-    exchange as these can only be increased with the current logic '''
->>>>>>> f95a78d0
+    ### Called 1_single_invoke_w3_only.f90
     _, info = parse(os.path.join(
         BASE_PATH, "1_single_invoke_w2v.f90"),
                     api=TEST_API)
@@ -4708,12 +4699,12 @@
 
 
 def test_rc_continuous_halo_remove():
-    '''check that we do not remove a halo exchange when the field is
+    ''' Check that we do not remove a halo exchange when the field is
     continuous and the redundant computation depth equals the required
     halo access depth. The reason for this is that the outer halo
     remains invalid when written to for a continuous field. Also check
     that we do remove the halo exchange when the redundant computation
-    depth is one more than the required halo access depth'''
+    depth is one more than the required halo access depth '''
     _, info = parse(os.path.join(BASE_PATH,
                                  "15.1.2_builtin_and_normal_kernel_"
                                  "invoke.f90"),
@@ -4722,6 +4713,8 @@
     result = str(psy.gen)
     invoke = psy.invokes.invoke_list[0]
     schedule = invoke.schedule
+    print "1st invoke before rc_trans"
+    print schedule.view()
     rc_trans = Dynamo0p3RedundantComputationTrans()
     f3_write_loop = schedule.children[3]
     f3_read_loop = schedule.children[7]
@@ -4744,18 +4737,13 @@
     discontinuous and the redundant computation depth equals the
     required halo access depth. Also check that we do not remove the
     halo exchange when the redundant computation depth is one less
-<<<<<<< HEAD
-    than the required halo access depth'''
+    than the required halo access depth '''
     ### IK: Halo exchange is not removed here when the possibility of
     ###     halo exchange is added for RW access in dynamo0p3.py, and
     ###     the combination of w3 GH_W and GH_R in testkern_w3_only.f90
     ###     changes to GH_RW and GH_R.
     ###     DynHaloExchange object is created and not removed, so
     ###     "CALL f4_proxy%halo_exchange(depth=3)" appears in result.
-    ###     Calls 15.1.2_builtin_and_normal_kernel_invoke.f90
-=======
-    than the required halo access depth '''
->>>>>>> f95a78d0
     _, info = parse(os.path.join(BASE_PATH,
                                  "15.1.2_builtin_and_normal_kernel_"
                                  "invoke.f90"),
@@ -4941,18 +4929,14 @@
     ''' We can only loop fuse if two loops iterate over the same entities
     and iterate over the same depth. The loop fusion transformation
     raises an exception if this is not the case. This test checks that
-<<<<<<< HEAD
-    the exception is raised correctly.'''
+    the exception is raised correctly. '''
     ### IK: When the possibility of halo exchange is added for RW access
     ###     in dynamo0p3.py, the combination of w3 GH_RW and GH_R changes
     ###     W -> R w3 to RW -> R w3 dependence and a DynHaloExchange
     ###     object is created instead of a DynLoop. Since this RW -> R
     ###     dependence is on discontionuous field only it should behave
     ###     as W -> R, that is the DynHaloExchange should be removed.
-    ###     Calls 4.12_multikernel_invokes_w3.f90 
-=======
-    the exception is raised correctly. '''
->>>>>>> f95a78d0
+    ### Called 4.12_multikernel_invokes_w3.f90
     _, info = parse(os.path.join(BASE_PATH,
                                  "4.12_multikernel_invokes_w2v.f90"),
                     api="dynamo0.3")
