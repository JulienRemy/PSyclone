--- conflicted
+++ resolved
@@ -40,12 +40,8 @@
 
 from __future__ import absolute_import
 import pytest
-<<<<<<< HEAD
-from psyclone.psyir.nodes import Reference, Array, Assignment, Literal, Range
-=======
 from psyclone.psyir.nodes import Reference, Array, Assignment, Literal, \
     BinaryOperation, Range
->>>>>>> 45778a0a
 from psyclone.psyir.symbols import DataSymbol, ArrayType, \
     REAL_SINGLE_TYPE, INTEGER_SINGLE_TYPE
 from psyclone.psyGen import GenerationError, KernelSchedule
@@ -208,9 +204,7 @@
 
 def test_array_children_validation():
     '''Test that children added to Array are validated. Array accepts
-    DataNodes and Range children.
-
-    '''
+    DataNodes and Range children.'''
     array_type = ArrayType(REAL_SINGLE_TYPE, shape=[5, 5])
     array = Array(DataSymbol("rname", array_type))
     datanode1 = Literal("1", INTEGER_SINGLE_TYPE)
@@ -219,7 +213,6 @@
 
     # Invalid child
     with pytest.raises(GenerationError) as excinfo:
-<<<<<<< HEAD
         array.addchild(assignment)
     assert ("Item 'Assignment' can't be child 0 of 'ArrayReference'. The valid"
             " format is: '[DataNode | Range]*'." in str(excinfo.value))
@@ -227,13 +220,6 @@
     # Valid children
     array.addchild(datanode1)
     array.addchild(erange)
-=======
-        _ = Array.create(DataSymbol("temp", REAL_SINGLE_TYPE),
-                         [Reference(DataSymbol("i", INTEGER_SINGLE_TYPE)),
-                          "invalid"])
-    assert (
-        "child of children argument in create method of Array class "
-        "should be a PSyIR Node but found 'str'." in str(excinfo.value))
 
 
 def test_array_is_full_range():
@@ -392,5 +378,4 @@
     # The full range is covered so return true.
     my_range = Range.create(lbound, ubound, one)
     array_reference = Array.create(symbol, [my_range])
-    assert array_reference.is_full_range(0)
->>>>>>> 45778a0a
+    assert array_reference.is_full_range(0)