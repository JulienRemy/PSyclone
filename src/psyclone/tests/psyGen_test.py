--- conflicted
+++ resolved
@@ -2264,7 +2264,6 @@
     assert len(indices) == vector_size
 
 
-<<<<<<< HEAD
 def test_loop_props():
     ''' Tests for the properties of a Loop object. '''
     from psyclone.psyGen import Loop
@@ -2291,7 +2290,8 @@
     with pytest.raises(NotImplementedError) as err:
         Node.view(loop)
     assert ("BaseClass of a Node must implement the view method" in str(err))
-=======
+
+
 def test_kern_ast():
     ''' Test that we can obtain the fparser2 AST of a kernel. '''
     from psyclone.gocean1p0 import GOKern
@@ -2301,5 +2301,4 @@
     kern = sched.children[0].children[0].children[0]
     assert isinstance(kern, GOKern)
     assert kern.ast
-    assert isinstance(kern.ast, Fortran2003.Program)
->>>>>>> 2c07674f
+    assert isinstance(kern.ast, Fortran2003.Program)