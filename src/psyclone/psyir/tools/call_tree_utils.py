# -----------------------------------------------------------------------------
# BSD 3-Clause License
#
# Copyright (c) 2023, Science and Technology Facilities Council.
# All rights reserved.
#
# Redistribution and use in source and binary forms, with or without
# modification, are permitted provided that the following conditions are met:
#
# * Redistributions of source code must retain the above copyright notice, this
#   list of conditions and the following disclaimer.
#
# * Redistributions in binary form must reproduce the above copyright notice,
#   this list of conditions and the following disclaimer in the documentation
#   and/or other materials provided with the distribution.
#
# * Neither the name of the copyright holder nor the names of its
#   contributors may be used to endorse or promote products derived from
#   this software without specific prior written permission.
#
# THIS SOFTWARE IS PROVIDED BY THE COPYRIGHT HOLDERS AND CONTRIBUTORS
# "AS IS" AND ANY EXPRESS OR IMPLIED WARRANTIES, INCLUDING, BUT NOT
# LIMITED TO, THE IMPLIED WARRANTIES OF MERCHANTABILITY AND FITNESS
# FOR A PARTICULAR PURPOSE ARE DISCLAIMED. IN NO EVENT SHALL THE
# COPYRIGHT HOLDER OR CONTRIBUTORS BE LIABLE FOR ANY DIRECT, INDIRECT,
# INCIDENTAL, SPECIAL, EXEMPLARY, OR CONSEQUENTIAL DAMAGES (INCLUDING,
# BUT NOT LIMITED TO, PROCUREMENT OF SUBSTITUTE GOODS OR SERVICES;
# LOSS OF USE, DATA, OR PROFITS; OR BUSINESS INTERRUPTION) HOWEVER
# CAUSED AND ON ANY THEORY OF LIABILITY, WHETHER IN CONTRACT, STRICT
# LIABILITY, OR TORT (INCLUDING NEGLIGENCE OR OTHERWISE) ARISING IN
# ANY WAY OUT OF THE USE OF THIS SOFTWARE, EVEN IF ADVISED OF THE
# POSSIBILITY OF SUCH DAMAGE.
# -----------------------------------------------------------------------------
# Author J. Henrichs, Bureau of Meteorology
# -----------------------------------------------------------------------------

''' This module provides tools analyse the sequence of calls
across different subroutines and modules.'''

from psyclone.core import Signature, VariablesAccessInfo
from psyclone.parse import ModuleManager
from psyclone.psyGen import BuiltIn, Kern
from psyclone.psyir.nodes import (Call, Container, IntrinsicCall, Reference)
from psyclone.psyir.symbols import (ArgumentInterface, DefaultModuleInterface,
                                    ImportInterface)
from psyclone.psyir.tools.read_write_info import ReadWriteInfo


# pylint: disable=too-few-public-methods
class CallTreeUtils():
    '''This class provides functions functions to analyse the sequence of
    calls.
    '''

    # ------------------------------------------------------------------------
    def _compute_all_non_locals(self, routine):
        # pylint: disable=too-many-branches
        '''This function computes all non-local access of the specified
        routine node. It returns a list of 3-tuples containing:
        - the type of the non-local as string, one of:
          - routine: A routine that is called
          - unknown: an imported symbol, which could still be a function or
                     an array. This will be resolved later when checking
                     the module the symbol is imported from.
          - reference: a variable access
        - the name of the module the symbol is imported from
        - the signature of the access

        :param routine: the routine for which to collect all non-local
            accesses
        :type routine: :py:class:`psyclone.psyir.nodes.Routine`

        :returns: list of non-local references
        :rtype: List[Tuple[str, str, :py:class:`psyclone.core.Signature`]]


        '''
        non_locals = []

        outer_module = routine.ancestor(Container)

        for access in routine.walk((Kern, Call, Reference)):
            # Builtins are certainly not externals, so ignore them.
            if isinstance(access, BuiltIn):
                continue

            if isinstance(access, Kern):
                # A kernel is a subroutine call from a module:
                non_locals.append(("routine", access.module_name,
                                   Signature(access.name)))
                continue

            if isinstance(access, IntrinsicCall):
                # Intrinsic calls can be ignored
                continue

            if isinstance(access, Call):
                sym = access.routine
                if isinstance(sym.interface, ImportInterface):
                    module_name = sym.interface.container_symbol.name
                    non_locals.append(("routine", module_name,
                                       Signature(sym.name)))
                    continue

                # No import. This could either be a routine from
                # this module, or just a global function.
                if isinstance(sym.interface, DefaultModuleInterface):
                    # A function defined in the same module
                    non_locals.append(("routine", outer_module.name,
                                       Signature(sym.name)))
                    continue

                # We don't know where the subroutine comes from
                non_locals.append(("routine", None, Signature(sym.name)))
                continue

            sym = access.symbol
            if isinstance(sym.interface, ArgumentInterface):
                # Arguments are not external symbols and can be ignored
                continue

            # Now it's either a variable, or a function call (TODO #1314)
            # that we could not yet identify. Both currently end up as a
            # Reference, but will be added as 'unknown' in case of an
            # imported symbol. When handling the corresponding module we
            # can identify it properly later.
            if isinstance(sym.interface, ImportInterface):
                # It is imported, record the information. The type needs
                # to be identified when parsing the corresponding module,
                # so for now set the type as unknown:
                module_name = sym.interface.container_symbol.name
                sig = access.get_signature_and_indices()[0]
                # If a symbol is renamed, use the original name:
                if sym.interface.orig_name:
                    sig = Signature(sym.interface.orig_name, sig[1:])
                non_locals.append(("unknown", module_name, sig))
                continue

            if isinstance(sym.interface, DefaultModuleInterface):
                # The symbol is defined in the current module. This is
                # still a non-local access, since this module might be
                # called from other modules
                if not sym.is_constant:
                    sig = access.get_signature_and_indices()[0]
                    non_locals.append(("reference", outer_module.name, sig))
                    continue

            # Check for an assignment of a result in a function, which
            # does not need to be reported:
            if hasattr(routine, "return_symbol") and \
                    routine.return_symbol and \
                    sym.name == routine.return_symbol.name:
                continue

        return non_locals

    # -------------------------------------------------------------------------
    def get_input_parameters(self, read_write_info, node_list,
                             variables_info=None, options=None):
        '''Adds all variables that are input parameters (i.e. are read before
        potentially being written) to the read_write_info object.

        :param read_write_info: this object stores the information about
            all input parameters.
        :type read_write_info: :py:class:`psyclone.psyir.tools.ReadWriteInfo`
        :param node_list: list of PSyIR nodes to be analysed.
        :type node_list: List[:py:class:`psyclone.psyir.nodes.Node`]
        :param variables_info: optional variable usage information,
            can be used to avoid repeatedly collecting this information.
        :type variables_info:
            :py:class:`psyclone.core.variables_info.VariablesAccessInfo`
<<<<<<< HEAD
        :param options: a dictionary with options for the CallTreeUtils \
            which will also be used when creating the VariablesAccessInfo \
=======
        :param options: a dictionary with options for the CallTreeUtils
            which will also be used when creating the VariablesAccessInfo
>>>>>>> 6199a633
            instance if required.
        :type param: Optional[Dict[str, Any]]
        :param Any options["COLLECT-ARRAY-SHAPE-READS"]: if this option is
            set to a True value, arrays used as first parameter to the
            PSyIR operators lbound, ubound, or size will be reported as
            'read'. Otherwise, these accesses will be ignored.

        '''
        # Collect the information about all variables used:
        if not variables_info:
            variables_info = VariablesAccessInfo(node_list, options=options)

        for signature in variables_info.all_signatures:
            # If the first access is a write, the variable is not an input
            # parameter and does not need to be saved. Note that loop variables
            # have a WRITE before a READ access, so they will be ignored
            # automatically.
            if not variables_info[signature].is_written_first():
                read_write_info.add_read(signature)

    # -------------------------------------------------------------------------
    def get_output_parameters(self, read_write_info, node_list,
                              variables_info=None, options=None):
        '''Adds all variables that are output parameters (i.e. are written)
        to the read_write_info object.

        :param read_write_info: this object stores the information about
            output parameters.
        :type read_write_info: :py:class:`psyclone.psyir.tools.ReadWriteInfo`
        :param node_list: list of PSyIR nodes to be analysed.
        :type node_list: List[:py:class:`psyclone.psyir.nodes.Node`]
        :param variables_info: optional variable usage information,
            can be used to avoid repeatedly collecting this information.
        :type variables_info: \
        Optional[:py:class:`psyclone.core.variables_info.VariablesAccessInfo`]
<<<<<<< HEAD
        :param options: a dictionary with options for the CallTreeUtils \
            which will also be used when creating the VariablesAccessInfo \
=======
        :param options: a dictionary with options for the CallTreeUtils
            which will also be used when creating the VariablesAccessInfo
>>>>>>> 6199a633
            instance if required.
        :type param: Optional[Dict[str, Any]]
        :param Any options["COLLECT-ARRAY-SHAPE-READS"]: if this option is
            set to a True value, arrays used as first parameter to the
            PSyIR operators lbound, ubound, or size will be reported as
            'read'. Otherwise, these accesses will be ignored.

        '''
        # Collect the information about all variables used:
        if not variables_info:
            variables_info = VariablesAccessInfo(node_list, options=options)

        for signature in variables_info.all_signatures:
            if variables_info.is_written(signature):
                read_write_info.add_write(signature)

    # -------------------------------------------------------------------------
    def get_in_out_parameters(self, node_list, collect_non_local_symbols=False,
                              options=None):
        '''Returns a ReadWriteInfo object that contains all variables that are
        input and output parameters to the specified node list. This function
        calls `get_input_parameter` and `get_output_parameter`, but avoids the
        repeated computation of the variable usage. If
        `collect_non_local_symbols` is set to True, the code will also include
        non-local symbols used directly or indirectly, i.e. it will follow the
        call tree as much as possible (e.g. it cannot resolve a procedure
        pointer, since then it is not known which function is actually called)
        and collect any other variables that will be read or written when
        executing the nodes specified in the node list. The corresponding
        module name for these variables will be included in the ReadWriteInfo
        result object.

        :param node_list: list of PSyIR nodes to be analysed.
        :type node_list: List[:py:class:`psyclone.psyir.nodes.Node`]
<<<<<<< HEAD
        :param bool collect_non_local_symbols: whether non-local symbols \
            (i.e. symbols used in other modules either directly or \
            indirectly) should be included in the in/out information.
        :param options: a dictionary with options for the CallTreeUtils \
            which will also be used when creating the VariablesAccessInfo \
=======
        :param options: a dictionary with options for the CallTreeUtils
            which will also be used when creating the VariablesAccessInfo
>>>>>>> 6199a633
            instance if required.
        :type options: Optional[Dict[str, Any]]
        :param Any options["COLLECT-ARRAY-SHAPE-READS"]: if this option is
            set to a True value, arrays used as first parameter to the
            PSyIR operators lbound, ubound, or size will be reported as
            'read'. Otherwise, these accesses will be ignored.

        :returns: a ReadWriteInfo object with the information about input-
            and output parameters.
        :rtype: :py:class:`psyclone.psyir.tools.ReadWriteInfo`

        '''
        variables_info = VariablesAccessInfo(node_list, options=options)
        read_write_info = ReadWriteInfo()
        self.get_input_parameters(read_write_info, node_list, variables_info)
        self.get_output_parameters(read_write_info, node_list, variables_info)
        if collect_non_local_symbols:
            self.get_non_local_read_write_info(node_list, read_write_info)

        return read_write_info

    # -------------------------------------------------------------------------
    def get_non_local_read_write_info(self, node_list, read_write_info):
        '''Returns the information about non-local variables that are read
        or written.

        '''

        # First collect all non-local symbols from the kernels called. They
        # are collected in the todo list. This list will initially contain
        # unknown accesses, since at this stage we cannot always differentiate
        # between function calls and array accesses. In the resolve step
        # that is following the corresponding modules will be queried and
        # the right accesses (functions or variables) will be used.
        todo = []
        mod_manager = ModuleManager.get()
        for node in node_list:
            for kernel in node.walk(Kern):
                if isinstance(kernel, BuiltIn):
                    # Builtins don't have non-local accesses
                    continue

                # Get the non-local access information from the kernel
                # by querying the module that contains the kernel:
                try:
                    mod_info = mod_manager.get_module_info(kernel.module_name)
                except FileNotFoundError:
                    print(f"Could not find module '{kernel.module_name}' - "
                          f"ignored.")
                    continue

                all_possible_routines = mod_info.resolve_routine(kernel.name)
                for routine_name in all_possible_routines:
                    psyir = mod_info.get_psyir(routine_name)
                    todo.extend(self.get_non_local_symbols(psyir))
        return self._resolve_calls_and_unknowns(todo, read_write_info)

    # -------------------------------------------------------------------------
    def _resolve_calls_and_unknowns(self, todo, read_write_info):
        '''This function updates the list of non-local symbols by:
        1. replacing all subroutine calls with the list of their corresponding
            non-local symbols.
        2. Resolving unknown types to be either function calls (which then
            get resolved as above), or variables.
        This is done recursively until only variable accesses remain.

        The actual non-local accesses will then be added to the ReadWriteInfo
        object.

        :param todo: the information about symbol type, module_name,
            symbol_name and access information
        :type todo: List[Tuple[str,str, str,\
                              :py:class:`psyclone.core.Signature`,str]]
        :param read_write_info: information about all input and output
            parameters.
        :type read_write_info: :py:class:`psyclone.psyir.tools.ReadWriteInfo`

        '''
        # pylint: disable=too-many-branches
        mod_manager = ModuleManager.get()
        done = set()
        # Using a set here means that duplicated entries will automatically
        # be filtered out.
        in_vars = set()
        out_vars = set()
        while todo:
            info = todo.pop()
            if info in done:
                continue
            done.add(info)
            external_type, module_name, signature, access_info = info
            if module_name in mod_manager.ignores():
                continue
            if external_type == "routine":
                if module_name is None:
                    # We don't know where the subroutine comes from.
                    # For now ignore this
                    print(f"Unknown routine '{signature[0]} - ignored.")
                    continue
                try:
                    mod_info = mod_manager.get_module_info(module_name)
                except FileNotFoundError:
                    print(f"Cannot find module '{module_name}' - ignored.")
                    continue
                try:
                    # Add the list of non-locals to our todo list:
                    todo.extend(self.get_non_local_symbols(
                        mod_info.get_psyir(signature[0])))
                except KeyError:
                    print(f"Cannot find symbol '{signature[0]}' in module "
                          f"'{module_name}' - ignored.")
                continue

            if external_type == "unknown":
                # It could be a function (TODO #1314) or a variable. Check if
                # there is a routine with that name in the module information:
                try:
                    mod_info = mod_manager.get_module_info(module_name)
                except FileNotFoundError:
                    print(f"Cannot find module '{module_name}' - ignoring "
                          f"unknown symbol '{signature}'.")
                    continue

                if mod_info.contains_routine(str(signature)):
                    # It is a routine, which we need to analyse for the use
                    # of non-local symbols:
                    todo.append(("routine", module_name, signature,
                                 access_info))
                    continue
                # Otherwise fall through to the code that adds a reference:

            # Now it must be a reference, so add it to the list of input-
            # and output-variables as appropriate:
            if access_info.is_written():
                out_vars.add((module_name, signature))
            if not access_info.is_written_first():
                in_vars.add((module_name, signature))

        # Now add all accesses to the access. Note that in_vars and out_vars
        # are sets, so there will be no duplicate entry.
        for module_name, signature in in_vars:
            read_write_info.add_read(signature, module_name)
        for module_name, signature in out_vars:
            read_write_info.add_write(signature, module_name)

    # ------------------------------------------------------------------------
    def get_non_local_symbols(self, routine):
        '''This function returns a list of non-local accesses in this
        routine. It returns a list of triplets, each one containing:

        - the type ('routine', 'function', 'reference', 'unknown').
          The latter is used for array references or function calls,
          which we cannot distinguish till #1314 is done.
        - the name of the module (lowercase). This can be 'None' if no
          module information is available.
        - the Signature of the symbol
        - the access information for the given variable

        :param routine: the routine for which to collect all non-local
            accesses
        :type routine: :py:class:`psyclone.psyir.nodes.Routine`

        :returns: the non-local accesses in this routine.
        :rtype: List[Tuple[str, str, :py:class:`psyclone.core.Signature`,
            :py:class:`psyclone.core.SingleVariableAccessInfo`]]

        '''
        non_locals = self._compute_all_non_locals(routine)

        var_accesses = \
            VariablesAccessInfo(routine, options={"USE-ORIGINAL-NAMES": True})

        result = []
        for (symbol_type, module, signature) in non_locals:
            if symbol_type == "routine":
                result.append((symbol_type, module, signature, None))
                continue
            result.append((symbol_type, module, signature,
                           var_accesses[signature]))

        return result<|MERGE_RESOLUTION|>--- conflicted
+++ resolved
@@ -169,13 +169,8 @@
             can be used to avoid repeatedly collecting this information.
         :type variables_info:
             :py:class:`psyclone.core.variables_info.VariablesAccessInfo`
-<<<<<<< HEAD
-        :param options: a dictionary with options for the CallTreeUtils \
-            which will also be used when creating the VariablesAccessInfo \
-=======
         :param options: a dictionary with options for the CallTreeUtils
             which will also be used when creating the VariablesAccessInfo
->>>>>>> 6199a633
             instance if required.
         :type param: Optional[Dict[str, Any]]
         :param Any options["COLLECT-ARRAY-SHAPE-READS"]: if this option is
@@ -211,13 +206,8 @@
             can be used to avoid repeatedly collecting this information.
         :type variables_info: \
         Optional[:py:class:`psyclone.core.variables_info.VariablesAccessInfo`]
-<<<<<<< HEAD
-        :param options: a dictionary with options for the CallTreeUtils \
-            which will also be used when creating the VariablesAccessInfo \
-=======
         :param options: a dictionary with options for the CallTreeUtils
             which will also be used when creating the VariablesAccessInfo
->>>>>>> 6199a633
             instance if required.
         :type param: Optional[Dict[str, Any]]
         :param Any options["COLLECT-ARRAY-SHAPE-READS"]: if this option is
@@ -252,16 +242,11 @@
 
         :param node_list: list of PSyIR nodes to be analysed.
         :type node_list: List[:py:class:`psyclone.psyir.nodes.Node`]
-<<<<<<< HEAD
-        :param bool collect_non_local_symbols: whether non-local symbols \
-            (i.e. symbols used in other modules either directly or \
+        :param bool collect_non_local_symbols: whether non-local symbols
+            (i.e. symbols used in other modules either directly or
             indirectly) should be included in the in/out information.
-        :param options: a dictionary with options for the CallTreeUtils \
-            which will also be used when creating the VariablesAccessInfo \
-=======
         :param options: a dictionary with options for the CallTreeUtils
             which will also be used when creating the VariablesAccessInfo
->>>>>>> 6199a633
             instance if required.
         :type options: Optional[Dict[str, Any]]
         :param Any options["COLLECT-ARRAY-SHAPE-READS"]: if this option is
