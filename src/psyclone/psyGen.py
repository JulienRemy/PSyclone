--- conflicted
+++ resolved
@@ -73,8 +73,6 @@
 # may have
 FORTRAN_INTENT_NAMES = ["inout", "out", "in"]
 
-<<<<<<< HEAD
-=======
 # The list of Fortran instrinsic functions that we know about (and can
 # therefore distinguish from array accesses). These should really be
 # provided by the parser (github.com/stfc/fparser/issues/189).
@@ -85,13 +83,6 @@
                       "MINVAL", "MAXVAL", "MINLOC", "MAXLOC", "TRIM",
                       "RESHAPE"]
 
-# The following mappings will be set by a particular API if supported
-# and required. We provide a default here for API's which do not have
-# their own mapping (or support this mapping). This allows codes with
-# no support to run.
-# MAPPING_REDUCTIONS gives the names of reduction operations
-MAPPING_REDUCTIONS = {"sum": "sum"}
->>>>>>> 1b048ce0
 # OMP_OPERATOR_MAPPING is used to determine the operator to use in the
 # reduction clause of an OpenMP directive. All code for OpenMP
 # directives exists in psyGen.py so this mapping should not be
@@ -5202,19 +5193,6 @@
                     datatype = 'boolean'
             if datatype is None:
                 raise NotImplementedError(
-<<<<<<< HEAD
-                    "Could not process {0}. Only 'real', 'integer' "
-                    "and 'character' intrinsic types are supported."
-                    "".format(str(decl.items)))
-
-            # Parse declaration attributes
-            # If no dimension is provided, it is a scalar
-            shape = []
-            # If no intent attribute is provided, it is
-            # provisionally marked as a local variable (when the argument
-            # list is parsed, arguments with no explicit intent are updated
-            # appropriately).
-=======
                         "Could not process {0}. Only 'real', 'integer', "
                         "'logical' and 'character' intrinsic types are "
                         "supported.".format(str(decl.items)))
@@ -5225,7 +5203,6 @@
             # 2) If no intent attribute is provided, it is provisionally
             # marked as a local variable (when the argument list is parsed,
             # arguments with no explicit intent are updated appropriately).
->>>>>>> 1b048ce0
             scope = 'local'
             is_input = False
             is_output = False
@@ -5257,26 +5234,6 @@
             # Parse declarations RHS and declare new symbol into the
             # parent symbol table for each entity found.
             for entity in iterateitems(entities):
-<<<<<<< HEAD
-                (name, array_spec, char_len, initialization) = entity.items
-                if array_spec is not None:
-                    raise NotImplementedError("Could not process {0}. "
-                                              "Array specifications after the"
-                                              " variable name are not "
-                                              "supported.".format(decl.items))
-                if initialization is not None:
-                    raise NotImplementedError("Could not process {0}. "
-                                              "Initializations on the"
-                                              " declaration statements are not"
-                                              " supported.".format(decl.items))
-                if char_len is not None:
-                    raise NotImplementedError("Could not process {0}. "
-                                              "Character length specifications"
-                                              " are not supported."
-                                              "".format(decl.items))
-                parent.symbol_table.declare(str(name), datatype, shape,
-                                            scope, is_input, is_output)
-=======
                 (name, array_spec, char_len, initialisation) = entity.items
 
                 # If the entity has an array-spec shape, it has priority.
@@ -5302,7 +5259,6 @@
                 parent.symbol_table.declare(
                     str(name), datatype, entity_shape, scope, is_input,
                     is_output)
->>>>>>> 1b048ce0
 
         try:
             arg_strings = [x.string for x in arg_list]
