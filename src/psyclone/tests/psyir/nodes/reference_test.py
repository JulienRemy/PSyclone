# -----------------------------------------------------------------------------
# BSD 3-Clause License
#
# Copyright (c) 2019-2020, Science and Technology Facilities Council.
# All rights reserved.
#
# Redistribution and use in source and binary forms, with or without
# modification, are permitted provided that the following conditions are met:
#
# * Redistributions of source code must retain the above copyright notice, this
#   list of conditions and the following disclaimer.
#
# * Redistributions in binary form must reproduce the above copyright notice,
#   this list of conditions and the following disclaimer in the documentation
#   and/or other materials provided with the distribution.
#
# * Neither the name of the copyright holder nor the names of its
#   contributors may be used to endorse or promote products derived from
#   this software without specific prior written permission.
#
# THIS SOFTWARE IS PROVIDED BY THE COPYRIGHT HOLDERS AND CONTRIBUTORS
# "AS IS" AND ANY EXPRESS OR IMPLIED WARRANTIES, INCLUDING, BUT NOT
# LIMITED TO, THE IMPLIED WARRANTIES OF MERCHANTABILITY AND FITNESS
# FOR A PARTICULAR PURPOSE ARE DISCLAIMED. IN NO EVENT SHALL THE
# COPYRIGHT HOLDER OR CONTRIBUTORS BE LIABLE FOR ANY DIRECT, INDIRECT,
# INCIDENTAL, SPECIAL, EXEMPLARY, OR CONSEQUENTIAL DAMAGES (INCLUDING,
# BUT NOT LIMITED TO, PROCUREMENT OF SUBSTITUTE GOODS OR SERVICES;
# LOSS OF USE, DATA, OR PROFITS; OR BUSINESS INTERRUPTION) HOWEVER
# CAUSED AND ON ANY THEORY OF LIABILITY, WHETHER IN CONTRACT, STRICT
# LIABILITY, OR TORT (INCLUDING NEGLIGENCE OR OTHERWISE) ARISING IN
# ANY WAY OUT OF THE USE OF THIS SOFTWARE, EVEN IF ADVISED OF THE
# POSSIBILITY OF SUCH DAMAGE.
# -----------------------------------------------------------------------------
# Authors R. W. Ford, A. R. Porter and S. Siso, STFC Daresbury Lab
#         I. Kavcic, Met Office
#         J. Henrichs, Bureau of Meteorology
# -----------------------------------------------------------------------------

''' Performs py.test tests on the Reference PSyIR node. '''

from __future__ import absolute_import
import pytest
<<<<<<< HEAD
from psyclone.psyir.nodes import Reference, Array, Assignment, Literal, \
    BinaryOperation, Range
from psyclone.psyir.symbols import DataSymbol, DataType
=======
from psyclone.psyir.nodes import Reference, Array, Assignment, Literal
from psyclone.psyir.symbols import DataSymbol, ArrayType, \
    REAL_SINGLE_TYPE, INTEGER_SINGLE_TYPE
>>>>>>> 0aab5139
from psyclone.psyGen import GenerationError, KernelSchedule
from psyclone.psyir.backend.fortran import FortranWriter
from psyclone.tests.utilities import check_links


def test_reference_bad_init():
    '''Check that the __init__ method of the Reference class raises the
    expected exception if the symbol argument is not of the right
    type.

    '''
    with pytest.raises(TypeError) as excinfo:
        _ = Reference("hello")
    assert ("In Reference initialisation expecting a symbol but found 'str'."
            in str(excinfo.value))


def test_reference_node_str():
    ''' Check the node_str method of the Reference class.'''
    from psyclone.psyir.nodes.node import colored, SCHEDULE_COLOUR_MAP
    kschedule = KernelSchedule("kname")
    symbol = DataSymbol("rname", INTEGER_SINGLE_TYPE)
    kschedule.symbol_table.add(symbol)
    assignment = Assignment(parent=kschedule)
    ref = Reference(symbol, assignment)
    coloredtext = colored("Reference", SCHEDULE_COLOUR_MAP["Reference"])
    assert coloredtext+"[name:'rname']" in ref.node_str()


def test_reference_can_be_printed():
    '''Test that a Reference instance can always be printed (i.e. is
    initialised fully)'''
    kschedule = KernelSchedule("kname")
    symbol = DataSymbol("rname", INTEGER_SINGLE_TYPE)
    kschedule.symbol_table.add(symbol)
    assignment = Assignment(parent=kschedule)
    ref = Reference(symbol, assignment)
    assert "Reference[name:'rname']" in str(ref)


def test_reference_optional_parent():
    '''Test that the parent attribute is None if the optional parent
    argument is not supplied.

    '''
    ref = Reference(DataSymbol("rname", REAL_SINGLE_TYPE))
    assert ref.parent is None


# Test Array class


def test_array_node_str():
    ''' Check the node_str method of the Array class.'''
    from psyclone.psyir.nodes.node import colored, SCHEDULE_COLOUR_MAP
    kschedule = KernelSchedule("kname")
    array_type = ArrayType(INTEGER_SINGLE_TYPE, [ArrayType.Extent.ATTRIBUTE])
    symbol = DataSymbol("aname", array_type)
    kschedule.symbol_table.add(symbol)
    assignment = Assignment(parent=kschedule)
    array = Array(symbol, parent=assignment)
    coloredtext = colored("ArrayReference", SCHEDULE_COLOUR_MAP["Reference"])
    assert coloredtext+"[name:'aname']" in array.node_str()


def test_array_can_be_printed():
    '''Test that an Array instance can always be printed (i.e. is
    initialised fully)'''
    kschedule = KernelSchedule("kname")
    symbol = DataSymbol("aname", INTEGER_SINGLE_TYPE)
    kschedule.symbol_table.add(symbol)
    assignment = Assignment(parent=kschedule)
    array = Array(symbol, assignment)
    assert "ArrayReference[name:'aname']\n" in str(array)


def test_array_create():
    '''Test that the create method in the Array class correctly
    creates an Array instance.

    '''
    array_type = ArrayType(REAL_SINGLE_TYPE, [10, 10, 10])
    symbol_temp = DataSymbol("temp", array_type)
    symbol_i = DataSymbol("i", INTEGER_SINGLE_TYPE)
    symbol_j = DataSymbol("j", INTEGER_SINGLE_TYPE)
    children = [Reference(symbol_i), Reference(symbol_j),
                Literal("1", INTEGER_SINGLE_TYPE)]
    array = Array.create(symbol_temp, children)
    check_links(array, children)
    result = FortranWriter().array_node(array)
    assert result == "temp(i,j,1)"


def test_array_create_invalid1():
    '''Test that the create method in the Array class raises an exception
    if the provided symbol is not an array.

    '''
    symbol_i = DataSymbol("i", INTEGER_SINGLE_TYPE)
    symbol_j = DataSymbol("j", INTEGER_SINGLE_TYPE)
    symbol_temp = DataSymbol("temp", REAL_SINGLE_TYPE)
    children = [Reference(symbol_i), Reference(symbol_j),
                Literal("1", INTEGER_SINGLE_TYPE)]
    with pytest.raises(GenerationError) as excinfo:
        _ = Array.create(symbol_temp, children)
    assert ("expecting the symbol to be an array, not a scalar."
            in str(excinfo.value))


def test_array_create_invalid2():
    '''Test that the create method in the Array class raises an exception
    if the number of dimension in the provided symbol is different to
    the number of indices provided to the create method.

    '''
    array_type = ArrayType(REAL_SINGLE_TYPE, [10])
    symbol_temp = DataSymbol("temp", array_type)
    symbol_i = DataSymbol("i", INTEGER_SINGLE_TYPE)
    symbol_j = DataSymbol("j", INTEGER_SINGLE_TYPE)
    children = [Reference(symbol_i), Reference(symbol_j),
                Literal("1", INTEGER_SINGLE_TYPE)]
    with pytest.raises(GenerationError) as excinfo:
        _ = Array.create(symbol_temp, children)
    assert ("the symbol should have the same number of dimensions as indices "
            "(provided in the 'children' argument). Expecting '3' but found "
            "'1'." in str(excinfo.value))


def test_array_create_invalid3():
    '''Test that the create method in an Array class raises the expected
    exception if the provided input is invalid.

    '''
    # symbol argument is not a DataSymbol
    with pytest.raises(GenerationError) as excinfo:
        _ = Array.create([], [])
    assert ("symbol argument in create method of Array class should "
            "be a DataSymbol but found 'list'."
            in str(excinfo.value))

    # children not a list
    with pytest.raises(GenerationError) as excinfo:
        _ = Array.create(DataSymbol("temp", REAL_SINGLE_TYPE), "invalid")
    assert ("children argument in create method of Array class should "
            "be a list but found 'str'." in str(excinfo.value))

    # contents of children list are not Node
    with pytest.raises(GenerationError) as excinfo:
        _ = Array.create(DataSymbol("temp", REAL_SINGLE_TYPE),
                         [Reference(DataSymbol("i", INTEGER_SINGLE_TYPE)),
                          "invalid"])
    assert (
        "child of children argument in create method of Array class "
        "should be a PSyIR Node but found 'str'." in str(excinfo.value))


def test_array_is_full_range():
    '''Test that the is_full_range method in the Array Node works as
    expected. '''
    zero = Literal("0", DataType.INTEGER)
    one = Literal("1", DataType.INTEGER)
    symbol = DataSymbol("my_array", DataType.REAL, shape=[10])
    reference = Reference(symbol)
    lbound = BinaryOperation.create(BinaryOperation.Operator.LBOUND,
                                    reference, one)
    ubound = BinaryOperation.create(BinaryOperation.Operator.UBOUND,
                                    reference, one)
    symbol_error = DataSymbol("another_array", DataType.REAL, shape=[10])
    reference_error = Reference(symbol_error)

    # Index out of bounds
    array_reference = Array.create(symbol,[one])
    with pytest.raises(ValueError) as excinfo:
        array_reference.is_full_range(1)
    assert ("In Array 'my_array' the specified index '1' must be less than "
            "the number of dimensions '1'." in str(excinfo.value))

    # Array dimension is not a Range
    assert not array_reference.is_full_range(0)

    # Check LBOUND
    # Array dimension range lower bound is not a binary operation
    my_range = Range.create(one, one, one)
    array_reference = Array.create(symbol,[my_range])
    assert not array_reference.is_full_range(0)

    # Array dimension range lower bound is not an LBOUND binary operation
    my_range = Range.create(ubound, one, one)
    array_reference = Array.create(symbol,[my_range])
    assert not array_reference.is_full_range(0)

    # Array dimension range lower bound is an LBOUND binary operation
    # with the first value not being a reference
    lbound_error = BinaryOperation.create(BinaryOperation.Operator.LBOUND,
                                          zero, zero)
    my_range = Range.create(lbound_error, one, one)
    array_reference = Array.create(symbol,[my_range])
    assert not array_reference.is_full_range(0)

    # Array dimension range lower bound is an LBOUND binary operation
    # with the first value being a reference to a different symbol
    lbound_error = BinaryOperation.create(BinaryOperation.Operator.LBOUND,
                                          reference_error, zero)
    my_range = Range.create(lbound_error, one, one)
    array_reference = Array.create(symbol,[my_range])
    assert not array_reference.is_full_range(0)

    # Array dimension range lower bound is an LBOUND binary operation
    # with the second value not being a literal.
    lbound_error = BinaryOperation.create(BinaryOperation.Operator.LBOUND,
                                          reference, reference)
    my_range = Range.create(lbound_error, one, one)
    array_reference = Array.create(symbol,[my_range])
    assert not array_reference.is_full_range(0)

    # Array dimension range lower bound is an LBOUND binary operation
    # with the second value not being an integer literal.
    lbound_error = BinaryOperation.create(
        BinaryOperation.Operator.LBOUND, reference,
        Literal("1.0", DataType.REAL))
    my_range = Range.create(lbound_error, one, one)
    array_reference = Array.create(symbol,[my_range])
    assert not array_reference.is_full_range(0)

    # Array dimension range lower bound is an LBOUND binary operation
    # with the second value being an integer literal with the wrong
    # value (should be 0 as this dimension index is 0).
    lbound_error = BinaryOperation.create(
        BinaryOperation.Operator.LBOUND, reference, one)
    my_range = Range.create(lbound_error, one, one)
    array_reference = Array.create(symbol,[my_range])
    assert not array_reference.is_full_range(0)

    # Check UBOUND
    # Array dimension range upper bound is not a binary operation
    my_range = Range.create(lbound, one, one)
    array_reference = Array.create(symbol,[my_range])
    assert not array_reference.is_full_range(0)

    # Array dimension range upper bound is not a UBOUND binary operation
    my_range = Range.create(lbound, lbound, one)
    array_reference = Array.create(symbol,[my_range])
    assert not array_reference.is_full_range(0)

    # Array dimension range upper bound is a UBOUND binary operation
    # with the first value not being a reference
    ubound_error = BinaryOperation.create(BinaryOperation.Operator.UBOUND,
                                          zero, zero)
    my_range = Range.create(lbound, ubound_error, one)
    array_reference = Array.create(symbol,[my_range])
    assert not array_reference.is_full_range(0)

    # Array dimension range upper bound is a UBOUND binary operation
    # with the first value being a reference to a different symbol
    ubound_error = BinaryOperation.create(BinaryOperation.Operator.UBOUND,
                                          reference_error, zero)
    my_range = Range.create(lbound, ubound_error, one)
    array_reference = Array.create(symbol,[my_range])
    assert not array_reference.is_full_range(0)

    # Array dimension range upper bound is a UBOUND binary operation
    # with the second value not being a literal.
    ubound_error = BinaryOperation.create(BinaryOperation.Operator.UBOUND,
                                          reference, reference)
    my_range = Range.create(lbound, ubound_error, one)
    array_reference = Array.create(symbol,[my_range])
    assert not array_reference.is_full_range(0)

    # Array dimension range upper bound is a UBOUND binary operation
    # with the second value not being an integer literal.
    ubound_error = BinaryOperation.create(
        BinaryOperation.Operator.UBOUND, reference,
        Literal("1.0", DataType.REAL))
    my_range = Range.create(lbound, ubound_error, one)
    array_reference = Array.create(symbol,[my_range])
    assert not array_reference.is_full_range(0)

    # Array dimension range upper bound is a UBOUND binary operation
    # with the second value being an integer literal with the wrong
    # value (should be 1 as this dimension is 1).
    ubound_error = BinaryOperation.create(
        BinaryOperation.Operator.UBOUND, reference, zero)
    my_range = Range.create(lbound, ubound_error, one)
    array_reference = Array.create(symbol,[my_range])
    assert not array_reference.is_full_range(0)

    # Check Step
    # Array dimension range step is not a literal.
    my_range = Range.create(lbound, ubound, lbound)
    array_reference = Array.create(symbol,[my_range])
    assert not array_reference.is_full_range(0)

    # Array dimension range step is not an integer literal.
    my_range = Range.create(lbound, ubound, one)
    # We have to change this to a non-integer manually as the create
    # function only accepts integer literals for the step argument.
    my_range.children[2] = Literal("1.0", DataType.REAL)
    array_reference = Array.create(symbol,[my_range])
    assert not array_reference.is_full_range(0)

    # Array dimension range step is is an integer literal with the
    # wrong value (not 1).
    my_range = Range.create(lbound, ubound, zero)
    array_reference = Array.create(symbol,[my_range])
    assert not array_reference.is_full_range(0)

    # All is as it should be.
    # The full range is covered so return true.
    my_range = Range.create(lbound, ubound, one)
    array_reference = Array.create(symbol,[my_range])
    assert array_reference.is_full_range(0)<|MERGE_RESOLUTION|>--- conflicted
+++ resolved
@@ -40,15 +40,10 @@
 
 from __future__ import absolute_import
 import pytest
-<<<<<<< HEAD
 from psyclone.psyir.nodes import Reference, Array, Assignment, Literal, \
     BinaryOperation, Range
-from psyclone.psyir.symbols import DataSymbol, DataType
-=======
-from psyclone.psyir.nodes import Reference, Array, Assignment, Literal
 from psyclone.psyir.symbols import DataSymbol, ArrayType, \
     REAL_SINGLE_TYPE, INTEGER_SINGLE_TYPE
->>>>>>> 0aab5139
 from psyclone.psyGen import GenerationError, KernelSchedule
 from psyclone.psyir.backend.fortran import FortranWriter
 from psyclone.tests.utilities import check_links
@@ -208,15 +203,16 @@
 def test_array_is_full_range():
     '''Test that the is_full_range method in the Array Node works as
     expected. '''
-    zero = Literal("0", DataType.INTEGER)
-    one = Literal("1", DataType.INTEGER)
-    symbol = DataSymbol("my_array", DataType.REAL, shape=[10])
+    zero = Literal("0", INTEGER_SINGLE_TYPE)
+    one = Literal("1", INTEGER_SINGLE_TYPE)
+    array_type = ArrayType(REAL_SINGLE_TYPE, [10])
+    symbol = DataSymbol("my_array", array_type)
     reference = Reference(symbol)
     lbound = BinaryOperation.create(BinaryOperation.Operator.LBOUND,
                                     reference, one)
     ubound = BinaryOperation.create(BinaryOperation.Operator.UBOUND,
                                     reference, one)
-    symbol_error = DataSymbol("another_array", DataType.REAL, shape=[10])
+    symbol_error = DataSymbol("another_array", array_type)
     reference_error = Reference(symbol_error)
 
     # Index out of bounds
@@ -268,7 +264,7 @@
     # with the second value not being an integer literal.
     lbound_error = BinaryOperation.create(
         BinaryOperation.Operator.LBOUND, reference,
-        Literal("1.0", DataType.REAL))
+        Literal("1.0", REAL_SINGLE_TYPE))
     my_range = Range.create(lbound_error, one, one)
     array_reference = Array.create(symbol,[my_range])
     assert not array_reference.is_full_range(0)
@@ -321,7 +317,7 @@
     # with the second value not being an integer literal.
     ubound_error = BinaryOperation.create(
         BinaryOperation.Operator.UBOUND, reference,
-        Literal("1.0", DataType.REAL))
+        Literal("1.0", REAL_SINGLE_TYPE))
     my_range = Range.create(lbound, ubound_error, one)
     array_reference = Array.create(symbol,[my_range])
     assert not array_reference.is_full_range(0)
@@ -345,7 +341,7 @@
     my_range = Range.create(lbound, ubound, one)
     # We have to change this to a non-integer manually as the create
     # function only accepts integer literals for the step argument.
-    my_range.children[2] = Literal("1.0", DataType.REAL)
+    my_range.children[2] = Literal("1.0", REAL_SINGLE_TYPE)
     array_reference = Array.create(symbol,[my_range])
     assert not array_reference.is_full_range(0)
 
