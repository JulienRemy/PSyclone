! -----------------------------------------------------------------------------
! BSD 3-Clause License
!
! Copyright (c) 2017, Science and Technology Facilities Council
! However, it has been created with the help of the GungHo Consortium,
! whose members are identified at https://puma.nerc.ac.uk/trac/GungHo/wiki
! All rights reserved.
!
! Redistribution and use in source and binary forms, with or without
! modification, are permitted provided that the following conditions are met:
!
! * Redistributions of source code must retain the above copyright notice, this
!   list of conditions and the following disclaimer.
!
! * Redistributions in binary form must reproduce the above copyright notice,
!   this list of conditions and the following disclaimer in the documentation
!   and/or other materials provided with the distribution.
!
! * Neither the name of the copyright holder nor the names of its
!   contributors may be used to endorse or promote products derived from
!   this software without specific prior written permission.
!
! THIS SOFTWARE IS PROVIDED BY THE COPYRIGHT HOLDERS AND CONTRIBUTORS
! "AS IS" AND ANY EXPRESS OR IMPLIED WARRANTIES, INCLUDING, BUT NOT
! LIMITED TO, THE IMPLIED WARRANTIES OF MERCHANTABILITY AND FITNESS
! FOR A PARTICULAR PURPOSE ARE DISCLAIMED. IN NO EVENT SHALL THE
! COPYRIGHT HOLDER OR CONTRIBUTORS BE LIABLE FOR ANY DIRECT, INDIRECT,
! INCIDENTAL, SPECIAL, EXEMPLARY, OR CONSEQUENTIAL DAMAGES (INCLUDING,
! BUT NOT LIMITED TO, PROCUREMENT OF SUBSTITUTE GOODS OR SERVICES;
! LOSS OF USE, DATA, OR PROFITS; OR BUSINESS INTERRUPTION) HOWEVER
! CAUSED AND ON ANY THEORY OF LIABILITY, WHETHER IN CONTRACT, STRICT
! LIABILITY, OR TORT (INCLUDING NEGLIGENCE OR OTHERWISE) ARISING IN
! ANY WAY OUT OF THE USE OF THIS SOFTWARE, EVEN IF ADVISED OF THE
! POSSIBILITY OF SUCH DAMAGE.
! -----------------------------------------------------------------------------
! Author R. Ford and A. R. Porter, STFC Daresbury Lab
! Modified I. Kavcic Met Office

module operator_mod
  use constants_mod,            only : r_def, i_def
  use function_space_mod,       only : function_space_type
  use mesh_mod

  ! Base operator type on which operator type and columnwise assembled
  ! operator type are built (LMA and CMA operators)
  type, public :: base_operator_type

     integer(i_def) :: a
     type( function_space_type ), pointer :: fs_from => null( )
     type( function_space_type ), pointer :: fs_to => null( )

   contains

     procedure, public :: get_mesh

  end type base_operator_type

  ! Locally (element-wise) assembled operator type
  type, extends(base_operator_type) :: operator_type

     real(kind=r_def), allocatable :: local_stencil( :, :, : )
     integer(i_def) :: ncell_3d

   contains

     procedure, public :: get_proxy => get_proxy_op

  end type operator_type

  ! Locally (element-wise) assembled operator proxy type
  type, extends(base_operator_type) :: operator_proxy_type

     real(kind=r_def), allocatable :: local_stencil( :, :, : )
     integer(i_def) :: ncell_3d

  end type operator_proxy_type

<<<<<<< HEAD
  ! Columnwise assembled operator type
  type, extends(base_operator_type) :: columnwise_operator_type

    private

    integer(i_def) :: alpha
    integer(i_def) :: beta
    integer(i_def) :: gamma_m, gamma_p
    integer(i_def) :: bandwidth
    integer(i_def) :: nrow
    integer(i_def) :: ncol
    integer(i_def) :: ndof_face_to, ndof_face_from
    integer(i_def) :: ndof_interior_to, ndof_interior_from 
    integer(i_def) :: ndof_cell_to, ndof_cell_from
    real(kind=r_def), allocatable :: columnwise_matrix( :, :, : )
    integer(i_def) :: ncell_2d 
    integer(kind=i_def), allocatable :: column_dofmap_to( :, : )
    integer(kind=i_def), allocatable :: column_dofmap_from( :, : )
    integer(kind=i_def), allocatable :: column_banded_dofmap_to( :, : )
    integer(kind=i_def), allocatable :: column_banded_dofmap_from( :, : )
    integer(kind=i_def), allocatable :: indirection_dofmap_to( : )
    integer(kind=i_def), allocatable :: indirection_dofmap_from( : )

  contains

    procedure, public :: get_proxy => get_proxy_columnwise

  end type columnwise_operator_type

  ! Columnwise assembled operator proxy type
  type, extends( base_operator_type ) :: columnwise_operator_proxy_type 
    private
    integer(i_def), public :: alpha
    integer(i_def), public :: beta
    integer(i_def), public :: gamma_m, gamma_p
    integer(i_def), public :: bandwidth
    integer(i_def), public :: nrow
    integer(i_def), public :: ncol
    real(kind=r_def), public, pointer :: columnwise_matrix( :, :, : )
    integer(i_def), public :: ncell_2d
    integer(kind=i_def), public, pointer :: column_banded_dofmap_to( :, : )
    integer(kind=i_def), public, pointer :: column_banded_dofmap_from( :, : ) 
    integer(kind=i_def), public, pointer :: indirection_dofmap_to( : ) 
    integer(kind=i_def), public, pointer :: indirection_dofmap_from( : )

 end type columnwise_operator_proxy_type

contains

  ! Function to create a proxy with access to the data in the
  ! operator_type
  type( operator_proxy_type ) function get_proxy_op(self)

=======
  type, extends(base_operator_type) ::  columnwise_operator_type
     integer :: c
  contains
     procedure, public :: get_proxy => get_proxy_columnwise
  end type columnwise_operator_type

  type, extends(base_operator_type) ::  columnwise_operator_proxy_type
     integer(i_def) :: alpha
     integer(i_def) :: beta
     integer(i_def) :: gamma_m, gamma_p
     integer(i_def) :: bandwidth
     integer(i_def) :: nrow
     integer(i_def) :: ncol
     real(kind=r_def), pointer :: columnwise_matrix( :, :, : )
     integer :: ncell_2d
     integer(kind=i_def), pointer :: column_banded_dofmap_to( :, : )
     integer(kind=i_def), pointer :: column_banded_dofmap_from( :, : )
     integer(kind=i_def), pointer :: indirection_dofmap_to( :)
     integer(kind=i_def), pointer :: indirection_dofmap_from( :)

  end type columnwise_operator_proxy_type

contains

 type(columnwise_operator_proxy_type ) function get_proxy_columnwise(self)
    implicit none
    class(columnwise_operator_type), target, intent(in)  :: self
  end function get_proxy_columnwise

  type(operator_proxy_type ) function get_proxy_op(self)
>>>>>>> f107ea24
    implicit none

    class(operator_type), target, intent(in)  :: self

    get_proxy_op % fs_from => null()
    get_proxy_op % fs_to   => null()

  end function get_proxy_op

  ! Function to create a proxy with access to the data in the
  ! columnwise_operator_type
  type( columnwise_operator_proxy_type ) function get_proxy_columnwise(self)

    implicit none

    class(columnwise_operator_type), target, intent(in)  :: self
    get_proxy_columnwise % fs_from                 => self % fs_from
    get_proxy_columnwise % fs_to                   => self % fs_to
    get_proxy_columnwise % alpha                   =  self % alpha
    get_proxy_columnwise % beta                    =  self % beta
    get_proxy_columnwise % gamma_m                 =  self % gamma_m
    get_proxy_columnwise % gamma_p                 =  self % gamma_p
    get_proxy_columnwise % bandwidth               =  self % bandwidth
    get_proxy_columnwise % nrow                    =  self % nrow
    get_proxy_columnwise % ncol                    =  self % ncol
    get_proxy_columnwise % columnwise_matrix       => self % columnwise_matrix
    get_proxy_columnwise % ncell_2d                =  self % ncell_2d
    get_proxy_columnwise % column_banded_dofmap_to => self % column_banded_dofmap_to
    get_proxy_columnwise % column_banded_dofmap_from => self % column_banded_dofmap_from
    get_proxy_columnwise % indirection_dofmap_to   => self % indirection_dofmap_to
    get_proxy_columnwise % indirection_dofmap_from => self % indirection_dofmap_from

  end function get_proxy_columnwise
  
  ! Function to get the mesh the operator lives on
  function get_mesh(self) result(mesh)

    implicit none

    class (base_operator_type), intent(in) :: self
    type(mesh_type), pointer :: mesh

    mesh => null()

  end function get_mesh

end module operator_mod<|MERGE_RESOLUTION|>--- conflicted
+++ resolved
@@ -34,52 +34,60 @@
 ! POSSIBILITY OF SUCH DAMAGE.
 ! -----------------------------------------------------------------------------
 ! Author R. Ford and A. R. Porter, STFC Daresbury Lab
-! Modified I. Kavcic Met Office
 
 module operator_mod
-  use constants_mod,            only : r_def, i_def
-  use function_space_mod,       only : function_space_type
+  use constants_mod,      only : r_def, i_def
+  use function_space_mod, only : function_space_type
   use mesh_mod
 
   ! Base operator type on which operator type and columnwise assembled
   ! operator type are built (LMA and CMA operators)
   type, public :: base_operator_type
 
-     integer(i_def) :: a
-     type( function_space_type ), pointer :: fs_from => null( )
-     type( function_space_type ), pointer :: fs_to => null( )
+    integer(i_def) :: a
+    type( function_space_type ), pointer :: fs_from => null( )
+    type( function_space_type ), pointer :: fs_to => null( )
 
-   contains
+  contains
 
-     procedure, public :: get_mesh
+    procedure, public :: get_mesh
 
   end type base_operator_type
 
   ! Locally (element-wise) assembled operator type
   type, extends(base_operator_type) :: operator_type
 
-     real(kind=r_def), allocatable :: local_stencil( :, :, : )
-     integer(i_def) :: ncell_3d
+    real(kind=r_def), allocatable :: local_stencil( :, :, : )
+    integer(i_def)                :: ncell_3d
 
-   contains
+  contains
 
-     procedure, public :: get_proxy => get_proxy_op
+    procedure, public :: get_proxy => get_proxy_op
 
   end type operator_type
 
   ! Locally (element-wise) assembled operator proxy type
   type, extends(base_operator_type) :: operator_proxy_type
 
-     real(kind=r_def), allocatable :: local_stencil( :, :, : )
-     integer(i_def) :: ncell_3d
+    real(kind=r_def), allocatable :: local_stencil( :, :, : )
+    integer(i_def)                :: ncell_3d
 
   end type operator_proxy_type
 
-<<<<<<< HEAD
   ! Columnwise assembled operator type
   type, extends(base_operator_type) :: columnwise_operator_type
 
     private
+    integer(i_def) :: c
+
+  contains
+
+     procedure, public :: get_proxy => get_proxy_columnwise
+
+  end type columnwise_operator_type
+
+  ! Columnwise assembled operator proxy type
+  type, extends(base_operator_type) ::  columnwise_operator_proxy_type
 
     integer(i_def) :: alpha
     integer(i_def) :: beta
@@ -87,80 +95,31 @@
     integer(i_def) :: bandwidth
     integer(i_def) :: nrow
     integer(i_def) :: ncol
-    integer(i_def) :: ndof_face_to, ndof_face_from
-    integer(i_def) :: ndof_interior_to, ndof_interior_from 
-    integer(i_def) :: ndof_cell_to, ndof_cell_from
-    real(kind=r_def), allocatable :: columnwise_matrix( :, :, : )
-    integer(i_def) :: ncell_2d 
-    integer(kind=i_def), allocatable :: column_dofmap_to( :, : )
-    integer(kind=i_def), allocatable :: column_dofmap_from( :, : )
-    integer(kind=i_def), allocatable :: column_banded_dofmap_to( :, : )
-    integer(kind=i_def), allocatable :: column_banded_dofmap_from( :, : )
-    integer(kind=i_def), allocatable :: indirection_dofmap_to( : )
-    integer(kind=i_def), allocatable :: indirection_dofmap_from( : )
-
-  contains
-
-    procedure, public :: get_proxy => get_proxy_columnwise
-
-  end type columnwise_operator_type
-
-  ! Columnwise assembled operator proxy type
-  type, extends( base_operator_type ) :: columnwise_operator_proxy_type 
-    private
-    integer(i_def), public :: alpha
-    integer(i_def), public :: beta
-    integer(i_def), public :: gamma_m, gamma_p
-    integer(i_def), public :: bandwidth
-    integer(i_def), public :: nrow
-    integer(i_def), public :: ncol
-    real(kind=r_def), public, pointer :: columnwise_matrix( :, :, : )
-    integer(i_def), public :: ncell_2d
-    integer(kind=i_def), public, pointer :: column_banded_dofmap_to( :, : )
-    integer(kind=i_def), public, pointer :: column_banded_dofmap_from( :, : ) 
-    integer(kind=i_def), public, pointer :: indirection_dofmap_to( : ) 
-    integer(kind=i_def), public, pointer :: indirection_dofmap_from( : )
-
- end type columnwise_operator_proxy_type
-
-contains
-
-  ! Function to create a proxy with access to the data in the
-  ! operator_type
-  type( operator_proxy_type ) function get_proxy_op(self)
-
-=======
-  type, extends(base_operator_type) ::  columnwise_operator_type
-     integer :: c
-  contains
-     procedure, public :: get_proxy => get_proxy_columnwise
-  end type columnwise_operator_type
-
-  type, extends(base_operator_type) ::  columnwise_operator_proxy_type
-     integer(i_def) :: alpha
-     integer(i_def) :: beta
-     integer(i_def) :: gamma_m, gamma_p
-     integer(i_def) :: bandwidth
-     integer(i_def) :: nrow
-     integer(i_def) :: ncol
-     real(kind=r_def), pointer :: columnwise_matrix( :, :, : )
-     integer :: ncell_2d
-     integer(kind=i_def), pointer :: column_banded_dofmap_to( :, : )
-     integer(kind=i_def), pointer :: column_banded_dofmap_from( :, : )
-     integer(kind=i_def), pointer :: indirection_dofmap_to( :)
-     integer(kind=i_def), pointer :: indirection_dofmap_from( :)
+    integer(i_def) :: ncell_2d
+    real(kind=r_def),    pointer :: columnwise_matrix( :, :, : )
+    integer(kind=i_def), pointer :: column_banded_dofmap_to( :, : )
+    integer(kind=i_def), pointer :: column_banded_dofmap_from( :, : )
+    integer(kind=i_def), pointer :: indirection_dofmap_to( : )
+    integer(kind=i_def), pointer :: indirection_dofmap_from( : )
 
   end type columnwise_operator_proxy_type
 
 contains
 
- type(columnwise_operator_proxy_type ) function get_proxy_columnwise(self)
+  ! Function to create a proxy with access to the data in the
+  ! columnwise_operator_type
+  type(columnwise_operator_proxy_type ) function get_proxy_columnwise(self)
+
     implicit none
+
     class(columnwise_operator_type), target, intent(in)  :: self
+
   end function get_proxy_columnwise
 
+  ! Function to create a proxy with access to the data in the
+  ! operator_type
   type(operator_proxy_type ) function get_proxy_op(self)
->>>>>>> f107ea24
+
     implicit none
 
     class(operator_type), target, intent(in)  :: self
@@ -170,31 +129,6 @@
 
   end function get_proxy_op
 
-  ! Function to create a proxy with access to the data in the
-  ! columnwise_operator_type
-  type( columnwise_operator_proxy_type ) function get_proxy_columnwise(self)
-
-    implicit none
-
-    class(columnwise_operator_type), target, intent(in)  :: self
-    get_proxy_columnwise % fs_from                 => self % fs_from
-    get_proxy_columnwise % fs_to                   => self % fs_to
-    get_proxy_columnwise % alpha                   =  self % alpha
-    get_proxy_columnwise % beta                    =  self % beta
-    get_proxy_columnwise % gamma_m                 =  self % gamma_m
-    get_proxy_columnwise % gamma_p                 =  self % gamma_p
-    get_proxy_columnwise % bandwidth               =  self % bandwidth
-    get_proxy_columnwise % nrow                    =  self % nrow
-    get_proxy_columnwise % ncol                    =  self % ncol
-    get_proxy_columnwise % columnwise_matrix       => self % columnwise_matrix
-    get_proxy_columnwise % ncell_2d                =  self % ncell_2d
-    get_proxy_columnwise % column_banded_dofmap_to => self % column_banded_dofmap_to
-    get_proxy_columnwise % column_banded_dofmap_from => self % column_banded_dofmap_from
-    get_proxy_columnwise % indirection_dofmap_to   => self % indirection_dofmap_to
-    get_proxy_columnwise % indirection_dofmap_from => self % indirection_dofmap_from
-
-  end function get_proxy_columnwise
-  
   ! Function to get the mesh the operator lives on
   function get_mesh(self) result(mesh)
 
