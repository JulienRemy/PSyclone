--- conflicted
+++ resolved
@@ -101,21 +101,15 @@
 def test_containersymbol_can_be_copied():
     '''Test that a ContainerSymbol instance can be copied. '''
     symbol = ContainerSymbol("my_mod")
-<<<<<<< HEAD
-=======
     symbol.wildcard_import = True
->>>>>>> 5f7aac0b
     new_symbol = symbol.copy()
 
     assert new_symbol is not symbol
     assert new_symbol.name == "my_mod"
     assert isinstance(new_symbol._interface, FortranModuleInterface)
-<<<<<<< HEAD
-=======
     # Disable false positive no-member pylint error
     # pylint: disable=no-member
     assert new_symbol.wildcard_import is True
->>>>>>> 5f7aac0b
 
 
 def test_containersymbol_str():
