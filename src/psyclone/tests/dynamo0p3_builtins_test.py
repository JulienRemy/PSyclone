--- conflicted
+++ resolved
@@ -54,13 +54,9 @@
 # constants
 BASE_PATH = os.path.join(os.path.dirname(os.path.abspath(__file__)),
                          "test_files", "dynamo0p3")
-<<<<<<< HEAD
-# functions
-=======
 
 
 # ------------- Tests for built-ins methods and arguments ------------------- #
->>>>>>> 27919230
 
 
 def test_dynbuiltin_missing_defs():
@@ -421,11 +417,6 @@
             assert output_dm_2 in code
 
 
-<<<<<<< HEAD
-def test_builtin_set(tmpdir, f90, f90flags):
-    ''' Tests that we generate correct code for a serial builtin
-    set operation with a scalar passed by value'''
-=======
 def test_inc_X_plus_Y():  # pylint: disable=invalid-name
     ''' Test that 1) the str method of DynIncXPlusYKern returns the
     expected string and 2) we generate correct code for the built-in
@@ -473,11 +464,10 @@
             assert output in code
 
 
-def test_aX_plus_Y():  # pylint: disable=invalid-name
+def test_aX_plus_Y(tmpdir, f90, f90flags):  # pylint: disable=invalid-name
     ''' Test that 1) the str method of DynAXPlusYKern returns the
     expected string and 2) we generate correct code for the built-in
     operation Z = a*X + Y where 'a' is a scalar and Z, X and Y are fields '''
->>>>>>> 27919230
     _, invoke_info = parse(os.path.join(BASE_PATH,
                                         "15.1.3_aX_plus_Y_builtin.f90"),
                            api="dynamo0.3")
@@ -491,10 +481,6 @@
         # Test code generation
         code = str(psy.gen)
         print code
-
-        if utils.TEST_COMPILE:
-            assert utils.code_compiles("dynamo0.3", psy, tmpdir, f90, f90flags)
-
         if not distmem:
             output = (
                 "    SUBROUTINE invoke_0(f3, a, f1, f2)\n"
@@ -2052,7 +2038,7 @@
 # ------------- Builtins that pass scalars by value ------------------------- #
 
 
-def test_builtin_set():
+def test_builtin_set(tmpdir, f90, f90flags):
     ''' Tests that we generate correct code for a serial builtin
     setval_c operation with a scalar passed by value'''
     _, invoke_info = parse(
@@ -2064,6 +2050,10 @@
                          distributed_memory=distmem).create(invoke_info)
         code = str(psy.gen)
         print code
+
+        if utils.TEST_COMPILE:
+            assert utils.code_compiles("dynamo0.3", psy, tmpdir, f90, f90flags)
+
         if not distmem:
             output_seq = (
                 "    SUBROUTINE invoke_0(f1)\n"
