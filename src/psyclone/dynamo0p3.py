--- conflicted
+++ resolved
@@ -60,15 +60,9 @@
                                    KernCallArgList, KernStubArgList,
                                    LFRicArgDescriptor, KernelInterface,
                                    LFRicCollection, LFRicConstants,
-<<<<<<< HEAD
-                                   LFRicSymbolTable, LFRicInvoke,
-                                   LFRicKernCallFactory, LFRicFields,
-                                   LFRicScalarArgs)
-=======
                                    LFRicSymbolTable, LFRicInvokes,
                                    LFRicKernCallFactory,
                                    LFRicScalarArgs, LFRicTypes)
->>>>>>> 631e6a9a
 from psyclone.errors import GenerationError, InternalError, FieldNotFoundError
 from psyclone.f2pygen import (AllocateGen, AssignGen, CallGen, CommentGen,
                               DeallocateGen, DeclGen, DoGen, IfThenGen,
@@ -2761,133 +2755,7 @@
                                          "%get_undf()"))
 
 
-<<<<<<< HEAD
-class LFRicRunTimeChecks(LFRicCollection):
-    '''Handle declarations and code generation for run-time checks. This
-    is not used in the stub generator.
-
-=======
-class LFRicFields(LFRicCollection):
-    '''
-    Manages the declarations for all field arguments required by an Invoke
-    or Kernel stub.
-
-    '''
-    def _invoke_declarations(self, parent):
-        '''
-        Add field-related declarations to the PSy-layer routine.
-        Note: PSy layer in LFRic does not modify the field objects. Hence,
-        their Fortran intents are always in (the data updated in the kernels
-        is only pointed to from the field object and is thus not a part of
-        the object).
-
-        :param parent: the node in the f2pygen AST representing the PSy-layer
-                       routine to which to add declarations.
-        :type parent: :py:class:`psyclone.f2pygen.SubroutineGen`
-
-        :raises InternalError: for unsupported intrinsic types of field
-                               argument data.
-
-        '''
-        # Create dict of all field arguments for checks
-        const = LFRicConstants()
-        fld_args = self._invoke.unique_declarations(
-            argument_types=const.VALID_FIELD_NAMES)
-        # Filter field arguments by intent and intrinsic type
-        real_field_args = self._invoke.unique_declarations(
-            argument_types=const.VALID_FIELD_NAMES,
-            intrinsic_type=const.MAPPING_DATA_TYPES["gh_real"])
-        int_field_args = self._invoke.unique_declarations(
-            argument_types=const.VALID_FIELD_NAMES,
-            intrinsic_type=const.MAPPING_DATA_TYPES["gh_integer"])
-
-        # Create lists of field names for real- and integer-valued fields
-        fld_arg_list = [arg.declaration_name for arg in fld_args]
-        real_field_arg_list = [arg.declaration_name for arg in real_field_args]
-        int_field_arg_list = [arg.declaration_name for arg in int_field_args]
-        # Check for unsupported intrinsic types
-        fld_inv = (set(fld_arg_list) -
-                   set(real_field_arg_list).union(set(int_field_arg_list)))
-        if fld_inv:
-            raise InternalError(
-                f"Found unsupported intrinsic types for the field arguments "
-                f"{list(fld_inv)} to Invoke '{self._invoke.name}'. Supported "
-                f"types are {const.VALID_FIELD_INTRINSIC_TYPES}.")
-
-        # Create a field argument map that splits the (real and
-        # integer) fields into their different datatypes.
-        field_datatype_map = OrderedDict()
-        for arg in real_field_args + int_field_args:
-            try:
-                field_datatype_map[
-                    (arg.data_type, arg.module_name)].append(arg)
-            except KeyError:
-                # This datatype has not been seen before so create a
-                # new entry
-                field_datatype_map[(arg.data_type, arg.module_name)] = [arg]
-
-        # Add the Invoke subroutine argument declarations for the
-        # different fields types. They are declared as intent "in" as
-        # they contain a pointer to the data that is modified.
-        for fld_type, fld_mod in field_datatype_map:
-            args = field_datatype_map[(fld_type, fld_mod)]
-            arg_list = [arg.declaration_name for arg in args]
-            parent.add(TypeDeclGen(parent, datatype=fld_type,
-                                   entity_decls=arg_list,
-                                   intent="in"))
-            (self._invoke.invokes.psy.
-             infrastructure_modules[fld_mod].add(fld_type))
-
-    def _stub_declarations(self, parent):
-        '''
-        Add field-related declarations to a Kernel stub.
-
-        :param parent: the node in the f2pygen AST representing the Kernel \
-                       stub to which to add declarations.
-        :type parent: :py:class:`psyclone.f2pygen.SubroutineGen`
-
-        :raises InternalError: for an unsupported data type of field \
-                               argument data.
-
-        '''
-        const = LFRicConstants()
-
-        fld_args = psyGen.args_filter(
-            self._kernel.args, arg_types=const.VALID_FIELD_NAMES)
-        for fld in fld_args:
-            undf_name = fld.function_space.undf_name
-            fld_dtype = fld.intrinsic_type
-            fld_kind = fld.precision
-
-            # Check for invalid descriptor data type
-            fld_ad_dtype = fld.descriptor.data_type
-            if fld_ad_dtype not in const.VALID_FIELD_DATA_TYPES:
-                raise InternalError(
-                    f"Found an unsupported data type '{fld_ad_dtype}' in "
-                    f"kernel stub declarations for the field argument "
-                    f"'{fld.declaration_name}'. Supported types are "
-                    f"{const.VALID_FIELD_DATA_TYPES}.")
-
-            if fld.vector_size > 1:
-                for idx in range(1, fld.vector_size+1):
-                    text = (fld.name + "_" +
-                            fld.function_space.mangled_name +
-                            "_v" + str(idx))
-                    parent.add(
-                        DeclGen(parent, datatype=fld_dtype, kind=fld_kind,
-                                dimension=undf_name,
-                                intent=fld.intent, entity_decls=[text]))
-            else:
-                parent.add(
-                    DeclGen(parent, datatype=fld_dtype, kind=fld_kind,
-                            intent=fld.intent,
-                            dimension=undf_name,
-                            entity_decls=[fld.name + "_" +
-                                          fld.function_space.mangled_name]))
-
-
 class DynProxies(LFRicCollection):
->>>>>>> 631e6a9a
     '''
     Handles all proxy-related declarations and initialisation. Unlike other
     sub-classes of LFRicCollection, we do not have to handle Kernel-stub
