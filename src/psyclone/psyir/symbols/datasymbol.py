--- conflicted
+++ resolved
@@ -192,19 +192,11 @@
                     if not isinstance(node, (Literal, Operation, Reference,
                                              CodeBlock)):
                         raise ValueError(
-<<<<<<< HEAD
-                            "Error setting constant value for symbol '{0}'. "
-                            "PSyIR static expressions can only contain PSyIR "
-                            "literal, operation or reference nodes but found:"
-                            " {1}".format(self.name, node))
-                self._initial_value = new_value
-=======
-                            f"Error setting constant value for symbol "
+                            f"Error setting initial value for symbol "
                             f"'{self.name}'. PSyIR static expressions can only"
                             f" contain PSyIR Literal, Operation, Reference or "
                             f"CodeBlock nodes but found: {node}")
-                self._constant_value = new_value
->>>>>>> 2ceb0e78
+                self._initial_value = new_value
             else:
                 from psyclone.psyir.symbols.datatypes import TYPE_MAP_TO_PYTHON
                 # No need to check that self.datatype has an intrinsic
@@ -213,18 +205,10 @@
                 lookup = TYPE_MAP_TO_PYTHON[self.datatype.intrinsic]
                 if not isinstance(new_value, lookup):
                     raise ValueError(
-<<<<<<< HEAD
-                        "Error setting initial value for symbol '{0}'. This "
-                        "DataSymbol instance datatype is '{1}' which means the"
-                        " initial value is expected to be '{2}' but found "
-                        "'{3}'.".format(self.name, self.datatype, lookup,
-                                        type(new_value)))
-=======
-                        f"Error setting constant value for symbol "
+                        f"Error setting initial value for symbol "
                         f"'{self.name}'. This DataSymbol instance datatype is "
-                        f"'{self.datatype}' meaning the constant value should "
+                        f"'{self.datatype}' meaning the initial value should "
                         f"be '{lookup}' but found '{type(new_value)}'.")
->>>>>>> 2ceb0e78
                 if self.datatype.intrinsic == ScalarType.Intrinsic.BOOLEAN:
                     # In this case we know new_value is a Python boolean as it
                     # has passed the isinstance(new_value, lookup) check.
