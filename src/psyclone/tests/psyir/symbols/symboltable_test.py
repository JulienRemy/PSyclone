--- conflicted
+++ resolved
@@ -41,12 +41,8 @@
 import re
 import pytest
 from psyclone.psyir.symbols import SymbolTable, DataSymbol, ContainerSymbol, \
-<<<<<<< HEAD
-    GlobalInterface, ArgumentInterface
+    GlobalInterface, ArgumentInterface, UnresolvedInterface
 from psyclone.psyir.nodes import DataType
-=======
-    GlobalInterface, ArgumentInterface, UnresolvedInterface
->>>>>>> 1dfab646
 from psyclone.psyGen import InternalError
 
 
