--- conflicted
+++ resolved
@@ -747,7 +747,6 @@
         symbol_table.add(rsymbol)
 
 
-<<<<<<< HEAD
 def _process_access_spec(attr):
     '''
     Converts from an fparser2 Access_Spec node to a PSyIR visibility.
@@ -766,7 +765,8 @@
     except KeyError as err:
         six.raise_from(InternalError("Unexpected Access Spec attribute '{0}'.".
                                      format(str(attr))), err)
-=======
+
+
 def _create_struct_reference(parent, base_ref, base_symbol, members,
                              indices):
     '''
@@ -825,7 +825,6 @@
     raise NotImplementedError(
         "Cannot create structure reference for type '{0}' - expected either "
         "StructureReference or ArrayOfStructuresReference.".format(base_ref))
->>>>>>> c7bc5141
 
 
 class Fparser2Reader(object):
