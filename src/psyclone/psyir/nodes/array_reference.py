# -----------------------------------------------------------------------------
# BSD 3-Clause License
#
# Copyright (c) 2020-2022, Science and Technology Facilities Council.
# All rights reserved.
#
# Redistribution and use in source and binary forms, with or without
# modification, are permitted provided that the following conditions are met:
#
# * Redistributions of source code must retain the above copyright notice, this
#   list of conditions and the following disclaimer.
#
# * Redistributions in binary form must reproduce the above copyright notice,
#   this list of conditions and the following disclaimer in the documentation
#   and/or other materials provided with the distribution.
#
# * Neither the name of the copyright holder nor the names of its
#   contributors may be used to endorse or promote products derived from
#   this software without specific prior written permission.
#
# THIS SOFTWARE IS PROVIDED BY THE COPYRIGHT HOLDERS AND CONTRIBUTORS
# "AS IS" AND ANY EXPRESS OR IMPLIED WARRANTIES, INCLUDING, BUT NOT
# LIMITED TO, THE IMPLIED WARRANTIES OF MERCHANTABILITY AND FITNESS
# FOR A PARTICULAR PURPOSE ARE DISCLAIMED. IN NO EVENT SHALL THE
# COPYRIGHT HOLDER OR CONTRIBUTORS BE LIABLE FOR ANY DIRECT, INDIRECT,
# INCIDENTAL, SPECIAL, EXEMPLARY, OR CONSEQUENTIAL DAMAGES (INCLUDING,
# BUT NOT LIMITED TO, PROCUREMENT OF SUBSTITUTE GOODS OR SERVICES;
# LOSS OF USE, DATA, OR PROFITS; OR BUSINESS INTERRUPTION) HOWEVER
# CAUSED AND ON ANY THEORY OF LIABILITY, WHETHER IN CONTRACT, STRICT
# LIABILITY, OR TORT (INCLUDING NEGLIGENCE OR OTHERWISE) ARISING IN
# ANY WAY OUT OF THE USE OF THIS SOFTWARE, EVEN IF ADVISED OF THE
# POSSIBILITY OF SUCH DAMAGE.
# -----------------------------------------------------------------------------
# Authors R. W. Ford, A. R. Porter and S. Siso, STFC Daresbury Lab
#         I. Kavcic, Met Office
#         J. Henrichs, Bureau of Meteorology
# -----------------------------------------------------------------------------

''' This module contains the implementation of the ArrayReference node. '''

from psyclone.errors import GenerationError
from psyclone.psyir.nodes.array_mixin import ArrayMixin
from psyclone.psyir.nodes.literal import Literal
from psyclone.psyir.nodes.operation import BinaryOperation
from psyclone.psyir.nodes.ranges import Range
from psyclone.psyir.nodes.reference import Reference
from psyclone.psyir.symbols import (DataSymbol, DeferredType, UnknownType,
                                    ScalarType, ArrayType, INTEGER_TYPE)
<<<<<<< HEAD
from psyclone.errors import GenerationError
=======
>>>>>>> 1670cb5b


class ArrayReference(ArrayMixin, Reference):
    '''
    Node representing a reference to an element or elements of an Array.
    The array-index expressions are stored as the children of this node.

    '''
    # Textual description of the node.
    _children_valid_format = "[DataNode | Range]+"
    _text_name = "ArrayReference"

    @staticmethod
    def create(symbol, indices):
        '''Create an ArrayReference instance given a symbol and a list of Node
        array indices. The special value ":" can be used as an index to
        create the corresponding PSyIR Range that represents ":".

        :param symbol: the symbol that this array is associated with.
        :type symbol: :py:class:`psyclone.psyir.symbols.DataSymbol`
        :param indices: a list of Nodes or ":" describing the array indices.
        :type indices: List[Union[:py:class:`psyclone.psyir.nodes.Node`,":"]]

        :returns: an ArrayReference instance.
        :rtype: :py:class:`psyclone.psyir.nodes.ArrayReference`

        :raises GenerationError: if the arguments to the create method \
            are not of the expected type.

        '''
        if not isinstance(symbol, DataSymbol):
            raise GenerationError(
                f"symbol argument in create method of ArrayReference class "
                f"should be a DataSymbol but found '{type(symbol).__name__}'.")
        if not isinstance(indices, list):
            raise GenerationError(
                f"indices argument in create method of ArrayReference class "
                f"should be a list but found '{type(indices).__name__}'.")
        if not symbol.is_array:
            # Deferred and Unknown types may still be arrays
            if not isinstance(symbol.datatype, (DeferredType, UnknownType)):
                raise GenerationError(
                    f"expecting the symbol '{symbol.name}' to be an array, but"
                    f" found '{symbol.datatype}'.")
        if symbol.is_array:
            if len(symbol.shape) != len(indices):
                raise GenerationError(
                    f"the symbol '{symbol.name}' should have the same number "
                    f"of dimensions as indices (provided in the 'indices' "
                    f"argument). Expecting '{len(indices)}' but found "
                    f"'{len(symbol.shape)}'.")

        array = ArrayReference(symbol)
        for ind, child in enumerate(indices):
            if child == ":":
                lbound = BinaryOperation.create(
                    BinaryOperation.Operator.LBOUND,
                    Reference(symbol), Literal(f"{ind+1}", INTEGER_TYPE))
                ubound = BinaryOperation.create(
                    BinaryOperation.Operator.UBOUND,
                    Reference(symbol), Literal(f"{ind+1}", INTEGER_TYPE))
                my_range = Range.create(lbound, ubound)
                array.addchild(my_range)
            else:
                array.addchild(child)
        return array

    def __str__(self):
        result = super().__str__() + "\n"
        for entity in self._children:
            result += str(entity) + "\n"
        return result

    @property
    def datatype(self):
        '''
        :returns: the datatype of the accessed array element(s).
        :rtype: :py:class:`psyclone.psyir.symbols.DataType`
        '''
        shape = self._get_effective_shape()
        if shape:
            return ArrayType(self.symbol.datatype, shape)
        # TODO #1857: Really we should just be able to return
        # self.symbol.datatype here but currently arrays of scalars are
        # handled in a different way to all other types of array.
        return ScalarType(self.symbol.datatype.intrinsic,
                          self.symbol.datatype.precision)


# For AutoAPI documentation generation
__all__ = ['ArrayReference']<|MERGE_RESOLUTION|>--- conflicted
+++ resolved
@@ -46,10 +46,6 @@
 from psyclone.psyir.nodes.reference import Reference
 from psyclone.psyir.symbols import (DataSymbol, DeferredType, UnknownType,
                                     ScalarType, ArrayType, INTEGER_TYPE)
-<<<<<<< HEAD
-from psyclone.errors import GenerationError
-=======
->>>>>>> 1670cb5b
 
 
 class ArrayReference(ArrayMixin, Reference):
