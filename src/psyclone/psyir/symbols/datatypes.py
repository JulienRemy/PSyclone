--- conflicted
+++ resolved
@@ -42,11 +42,7 @@
 from enum import Enum
 import six
 from psyclone.errors import InternalError
-<<<<<<< HEAD
-from psyclone.psyir.symbols import TypeSymbol
-=======
-from psyclone.psyir.symbols import DataSymbol
->>>>>>> 09373df0
+from psyclone.psyir.symbols import TypeSymbol, DataSymbol
 
 
 @six.add_metaclass(abc.ABCMeta)
@@ -250,7 +246,11 @@
 
     def __init__(self, datatype, shape):
 
-<<<<<<< HEAD
+        # This import must be placed here to avoid circular
+        # dependencies.
+        # pylint: disable=import-outside-toplevel
+        from psyclone.psyir.nodes import Literal
+
         if isinstance(datatype, DataType):
             self._intrinsic = datatype.intrinsic
             self._precision = datatype.precision
@@ -258,14 +258,6 @@
             self._intrinsic = datatype
             self._precision = None
         else:
-=======
-        # This import must be placed here to avoid circular
-        # dependencies.
-        # pylint: disable=import-outside-toplevel
-        from psyclone.psyir.nodes import Literal
-
-        if not isinstance(datatype, DataType):
->>>>>>> 09373df0
             raise TypeError(
                 "ArrayType expected 'datatype' argument to be of type "
                 "DataType or TypeSymbol but found '{0}'."
@@ -273,17 +265,11 @@
         # We do not have a setter for shape as it is an immutable property,
         # therefore we have a separate validation routine.
         self._validate_shape(shape)
-<<<<<<< HEAD
-        self._shape = shape
-=======
         # Replace any ints in shape with a Literal. int's are only
         # supported as they allow a more concise dimension
         # declaration.
         self._shape = [Literal(str(dim), INTEGER_TYPE)
                        if isinstance(dim, int) else dim for dim in shape]
-        self._intrinsic = datatype.intrinsic
-        self._precision = datatype.precision
->>>>>>> 09373df0
         self._datatype = datatype
 
     @property
