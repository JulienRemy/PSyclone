# -----------------------------------------------------------------------------
# BSD 3-Clause License
#
# Copyright (c) 2017-2019, Science and Technology Facilities Council.
# All rights reserved.
#
# Redistribution and use in source and binary forms, with or without
# modification, are permitted provided that the following conditions are met:
#
# * Redistributions of source code must retain the above copyright notice, this
#   list of conditions and the following disclaimer.
#
# * Redistributions in binary form must reproduce the above copyright notice,
#   this list of conditions and the following disclaimer in the documentation
#   and/or other materials provided with the distribution.
#
# * Neither the name of the copyright holder nor the names of its
#   contributors may be used to endorse or promote products derived from
#   this software without specific prior written permission.
#
# THIS SOFTWARE IS PROVIDED BY THE COPYRIGHT HOLDERS AND CONTRIBUTORS
# "AS IS" AND ANY EXPRESS OR IMPLIED WARRANTIES, INCLUDING, BUT NOT
# LIMITED TO, THE IMPLIED WARRANTIES OF MERCHANTABILITY AND FITNESS
# FOR A PARTICULAR PURPOSE ARE DISCLAIMED. IN NO EVENT SHALL THE
# COPYRIGHT HOLDER OR CONTRIBUTORS BE LIABLE FOR ANY DIRECT, INDIRECT,
# INCIDENTAL, SPECIAL, EXEMPLARY, OR CONSEQUENTIAL DAMAGES (INCLUDING,
# BUT NOT LIMITED TO, PROCUREMENT OF SUBSTITUTE GOODS OR SERVICES;
# LOSS OF USE, DATA, OR PROFITS; OR BUSINESS INTERRUPTION) HOWEVER
# CAUSED AND ON ANY THEORY OF LIABILITY, WHETHER IN CONTRACT, STRICT
# LIABILITY, OR TORT (INCLUDING NEGLIGENCE OR OTHERWISE) ARISING IN
# ANY WAY OUT OF THE USE OF THIS SOFTWARE, EVEN IF ADVISED OF THE
# POSSIBILITY OF SUCH DAMAGE.
# -----------------------------------------------------------------------------
# Authors R. W. Ford, A. R. Porter and S. Siso, STFC Daresbury Lab
#         I. Kavcic, Met Office
#         J. Henrichs, Bureau of Meteorology
# -----------------------------------------------------------------------------

''' Perform py.test tests on the psygen.psyir.symbols.datasymbols file '''

from __future__ import absolute_import
import pytest

from psyclone.psyir.symbols import SymbolError, DataSymbol, ContainerSymbol, \
    LocalInterface, GlobalInterface, ArgumentInterface, UnresolvedInterface, \
    DataType
from psyclone.psyGen import InternalError, Container


def test_datasymbol_initialisation():
    '''Test that a DataSymbol instance can be created when valid arguments are
    given, otherwise raise relevant exceptions.'''

    # Test with valid arguments
    assert isinstance(DataSymbol('a', DataType.REAL), DataSymbol)
    assert isinstance(DataSymbol('a', DataType.REAL,
                                 precision=DataSymbol.Precision.DOUBLE),
                      DataSymbol)
    assert isinstance(DataSymbol('a', DataType.REAL, precision=4), DataSymbol)
    kind = DataSymbol('r_def', DataType.INTEGER)
    assert isinstance(DataSymbol('a', DataType.REAL, precision=kind),
                      DataSymbol)
    # real constants are not currently supported
    assert isinstance(DataSymbol('a', DataType.INTEGER), DataSymbol)
    assert isinstance(DataSymbol('a', DataType.INTEGER, constant_value=0),
                      DataSymbol)
    assert isinstance(DataSymbol('a', DataType.INTEGER, precision=4),
                      DataSymbol)

    assert isinstance(DataSymbol('a', DataType.CHARACTER), DataSymbol)
    assert isinstance(DataSymbol('a', DataType.CHARACTER,
                                 constant_value="hello"), DataSymbol)
    assert isinstance(DataSymbol('a', DataType.BOOLEAN), DataSymbol)
    assert isinstance(DataSymbol('a', DataType.BOOLEAN, constant_value=False),
                      DataSymbol)

    assert isinstance(DataSymbol('a', DataType.REAL,
                                 [DataSymbol.Extent.ATTRIBUTE]), DataSymbol)
    assert isinstance(DataSymbol('a', DataType.REAL, [3]), DataSymbol)
    assert isinstance(DataSymbol('a', DataType.REAL,
                                 [3, DataSymbol.Extent.ATTRIBUTE]), DataSymbol)
    assert isinstance(DataSymbol('a', DataType.REAL, []), DataSymbol)
    assert isinstance(DataSymbol('a', DataType.REAL, [], precision=8),
                      DataSymbol)
    assert isinstance(DataSymbol('a', DataType.REAL, [],
                                 interface=ArgumentInterface()), DataSymbol)
    assert isinstance(
        DataSymbol('a', DataType.REAL, [],
                   interface=ArgumentInterface(
                       ArgumentInterface.Access.READWRITE)), DataSymbol)
    assert isinstance(
        DataSymbol('a', DataType.REAL, [],
                   interface=ArgumentInterface(
                       ArgumentInterface.Access.READ)), DataSymbol)
    my_mod = ContainerSymbol("my_mod")
    assert isinstance(
        DataSymbol('a', DataType.DEFERRED, interface=GlobalInterface(my_mod)),
        DataSymbol)
    dim = DataSymbol('dim', DataType.INTEGER, [])
    assert isinstance(DataSymbol('a', DataType.REAL, [dim]), DataSymbol)
    assert isinstance(DataSymbol('a', DataType.REAL,
                                 [3, dim, DataSymbol.Extent.ATTRIBUTE]),
                      DataSymbol)


def test_datasymbol_init_errors():
    ''' Test that the Symbol constructor raises appropriate errors if supplied
    with invalid arguments. '''
    # Test with invalid arguments
    with pytest.raises(TypeError) as error:
        DataSymbol('a', 'invalidtype', [], 'local')
    assert ("datatype of a DataSymbol must be specified using a DataType "
            "but got: 'str'" in str(error.value))

    with pytest.raises(TypeError) as error:
        DataSymbol('a', 3, [], 'local')
    assert ("datatype of a DataSymbol must be specified using a DataType "
            "but got:" in str(error.value))

    dim = DataSymbol('dim', DataType.INTEGER, [])
    with pytest.raises(TypeError) as error:
        DataSymbol('a', DataType.REAL, shape=dim)
    assert "DataSymbol shape attribute must be a list." in str(error.value)

    with pytest.raises(TypeError) as error:
        DataSymbol('a', DataType.REAL, ['invalidshape'])
    assert ("DataSymbol shape list elements can only be 'DataSymbol', "
            "'integer' or DataSymbol.Extent.") in str(error.value)

    with pytest.raises(TypeError) as error:
        bad_dim = DataSymbol('dim', DataType.REAL, [])
        DataSymbol('a', DataType.REAL, [bad_dim])
    assert ("Symbols that are part of another symbol shape can "
            "only be scalar integers, but found") in str(error.value)

    with pytest.raises(TypeError) as error:
        bad_dim = DataSymbol('dim', DataType.INTEGER, [3])
        DataSymbol('a', DataType.REAL, [bad_dim])
    assert ("Symbols that are part of another symbol shape can "
            "only be scalar integers, but found") in str(error.value)

    with pytest.raises(ValueError) as error:
        DataSymbol('a', DataType.INTEGER, interface=ArgumentInterface(),
                   constant_value=9)
    assert ("Error setting constant value for symbol 'a'. A DataSymbol with "
            "an ArgumentInterface can not have a constant value."
            in str(error.value))

    with pytest.raises(ValueError) as error:
<<<<<<< HEAD
        DataSymbol('a', DataType.INTEGER, shape=[None], constant_value=9)
    assert ("Error setting constant value for symbol 'a'. A DataSymbol with a"
            " constant value must be a scalar but a shape was found."
=======
        DataSymbol('a', DataType.INTEGER, shape=[DataSymbol.Extent.ATTRIBUTE],
                   constant_value=9)
    assert ("Error setting 'a' constant value. A DataSymbol with a constant "
            "value must be a scalar but a shape was found."
>>>>>>> 8d0f82b4
            in str(error.value))

    with pytest.raises(ValueError) as error:
        DataSymbol('a', DataType.INTEGER, constant_value=9.81)
    assert ("Error setting constant value for symbol 'a'. This DataSymbol "
            "instance datatype is 'DataType.INTEGER' which means the constant"
            " value is expected to be") in str(error.value)
    assert "'int'>' but found " in str(error.value)
    assert "'float'>'." in str(error.value)

    with pytest.raises(ValueError) as error:
        DataSymbol('a', DataType.CHARACTER, constant_value=42)
    assert ("Error setting constant value for symbol 'a'. This DataSymbol "
            "instance datatype is 'DataType.CHARACTER' which means the "
            "constant value is expected to be") in str(error.value)
    assert "'str'>' but found " in str(error.value)
    assert "'int'>'." in str(error.value)

    with pytest.raises(ValueError) as error:
        DataSymbol('a', DataType.BOOLEAN, constant_value="hello")
    assert ("Error setting constant value for symbol 'a'. This DataSymbol "
            "instance datatype is 'DataType.BOOLEAN' which means the constant"
            " value is expected to be") in str(error.value)
    assert "'bool'>' but found " in str(error.value)
    assert "'str'>'." in str(error.value)


def test_datasymbol_precision_errors():
    ''' Check that invalid precision settings raise the appropriate errors in
    the DataSymbol constructor. '''
    with pytest.raises(ValueError) as err:
        DataSymbol('a', DataType.INTEGER, precision=0)
    assert ("The precision of a DataSymbol when specified as an integer number"
            " of bytes must be > 0" in str(err.value))
    with pytest.raises(ValueError) as err:
        DataSymbol('a', DataType.CHARACTER, precision=1)
    assert ("A DataSymbol of DataType.CHARACTER type cannot have an associated"
            " precision" in str(err.value))
    with pytest.raises(ValueError) as err:
        DataSymbol('a', DataType.BOOLEAN, precision=1)
    assert ("A DataSymbol of DataType.BOOLEAN type cannot have an associated "
            "precision" in str(err.value))
    not_int = DataSymbol('b', DataType.REAL)
    with pytest.raises(ValueError) as err:
        DataSymbol('a', DataType.INTEGER, precision=not_int)
    assert ("A DataSymbol representing the precision of another DataSymbol "
            "must be of either 'deferred' or scalar, integer type "
            in str(err.value))
    not_scalar = DataSymbol('b', DataType.INTEGER, [2, 2])
    with pytest.raises(ValueError) as err:
        DataSymbol('a', DataType.INTEGER, precision=not_scalar)
    assert ("A DataSymbol representing the precision of another DataSymbol "
            "must be of either 'deferred' or scalar, integer type but"
            in str(err.value))
    with pytest.raises(TypeError) as err:
        DataSymbol('a', DataType.INTEGER, precision="not-valid")
    assert ("DataSymbol precision must be one of integer, DataSymbol.Precision"
            " or DataSymbol but got" in str(err.value))


def test_datasymbol_can_be_printed():
    '''Test that a DataSymbol instance can always be printed. (i.e. is
    initialised fully.)'''
    symbol = DataSymbol("sname", DataType.REAL)
    assert "sname: <DataType.REAL, Scalar, Local>" in str(symbol)

    sym1 = DataSymbol("s1", DataType.INTEGER)
    assert "s1: <DataType.INTEGER, Scalar, Local>" in str(sym1)

    sym2 = DataSymbol("s2", DataType.REAL,
                      [DataSymbol.Extent.ATTRIBUTE, 2, sym1])
    assert "s2: <DataType.REAL, Array['ATTRIBUTE', 2, s1], Local>" \
        in str(sym2)

    my_mod = ContainerSymbol("my_mod")
    sym3 = DataSymbol("s3", DataType.REAL, interface=GlobalInterface(my_mod))
    assert ("s3: <DataType.REAL, Scalar, Global(container='my_mod')"
            in str(sym3))

    sym2._shape.append('invalid')
    with pytest.raises(InternalError) as error:
        _ = str(sym2)
    assert ("DataSymbol shape list elements can only be 'DataSymbol', "
            "'integer' or 'None', but found") in str(error.value)

    sym3 = DataSymbol("s3", DataType.INTEGER, constant_value=12)
    assert "s3: <DataType.INTEGER, Scalar, Local, constant_value=12>" \
        in str(sym3)

    sym4 = DataSymbol("s4", DataType.INTEGER, interface=UnresolvedInterface())
    assert "s4: <DataType.INTEGER, Scalar, Unresolved>" in str(sym4)


def test_datasymbol_constant_value_setter():
    '''Test that a DataSymbol constant value can be set if given a new valid
    constant value. Also test that is_constant returns True

    '''

    # Test with valid constant value
    sym = DataSymbol('a', DataType.INTEGER, constant_value=7)
    assert sym.constant_value == 7
    sym.constant_value = 9
    assert sym.constant_value == 9

    sym = DataSymbol('a', DataType.REAL, constant_value=3.1415)
    assert sym.constant_value == 3.1415
    sym.constant_value = 1.0
    assert sym.constant_value == 1.0

    sym = DataSymbol('a', DataType.DEFERRED)
    with pytest.raises(ValueError) as error:
        sym.constant_value = 1.0
    assert ("Error setting constant value for symbol 'a'. Constant values are"
            " not supported for 'DataType.DEFERRED' datatypes."
            in str(error.value))


def test_datasymbol_is_constant():
    '''Test that the DataSymbol is_constant property returns True if a
    constant value is set and False if it is not.

    '''
    sym = DataSymbol('a', DataType.INTEGER)
    assert not sym.is_constant
    sym.constant_value = 9
    assert sym.is_constant


def test_datasymbol_scalar_array():
    '''Test that the DataSymbol property is_scalar returns True if the
    DataSymbol is a scalar and False if not and that the DataSymbol property
    is_array returns True if the DataSymbol is an array and False if not.

    '''
    sym1 = DataSymbol("s1", DataType.INTEGER)
    sym2 = DataSymbol("s2", DataType.REAL,
                      [DataSymbol.Extent.ATTRIBUTE, 2, sym1])
    assert sym1.is_scalar
    assert not sym1.is_array
    assert not sym2.is_scalar
    assert sym2.is_array


def test_datasymbol_invalid_interface():
    ''' Check that the DataSymbol.interface setter rejects the supplied value
    if it is not a DataSymbolInterface. '''
    sym = DataSymbol("some_var", DataType.REAL)
    with pytest.raises(TypeError) as err:
        sym.interface = "invalid interface spec"
    assert "interface to a DataSymbol must be a DataSymbolInterface but" \
        in str(err.value)


def test_datasymbol_interface():
    ''' Check the interface getter on a DataSymbol. '''
    my_mod = ContainerSymbol("my_mod")
    symbol = DataSymbol("some_var", DataType.REAL,
                        interface=GlobalInterface(my_mod))
    assert symbol.interface.container_symbol.name == "my_mod"


def test_datasymbol_interface_access():
    ''' Tests for the DataSymbolInterface.access setter. '''
    symbol = DataSymbol("some_var", DataType.REAL,
                        interface=ArgumentInterface())
    symbol.interface.access = ArgumentInterface.Access.READ
    assert symbol.interface.access == ArgumentInterface.Access.READ
    # Force the error by supplying a string instead of a SymbolAccess type.
    with pytest.raises(TypeError) as err:
        symbol.interface.access = "read"
    assert "must be a 'ArgumentInterface.Access' but got " in str(err.value)


def test_datasymbol_argument_str():
    ''' Check the __str__ method of the ArgumentInterface class. '''
    # An ArgumentInterface represents a routine argument by default.
    interface = ArgumentInterface()
    assert str(interface) == "Argument(pass-by-value=False)"


def test_fortranglobal_str():
    ''' Test the __str__ method of GlobalInterface. '''
    # If it's not an argument then we have nothing else to say about it (since
    # other options are language specific and are implemented in sub-classes).
    my_mod = ContainerSymbol("my_mod")
    interface = GlobalInterface(my_mod)
    assert str(interface) == "Global(container='my_mod')"


def test_global_modname():
    ''' Test the GlobalInterface.module_name setter error conditions. '''
    with pytest.raises(TypeError) as err:
        _ = GlobalInterface(None)
    assert ("Global container_symbol parameter must be of type"
            " ContainerSymbol, but found ") in str(err.value)


def test_datasymbol_copy():
    '''Test that the DataSymbol copy method produces a faithful separate copy
    of the original symbol.

    '''
    symbol = DataSymbol("myname", DataType.REAL, shape=[1, 2],
                        constant_value=None,
                        interface=ArgumentInterface(
                            ArgumentInterface.Access.READWRITE))
    new_symbol = symbol.copy()

    # Check the new symbol has the same properties as the original
    assert symbol.name == new_symbol.name
    assert symbol.datatype == new_symbol.datatype
    assert symbol.shape == new_symbol.shape
    assert symbol.constant_value == new_symbol.constant_value
    assert symbol.interface == new_symbol.interface

    # Change the properties of the new symbol and check the original
    # is not affected. Can't check constant_value yet as we have a
    # shape value
    new_symbol._name = "new"
    new_symbol._datatype = DataType.INTEGER
    new_symbol.shape[0] = 3
    new_symbol.shape[1] = 4
    new_symbol._interface = LocalInterface()

    assert symbol.name == "myname"
    assert symbol.datatype == DataType.REAL
    assert symbol.shape == [1, 2]
    assert not symbol.constant_value

    # Now check constant_value
    new_symbol._shape = []
    new_symbol.constant_value = True

    assert symbol.shape == [1, 2]
    assert not symbol.constant_value


def test_datasymbol_copy_properties():
    '''Test that the DataSymbol copy_properties method works as expected.'''

    symbol = DataSymbol("myname", DataType.REAL, shape=[1, 2],
                        constant_value=None,
                        interface=ArgumentInterface(
                            ArgumentInterface.Access.READWRITE))

    # Check an exception is raised if an incorrect argument is passed in
    with pytest.raises(TypeError) as excinfo:
        symbol.copy_properties(None)
    assert ("Argument should be of type 'DataSymbol' but found 'NoneType'."
            "") in str(excinfo.value)

    new_symbol = DataSymbol("other_name", DataType.INTEGER, shape=[],
                            constant_value=7)

    symbol.copy_properties(new_symbol)

    assert symbol.name == "myname"
    assert symbol.datatype == DataType.INTEGER
    assert symbol.shape == []
    assert symbol.is_local
    assert symbol.constant_value == 7


def test_datasymbol_resolve_deferred():
    ''' Test the datasymbol resolve_deferred method '''

    container = Container("dummy_module")
    container.symbol_table.add(DataSymbol('a', DataType.INTEGER))
    container.symbol_table.add(DataSymbol('b', DataType.REAL))
    container.symbol_table.add(DataSymbol('c', DataType.REAL,
                                          constant_value=3.14))
    module = ContainerSymbol("dummy_module")
    module._reference = container  # Manually linking the container

    symbol = DataSymbol('a', DataType.DEFERRED,
                        interface=GlobalInterface(module))
    symbol.resolve_deferred()
    assert symbol.datatype == DataType.INTEGER

    symbol = DataSymbol('b', DataType.DEFERRED,
                        interface=GlobalInterface(module))
    symbol.resolve_deferred()
    assert symbol.datatype == DataType.REAL

    symbol = DataSymbol('c', DataType.DEFERRED,
                        interface=GlobalInterface(module))
    symbol.resolve_deferred()
    assert symbol.datatype == DataType.REAL
    assert symbol.constant_value == 3.14

    # Test with a symbol not defined in the linked container
    symbol = DataSymbol('d', DataType.DEFERRED,
                        interface=GlobalInterface(module))
    with pytest.raises(SymbolError) as err:
        symbol.resolve_deferred()
    assert ("Error trying to resolve symbol 'd' properties. The interface "
            "points to module 'dummy_module' but could not find the definition"
            " of 'd' in that module." in str(err.value))

    # Test with a symbol which does not have a Global interface
    symbol = DataSymbol('e', DataType.DEFERRED, interface=LocalInterface())
    with pytest.raises(NotImplementedError) as err:
        symbol.resolve_deferred()
    assert ("Error trying to resolve symbol 'e' properties, the lazy "
            "evaluation of 'Local' interfaces is not supported."
            in str(err.value))<|MERGE_RESOLUTION|>--- conflicted
+++ resolved
@@ -147,16 +147,10 @@
             in str(error.value))
 
     with pytest.raises(ValueError) as error:
-<<<<<<< HEAD
-        DataSymbol('a', DataType.INTEGER, shape=[None], constant_value=9)
+        DataSymbol('a', DataType.INTEGER, shape=[DataSymbol.Extent.ATTRIBUTE],
+                   constant_value=9)
     assert ("Error setting constant value for symbol 'a'. A DataSymbol with a"
             " constant value must be a scalar but a shape was found."
-=======
-        DataSymbol('a', DataType.INTEGER, shape=[DataSymbol.Extent.ATTRIBUTE],
-                   constant_value=9)
-    assert ("Error setting 'a' constant value. A DataSymbol with a constant "
-            "value must be a scalar but a shape was found."
->>>>>>> 8d0f82b4
             in str(error.value))
 
     with pytest.raises(ValueError) as error:
