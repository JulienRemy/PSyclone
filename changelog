	1) PR #1758 for #1741. Splits the PSyData read functionality into a
	standalone module to remove dependence on infrastructure for
	driver code.

	2) PR #1766 FOR #1764. Fixes various syntax errors in some of the
	Fortran test files.

	3) PR #1759 for #1752. Updates to GOcean examples so that F90FLAGS
	is used consistently and is also used when linking.

	4) PR #1700. Various improvements to the example NEMO processing
	scripts.

	5) PR #1762 for #1743. Ensures declaration of precision variables
	in PSyAD test harness.

	6) PR #1774 for #1773. Fixes syntax error in test Fortran file.

	7) PR #1620 for #1555. Create Algorithm Layer for a Kernel.

	8) PR #1767 for #1739. Fixes dep-analysis bug whereby CMA operator
	arguments to LFRic kernels were not given correct access value.

	9) PR #1763 for #1717. Fixes invalid adjoint names for subroutine
	and module.

	10) PR #1776 for #1775. Fixes post_region_code_gen and improves
	test fixtures.

	11) PR #1784 towards #1779. Removes the use of config-provided bounds
	from the NemoRange2Loop Transformation.

	12) PR #1765 for #1724. Remove kernel use statements from
	processed algorithm layer code.

	13) PR #1785 for #1771. Refactor algorithm-creation functionality.

	14) PR #1769 for #1721. Fixes bugs in use of sympy simplify() and
	expand().

	15) PR #1791 for #1780. Add setval_random built-in in LFRic API.

	16) PR #1778 for #1751. Add ReplaceInductionVariableTrans transformation.

	17) PR #1652 for #1645. Symbols representing LFRic BuiltIn Functors

	18) PR #1795 for #1583. Bug fix for PSyAD for expressions involving
	a unary minus.

	19) PR #1809. A few fixes for code style issues.

	20) PR #1803 for #1797. Adds support for logical variables to the
	PSyData API.

	21) PR #1804 for #637. Extends the dependence analysis to support
	LFRic built-in kernels.

	22) PR #1790 for #1787. Adds HoistLoopBoundsExprTrans transformation
	which hoists complex loop-bound expressions out of loops.

	23) PR #1811 for #1810. Separate LFRic LMA Operator infrastructure
	into its own file.

	24) PR #1808 for #1681. Extends PSyAD to reject functions.

	25) PR #1633 towards #1631. New implementation of kernel meta-data
	parser for GOcean API.

	26) PR #1821 for #1557. Extends PSyAD to support LFRic mixed-
	precision kernels.

	27) PR #1551 towards #1338. Add OpenMP Clauses and its referenced
	variables as part of the PSyIR tree.

	28) PR #1838 for #1704. Update replace_with method to take into
	account named arguments.

	29) PR #1847. Make a subSignature a Signature and allow
	Signature.to_language w/o arguments

	30) PR #1831 for #1735. Changes the directory structure in the
	test LFRic infrastructure to mimic that in the full LFRic
	infrastructure. Alter the testing infrastructure to use the
	Makefile to build the LFRic library.

	31) PR #1814 towards #924. Add new PSyIR InlineTransformation.

	32) PR #1819 for #1815. Forbid OMPTarget regions from containing
	CodeBlock nodes.

	33) PR #1830 for #1828. Fixes to enable explicit OpenACC Loop
	parallelism with UM.

	34) PR #1855 for #1840. Fix bug with dependency analysis when an
	expression has the same array reference with and without indices.

	35) PR #1827 for #1826. Adds support for SIR intrinsics.

	36) PR #1839 for #1782. Adds a -api option to the PSyAD script.

	37) PR #1844 towards #1823. Makes module inlining work in LFRic
	when the same kernel is used multiple times.

	38) PR #1825 for #1576. Adds the Reference2ArrayRangeTrans
	transformation.

	39) PR #1846. Fixes to various docstrings in transformations.py
	and node.py.

	40) PR #1845 for #1813. Adds a standalone PSyData extraction
	library (that uses only Fortran IO).

	41) PR #1836 for #1834. Adds support for explicit array-range
	declarations to the dotproducttrans transformation.

	42) PR #1871 for #1870. Fixes typo in link in User Guide.

	43) PR #1875 for #1874. Remove pytest-pep257 dependency from setup.py

	44) PR #1860 for #1538. Fixes search for config file when
	`python setup.py install` used instead of pip and adds yaml config
	file to tell RTD to use pip and Python 3.8 (for interop. with
	SymPy).

	45) PR #1768 for #1711. Add initial Sum2CodeTrans transformation.

	46) PR #1885 for #1878. Update FortCL submodule to head of master to
	fix invalid-boz compilation errors with newer versions of gfortran.

	47) PR #1890 for #1889. Fix test to avoid temporary files being
	left after pytest run.

	48) PR #1850 towards #1799. Initial PSyIR node.datatype implementation
	to query the resulting datatype of a PSyIR subtree.

	49) PR #1869 for #1868. Extend PSyAD to make use of the
	Reference2ArrayRangeTrans.

	50) PR #1880 for #1865. Improves support for function calls in the
	PSyIR by ensuring the associated RoutineSymbol has the correct
	datatype.

	51) PR #1894 for #1893. Fix bug in is_upper/lower_bound for UnknownTypes.

	52) PR #1853 for #1829. Add OMP teams distribute parallel do directive
	and refactor OMPLoopTrans.

	53) PR #1900 for #1893. Fix bug in is_upper/lower_bound for non-typed
	Symbols.

	54) PR #1782 for #1496. Adds initial support for PSyAD test
	harness generation for LFRic kernels. Some issues remain.

	55) PR #1807 towards #1806. Adds PSyIR support for LFRic kernel
	metadata.

	56) PR #1906 for #1896. Update HoistLocalArrayTrans to avoid hoisting
	parameter arrays and, unless explicitly requested, device parallel routines.

	57) PR #1901 towards #1892 and #1898. Add support for storing and
	querying the index of a metadata argument.

	58) PR #1884 for #1882. Extends the inlining transformation to support
	inlining of functions.

	59) PR #1912 for #1851. Fixes pycodestyle (2.9) errors/warnings for
	with Python 3.10.

	60) PR #1899 towards #1823. Refactors KernelModuleInlineTrans so that
	the in-lining happens at transformation time rather than code-
	generation time.

	61) PR #1852 for #1750. Adds an option to VariablesAccessInfo to
	report/not report array arguments as first parameter to
	lbound/ubound/size as read access. This fixes several issues with the
	dependency tools.

	62) PR #1867 for #1861. Significantly improves test coverage,
	especially of the compilation-testing utilities.

	63) PR #1924 for #1923. Fix issues building Developer and Reference
	guides.

	64) PR #1913 for #1848. Fix issues with case-sensitivity in the
	SymbolTables.resolve_imports method.

	65) PR #1917 for #1916. Extends InlineTrans to support calls to
	routines in different Containers.

	66) PR #1940. Replace Python 3.10 with 3.11 in GHA test suite.

	67) PR #1943 for #1942. Fixes incorrect path in tutorial
	Makefile setup.

	68) PR #1905 for #1903. OpenMP schedule can be set to "none", which skips
	the schedule clause in the OpenMP directive. This is the new default in
	generic PSyIR (GOcean and LFRic still default to "static").

	69) PR #1892 towards #1824. get_kernel_schedule supports resolving
	interfaces (e.g. for the LFRic mixed precision kernels).

	70) PR #1911 for #1909. Update fparser dependency.

	71) PR #1908 for #1879. Completes the new meta-data parsing
	functionality for the LFRic API.

	72) PR #1918 for #1883. Updates kern_call_arg_list() (for LFRic) to
	use PSyIR. (Step towards using PSyIR in LFRic PSy-layer generation
	and required for PSyKE driver generation.)

	73) PR #1898 towards #1708. Extends PSyAD LFRic harness support to
	kernels with field arguments that contain geometry information.

	74) PR #1982 for #1981. Updates the GHA configuration to use
	Python 3.7 instead of 3.6.

	75) PR #1956 for #1955. Updates the tests/.pylintrc file to remove
	unsupported options.

	76) PR #1888 for #1783. Adds NEMO OpenMP transformation scripts
	to the examples.

	77) PR #1933 for #1902. Adds run-time checks when hoisting
	local work arrays.

	78) PR #1963 towards #1883. More work to improving the use of PSyIR
	in LFRic (as needed for PSyKE driver creation).

	79) PR #1964 for #1961. Adds lower_to_language_level to DynLoop to
	ensure loop variable names preserved in PSyKE driver creation.

	80) PR #1952 for #310. Adds support for ACCEnterData and ACCUpdate
	directives in the NEMO API.

<<<<<<< HEAD
	81) PR #1988 for #1507. Drop 'six' dependency and fix many pylint issues.
=======
	81) PR #1925 for #1832. Add a 'force' option to the ParallelLoopTrans.
>>>>>>> bd42bc8e

release 2.3.1 17th of June 2022

	1) PR #1747 for #1720. Adds support for If blocks to PSyAD.

	2) PR #1669 for #450. Remove set_dirty/clean from ACC regions

	3) PR #1745 towards #1731. Split PSyLoop class from Loop node.

	4) PR #1761 for #1760. Create release 2.3.1

release 2.3.0 9th June 2022

	1) PR #1672. Fixes BOZ literal standard incompatibility in the
	nvidia profiling wrapper code.

	2) PR #1670 for #1650. Fixes various inconsistencies in the symbol
	table implementation.

	3) PR #1674 for #1644. Fixes bug in matmul transformation.

	4) PR #1673 for #1671. Fixes an error in the Makefile for the
	'time evolution' LFRic tutorial.

	5) PR #1628 for #1491. Extends PSyAD pre-processing phase to
	expand any expressions involving active variables.

	6) PR #1666 towards #1618. Modified prototype PSyIR-based
	algorithm generation to use a transformation to convert from
	invoke's to processed algorithm code, rather than it being done as
	part of lowering in the backend. This allows algorithm code with
	invoke's to be output by the backend.

	7) PR #1613 for #1238 and #1528. Improves the view() method so that
	it returns a str rather than printing to stdout. Also allows colour
	to be disabled.

	8) PR #1656 for #1649 and #1645. Add equality operator to all core
	PSyIR nodes in order to compare nodes by value.

	9) PR #1680. Refactors some of the code in various ACC directives to
	minimise duplication and switch to f-strings.

	10) PR #1639 for #1630. Add support for named arguments in Call and
	Operation PSyIR nodes, including Fortran front-end and backend support.

	11) PR #1682 for #1632. Extend the LFRic API to support transport
	field type. Required for mixed-precision support.

	12) PR #1678 for #1667. Work towards getting the LFRic OpenACC
	example (eg14) to compile.

	13) PR #1676 for #1644 Extend matmul2code transformation to
	support matrix matrix multiplication. Previously it was limited to
	matrix vector.

	14) PR #1697 for #1695. Small update to LFRic stub infrastructure to
	fix compilation failure when building tutorial code.

	15) PR #1699. Fix failing dynamopsy test by specifying dm=true
	explicitly

	16) PR #1684 for #1683. Adds support for MIN and MAX LFRic Built-ins.

	17) PR #1702 for #1695. Correction to LFRic infrastructure ('emdi') to
	bring up-to-date with current LFRic usage.

	18) PR #1705. Corrections for the NEMO tutorial. 

	19) PR #1692 for #1688. Prevents scoping regions from sharing symbol
	tables. Adds attach() and detach() methods to SymbolTable for
	managing this connection.

	20) PR #1703 for #1689. Fix stencil depth bug in LFRic halo exchange
	when a discontinuous writer follows a discontinuous stencil reader.

	21) PR #1608 towards #1542. Allow GH_WRITE access for fields on
	continuous function spaces in LFRic API.

	22) PR #1722. Changes all PSyIR code over to using f-strings.

	23) PR #1725. Allows parsing an empty Fortran file.

	24) PR #1716 for #1713. Fix bug in matmul transformation. 

	25) PR #1693 for #1661. Improve dependency analysis tools.

	26) PR #1347 for #1730. The Fortran backend now generates declarations with
	dependencies in the appropriate order.

	27) PR #1729. Minor fixes for MarkDown link checker and path to
	test file.

	28) PR #1733 for #1707. Update PSyclone master to the latest version of
	fparser to enable running of PSyclone tests.

	29) PR #1679. Add a limit parameter to the PSyIR node ancestor method.

	30) PR #1749 for #1748. Updates version of fparser specified in setup.py
	to 0.0.15.

	31) PR #1740 for #1738. Update the operator implementation in the 
	cut-down LFRic infrastructure and change the USE statements generated
	for CMA operators.
 
release 2.2.0 17th March 2022

	1) PR #1439 for #1074. Adds a GOcean example for the use of the NaN-
	checking functionality (in PSyData).

	2) PR #1463 for #1461. VALID_LOOP_TYPES constant made consistent
	across APIs to permit check on loop type in dependency tools.

	3) PR #1473 for #1423. Adds the ChunkLoopTrans PSyIR transformation.

	4) PR #1475 for #595. Remove memento and transformation return values.

	5) PR #1470 for #1459. Refactor OMPLoopTrans to support OMPLoop
	directive and add OMPTargetTrans.

	6) PR #1452 for #1451. Add doctest for the Dev Guide to GitHub Actions
	and tidy the examples so that they work.

	7) PR #1503 for #1502. Fix incorrect path in tutorial README.

	8) PR #1489 for #1488. Configure MD link checker to skip links to MO wiki.

	9) PR #1501 for #1484. Remove Python2 validation, update
	documentation, start removing Python2-specific code and start
	using any pylint-suggested Python3-specific code constructs.

	10) PR #1476 for #1456. Fix precision problems in the PSyAD harness
	code generation and add harness documentation.

	11) PR #1482 for #1481. Renames symbol_from_tag->find_or_create_tag
	and tidies its use.

	12) PR #1521 for #1193. Update Python 3.5 to 3.6 in the GitHubActions CI.

	13) PR #1512 for #1511 and #1516. Fix silent compilation test failures,
	and make sure all files are compiled in tmpdir.

	14) PR #1531. Fixes incorrect imports of OMPTaskwaitTrans in examples
	in class docstrings.

	15) PR #1498 for #533. Adds the use of SymPy for comparing expressions
	for equality. Removes math_equal() and
	ArrayRange2LoopTrans.string_compare() methods.

	16) PR #1492 for #1457. Adds support for the transformation of Loops
	when taking the adjoint of a code.

	17) PR #1520 towards #1504. The Fortran frontend marks class type
	definitions as UnknownFortranType in the PSyIR.

	18) PR #1522 for #1519. Make the LoopSwapTransformation generic and
	move it to the psyir.transformations module.

	19) PR #1539 for #1524. Re-enable a previously deleted compilation test
	due to a compilation error now fixed.

	20) PR #1535 for #1534. Adds testing of Python 3.10 in GHA and
	updates PSyclone to work with 3.10. Also makes GHA build examples
	with 2 threads (as 2 cores are available) and runs tests with as
	many threads as there are cores available (again 2 at this time).

	21) PR #1510 for #1499. Add SymbolTable method to resolve the properties
	of imported symbols.

	22) PR #1485 for #1429. Create correct variable intents for
	generated adjoint kernel code.

	23) PR #1228 towards #753. The GOcean API now uses PSyIR for the Algorithm
	layer.

	24) PR #1526 for #1430. Fixes and improves support for array
	ranges in psyad.

	25) PR #1500 for #1487. Improvements to NEMO arrayrange2loop
	transformation.

	26) PR #1541 for #1513. Adds a 2D loop-tiling transformation.

	27) PR #1533 for #1523. Adds SymPy symbols for Fortran names
	in the tools.symbolic_maths module.

	28) PR #1579 for #1550. Removes duplicated use statements produced
	by the Fortran backend.

	29) PR #1518 for #1506. Bugfix for WHEREs involving derived types.

	30) PR #1578 for #1517. Uses dependency analysis to check for
	loop-carried dependencies when attempting to parallelise a loop.
	Also improves validation checks at code-generation time to ensure
	that any OMP Loop directive is within a Target or Parallel region.

	31) PR #1598 towards #282. Removes reference to the Dynamo 0.1 API
	in the documentation.

	32) PR #1462 for #451. Make LFRic loop bounds constant within the
	PSy-layer with any function calls or structure accesses looking up
	bounds information being computed separately beforehand. This can
	help compilers correctly compile the code, particularly when there
	are directives and may also help compilers produce more efficient
	code.

	33) PR #1592 for #1585. Add a PSyIR clause node and start implementing
	clauses for the OpenMP directives.

	34) PR #1599 for #282. Removes Dynamo 0.1 API code and tests (removes
	the API completely).

	35) PR #1556 for #1490. Adds a dotproduct2code transformation and
	extends PSyAD to make use of it.

	36) PR #1597 towards #753. Fixes naming bugs in GOcean Algorithm
	PSyIR.

	37) PR #1565 for #1505. Fix bug with UnknownFortranTypes inside other
	fparser frontend declarations.

	38) PR #1603 for #1566. Fparser reader parses derived types with
	contains statements as UnknownFortranType.

	39) PR #1602 towards #753. A new PSyclone script entry point (the
	trans_alg function) can be used to transform the Alg-layer (currently
	just for the gocean API).

	40) PR #1601 for #1600. Removes the GOcean 0.1 API.

	41) PR #1410 for #1398. Add Sphinx docs link checking in the CI.

	42) PR #1586 for #1559. Adds support for SoA and AoSoA in the
	Range2Loop transformation.

	43) PR #1574 towards #1555. Replaces gen_kernel_stub script with
	psyclone-kern. This more generic script can be extended to other
	kernel modification options in the future (in particular
	generating an algorithm layer from a kernel).

	44) PR #1607 for #1559. Transform MATRIX_MULTIPLY to equivalent
	code before creating adjoint.

	45) PR #1527 towards #1525. Adds lower_to_language_level methods
	to all LFRic builtins with the exception of those involving
	reductions or type casting.

	50) PR #1616 for #1615. Fixes list of files to profile in NEMO
	kernels script plus some other typos.

	51) PR #1621 for #1581. Extends PSyAD to make use of the
	ArrayRange2Loop transformation to remove any array ranges before
	constructing the adjoint.

	52) PR #1622 towards #1618. Fixes code generation for PSyIR of
	Algorithm Layer by removing `invoke` symbol during lowering.

	53) PR #1609 for #1584, #1041 and #490. Adds transformation to
	add OpenMP target directive to routines and updates existing
	one for OpenACC to use PSyIR instead of parse tree.

	54) PR #1625 for #1606. Fixes bug in PSyAD by ensuring that all
	local, active variables are initialised to zero.

	55) PR #1349 for #1277. Extend the LFRic API to use algorithm
	precision/types when generating the PSy layer. Required for
	mixed-precision support.

	56) PR #1624 towards #1618. Bug fix for LFRic algorithm PSyIR module
	and subroutine names.

	57) PR #1637 for #1634. Add HoistLocalArraysTrans transformation.

	58) PR #1553 for #1134. Completes the movement of OpenCL-generation
	into its own transformation.

	59) PR #1657 for #1640. Changes ready for new 2.2 release.

release 2.1.0 3rd November 2021

	1) PR #1183 for #1075. Improves (tightens) the checking performed
	by the LoopFusion transformation.

	2) PR #1197 for #1189. Changes the dependence analysis to use a
	Signature rather than just the symbol name (in preparation for
	supporting derived types/structures).

	3) PR #1216 for #1188. Adds a FortranReader PSyIR frontend.

	4) PR #1217 towards #1210. Adds raising transformations for NEMO.

	5) PR #1222 for #1171. Adds a new class to encapsulate all constants
	related to the LFRic API.

	6) PR #1233 for #1231. Adds psyadd driver script that will process an
	LFRic tangent-linear kernel and produce its adjoint.

	7) PR #1124 for #1185. Refactor PSyDataNode class and sub-classes.

	8) PR #1229 for #1170. Adds a Container parent node above all
	InvokeSchedule nodes.

	9) PR #1225 towards #1223. Moves remaining GOcean constants into
	new GOceanConstants class.

	10) PR #1241 for #1240. Adds support for functions in the PSyIR and
	Fortran frontend and backend.

	11) PR #1257 for #1248. Adds support for logical, read-only, scalar
	arguments to LFRic user-supplied kernels.

	12) PR #1234 for #1230. Adds FileContainer node.

	13) PR #1264 towards #1258. Adds mappings for the LFRic infrastructure
	types to their Fortran modules to the LFRic Constants class.

	14) PR #1236 for #1028. Extends the core variable-access analysis
	functionality to support structures (derived types).

	15) PR #1239 towards #1237. Adds lower_to_language_level() method
	for some LFRic builtins.

	16) PR #1195 for #1194. Fixes some incorrect str(error) usage in the
	tests, introduces a PSycloneError base class and adds tests to make
	sure that it is used. Also adds tests to ensure that future accidental
	use of str(error) will cause a failure.

	17) #1243 for #1242. Bug fix for OpenCL code generation - ensures
	synchronisation calls are added where necessary if kernels are running
	on different command queues.

	18) #1273 for #1272. Fixes missing fparser initialisation when
	GOcean loop bounds are read from config file.

	19) #1287 towards #1259. Rename TypeSymbol to DataTypeSymbol.

	20) #1265 for #1260. Fixes various bugs to better support PSyIR
	code generation. Includes function return values and string
	storage in PSyIR.

	21) #1293 for #1178, #1179, #1285. Update installation instructions
	to include autoapi and tex-gyre, and added allclean target to
	reference guide to clean up all automatically created files.

	22) #1278 for #1271. Updates dependency tools to use Signatures.

	23) #1286 for #1274. Updates the Visitors so that they perform
	any necessary lowering and do so on a *copy* of the PSyIR tree
	so that there are no side effects.

	24) #1290 for #2183. Adds support for != and other comparison
	operators to the Signature class.

	25) #1262 for #920. Adds capturing of algorithm-layer datatypes
	which are then stored in the algorithm.py Arg class.

	26) #1252 for #1251. Fix Ranges inside StructureType accesses.

	27) #1294 towards #1259. Add the TypedSymbol abstract class.

	28) #1311 for #1303. Fortran frontend do not merge CodeBlocks
	when these are not full statements.

	29) #1212 towards #1010. Updates the gocean1.0 API so that the PSy-layer
	generation uses the PSyIR Fortran backend. (N.B. the OpenCL generation
	still uses the f2pygen mechanism for the moment.)

	30) #1316 for #1301 and #1304. The Fortran frontend handles labelled
	and named constructs.

	31) #1299 for #1249. Some LFRic built-ins use the PSyIR backend, which
	fixes a unary operator precedence bug.

	32) #1279 for #1250. Adds capability to specify multiple kernel
	directories.

	33) #1329 for #1308. Fix bug in the Fortran frontend WHERE clause.

	34) PR #1327 towards #1208. Moves the implementations of the various
	Directive nodes out of psyGen.py and into psyir/nodes.

	35) #1255 for #1253. Improve the parsing of Fortran specification
	code and includes support for Fortran interface blocks.

	36) #1319 for #1307. Add support for lower bounds in PSyIR ArrayType.

	37) #1261 towards #1277. Gather more information in LFRicConstants
	so values are not hardcoded in multiple locations. Includes adding
	precision information derived from LFRic rules which is required
	for mixed precision support.

	38) PR #1317 for #1315. Fixes bug in dependence analysis caused by
	introduction of FileContainer root node.

	39) PR #1340 for #1334. Add support for symbols in
	'psyir_from_expression()' and fix code generation bug for LFRic
	"power" built-ins with literal constants that have explicit precision.

	40) PR #1323 for #1305. Capture the default visibility of a Fortran
	module and store it in the symbol table.

	41) PR #1313 for #1268 and #1269. Adds new ComponentIndices class
	to manage indices for component accesses.

	42) PR #1325 for #1247. Adds PSyIR support for comments (associated with
	Container, Routine and Statement nodes).

	43) PR #1342 towards #1338. Adds the OMPSingleTrans transformation for
	creating an OMP SINGLE region.

	44) PR #1352 towards #1338. Adds the OMPMasterTrans transformation for
	creating an OMP MASTER region.

	45) PR #1360 for #1359. Fix pytest fixtures tear downs.

	46) PR #1353 for #1324. Add support for generating structure accesses in
	the C backends.

	47) PR #1358 towards #1338. Add the OpenMP Taskloop directive and its
	corresponding insertion transformation.

	48) PR #1369 for #1367. GOcean supports REAL literals in kernel arguments.

	49) PR #1362 for #1361. Fix bug in PSyIRGen when PSyIR node corresponds
	to more than one fparser2 node.

	50) PR #1344 for #1309. Fix bug in PSyIR backend name comparison.

	51) PR #1372 for #1371. Bring tutorial notebooks up-to-date and add
	them to the CI.

	52) PR #1341 towards #1134. Move OpenCL transformation to GOcean
	transformations folder and rename.

	53) PR #1368 towards #1338. Adds OMPTaskWaitDirective node.

	54) PR #1282 for #871. Adds generation of callback routines for
	GOcean in order to do data movement with OpenACC.

	55) PR #1267 for #1232. Adds a TL to Adjoint transformation for
	assignments.

	56) PR #1263 for #1139. Adds a transformation that converts an
	array access into a single-trip loop.

	57) PR #1378 for #879. Renames the Symbol interface GlobalInterface
	to ImportInterface.

	58) PR #1376 for #1374. Create intermediate RegionDirective and
	StandaloneDirective PSyIR node classes.

	59) PR #1380 for #1375. Add the LazyString utility to prevent generating
	costly error messages when these are not used.

	60) PR #1354 for #1256. Change GOConstLoopBoundsTrans to modify the
	tree rather than just setting a flag.

	61) PR #1343 for #1336. Use github actions to verify all links in
	all markdown files.

	62) PR #1385 towards #430 and 737. Improve accessibility attribute support
	on the PSyIR Fortran frontend and backend.

	63) PR #1363 for #1356. Adds a hoist transformation for assignments.

	64) PR #1330 for #1297. Adds TL to Adjoint test harness code
	generation.

	65) PR #1379 towards #1288. Alters the driver generation for
	GOcean kernel extraction to use the PSyIR.

	66) PR #1403. Adds support for private clause for declarations in f2pygen.

	67) PR #1406 for #1404. Temporary copy() bug fix while the loop variable
	is not part of the PSyIR tree.

	68) PR #1407 towards #1383. Standardises the node_str() method of
	DirectiveNode and remove un-needed code.

	69) PR #1401 for #1400. Extend psyad script to allow list of active
	variables to be specified.

	70) PR #1326 for #1292. Add support for GH_READINC access for continuous
	fields in the LFRic API.

	71) PR #1409 for #1383. Standardises and cleans-up dag_name() methods
	and pins jsonschema to version 3.0.2 to fix jupyter notebooks with
	older versions of Python.

	72) PR #1147 for #430, #435 and #616. The NEMO API now uses the PSyIR
	backend to generate output code.

	73) PR #1395 for #1100. Replaces the first two LFRic examples with new
	ones that use the 'dynamo0.3'/'lfric' domain instead of 'dynamo0.1'.
	This is a step towards removing the 'dynamo0.1' domain.

	74) PR #1397 for #1390. Add support for unary minus in SIR backend.

	75) PR #1413 towards #1134. Moves the generation of some OpenCL
	support routines from the generation stage to the transformation
	stage.

	76) PR #1420 for #1113. Completes the symbol-specialisation
	functionality by adding support for attributes.

	77) PR #1435 for #1425. Adds LFRic BuiltIns for subtraction of
	field elements from a scalar.

	78) PR #1412 for #1411. Adds visitor to PSyAD script and have it
	call assignment transformation.

	79) PR #1433 for #1378. Adds dependence checks to the hoist
	transformation.

	80) PR #1450 for #1291. Adds new dependence-analysis chapter to UG to
	bring together documentation on 'old' and 'new' way of doing things.

	81) PR #1436 for #1434. Adds new Max2Code transformation.

	82) PR #1427 for #1405. Adds new PSyIR nodes for OMPTarget and
	OMPLoop directives.

	83) PR #1466 for #1465. Update SIR backend so that generated code
	specifies cartesian grid (to match latest Dawn API).

	84) PR #1469 for #1468. Update deprecated 'operatorPrecedence' to
	'infixNotation' in 'src/psyclone/expression.py' for compatibility
	with the pyparsing 3.01 update in GitHub.

	85) PR #1455 for #1441. Extends PSyAD to cope with kernels
	containing multiple assignment statements.

	86) PR #1432 for #1168. Adds PSyIR lowering support for generic
	PSyData nodes.

	87) PR #1415 towards #1338. Adds the OMPTaskwaitTrans transformation
	that resolves dependencies between task loops.

	88) PR #1460 for #1454. Fix code generation to pass the number of
	cells up to the last edge cell instead of the halo cells to the
	'domain' kernels in the LFRic API.

	89) PR #1438 towards #1134. Moves the creation of the OpenCL
	set_args routines into the transformation.

	90) PR #1480 for #1479 Makes PSyclone use the release version of
	fparser (0.0.13) from pypi on installation (towards making a new
	PSyclone release).

release 2.0.0 28th April 2021

	1) #778 for #713. Use 'make' to execute all examples.

	2) #782 for #780. Refactor FunctionSpace support and move it
	out of dynamo0p3.py and into the lfric domain.

	3) #785 for #679. Use a DataSymbol to represent the PSyIR Loop variable.

	4) #795 for #793. Add the scope property to PSyIR node.

	5) #779 for #763. Capture unrecognised declarations in a new
	PSyIR UnknownType DataType.

	6) #787 for #786. Introduce the PSyIR Call node and the RoutineSymbol.

	7) #784 for #764. Update LFRic test kernels to use fs_continuity_mod.

	8) #797 for #790. Add intrinsic type information to GOcean grid
	properties in config file. Add OpenCL to GOcean/eg1 ('shallow').

	9) #792 for #789. Return kernel argument objects instead of just names
	from unique_declarations() and unique_declarations_by_intent().

	10) #750 for #575. Add support for jupyter notebooks with links to
	binder for some examples.

	11) #804 for #801. Correct Fortran intents for invoke arguments in
	unique_declns_by_intent().

	12) #794 for #788. Re-structuring and tidying of DynArgDescriptor03
	to become LFRicArgDescriptor.

	13) #807 for #805. Put fparser2 bare DO constructs inside CodeBlocks.

	14) #816 for #810 (fix GOcean examples to build dl_esm_inf if
	required) and #730 (bring GOcean/eg5 up-to-date with latest dl_timer).

	15) #811 for #783. Removes potential duplication of orientation
	pointer declarations.

	16) #808 for #800. Adds support in the PSyIR for the case when a
	variable used to dimension an array has deferred or unknown type.

	17) #822 for #820. Excludes return statements from profile and
	directive regions. Also reworks the relevant code to exclude nodes
	rather than include them which makes more sense as exclusion is
	the exception.

	18) #796 for #412. Adds a transformation to convert an assignment
	to an array range into an explicit loop in the PSyIR.

	19) #834 for #833. Adds the NINT intrinsic to the PSyIR and adds
	support in fparser2reader for translating Fortran NINT into this
	intrinsic.

	20) #821 for #630. Extends symbol table functionality to allow
	search of ancestor symbol tables.

	21) #837 for #824. Introduce profile_PSyDataStart() and
	profile_PSyDataStop() functions for NVTX profiling on NVIDIA.

	22) #818 for #138. Modifies PSyclone tests which use GH_WRITE for
	continuous fields when iterating over cells (as this is not
	valid).

	23) #842 for #841. Fixes gocean/eg1 so that PSYCLONE_CONFIG is
	set correctly (and adds a .gitignore).

	24) #825 for #646. Extends the dependency analysis so that it
	works for all 'implicit' arguments passed to LFRic kernels.

	25) #799 for #757. Extends kernel metadata such that multiple
	implementations (in different precisions) of a single kernel
	may now be specified through an interface block.

	26) #854 for #848. Adds a tutorial in the form of Jupyter
	notebooks. Covers fparser2, the NEMO API and PSyIR navigation.

	27) #839 for #836. Improves the separation between the metadata
	parsing and type information in the LFRic API.

	28) #862 for #860. Fixes error when building documentation using
	windows filesystems (removes symbolic links).

	29) #812 towards #199. Adds PSyclone support for read-only
	verification for LFRic and GOcean.

	30) #829 for #827. Removes the NemoImplicitLoop node and the
	associated NemoExplicitLoopTrans (now that the PSyIR has support
	for assignments to array ranges).

	31) #844 for #809. Improves PSyclone linelength support by
	allowing linelength checks to be applied to modified or generated
	code but not input code. The various options can be controlled by
	command line switches.

	32) #882 for #881. Removes specific version of pylint in setup.py.

	33) #884 for #883. Restructure psyclone user guide to move
	psyclone command section nearer the front of the document.

	34) #823 for #471. Updates the access from INC to READWRITE for
	those kernels that loop over DoFs.

	35) #872 for #736 and #858. Routine Symbols are captured by the Fortran
	front-end when parsing a Container.

	36) #850 for #849 - basic support for distributed memory in GOcean.
	N.B. dl_esm_inf does not yet have support for set_dirty/clean.

	37) #875 for #774. Add support for new metadata format for scalar
	arguments to LFRic kernels - sepecify the intrinsic type
	separately.

	38) #895 towards #871. Updates to HEAD of dl_esm_inf, introduces
	FortCL as a submodule and alters the OpenCL code generation for gocean
	in order to create a read_from_device function.

	39) #865 for #832. Use Jinja to generate Fortran code for the
	PSyData read-only verification library plus the dl_esm_inf
	implementation of this.

	40) #893 towards #866. Introduce support for "operates_on" instead of
	"iterates_over" in LFRic kernel metadata.

	41) #887 for #876. Create a generic symbol when no better information is
	provided about a symbol and replace the symbol later on if more
	information is found.

	42) #904 for #903. Fixed an error in handling use statements (a
	symbol clash when there should not be one).

	43) #877 for #867. Bug fix to enable dependencies on HaloExchange
	objects to be ignored while updating the dependency information.

	44) #907 for #906. Refactor PSyDataTrans and subclasses to reduce
	code duplication (especially in the __str__ and name methods).

	45) #902 for #866. Update (virtually) all LFRic test kernels and
	examples to use "operates_on" instead of "iterates_over" metadata.

	46) #914 for #897. Update Coding Style in Dev guide with details
	on raising Exceptions.

	47) #878 for #832. Use Jinja and the PSyDataBase class for building
	most of the PSyData profiling wrapper libraries.

	48) #915 for #908. Alters the module generation for the LFRic PSy
	layer so that use statements for LFRic field and operator modules are
	only generated if required.

	49) #922 for #921. Fixes pycodestyle errors in the code base.

	50) #899 for #896. Adds a new PSyIR Routine Node that subclasses
	Schedule and is subclassed by KernelSchedule.

	51) #932 for #931. Fixes the dependency analysis in the case
	that no existing Symbol is found for an array access. This is
	a workaround until the NEMO API has a fully-functioning symbol
	table enabling the dependency analysis to be based upon Symbol
	information (#845).

	52) #930 for #885. Bug fix for missing halo exchange before a
	Builtin Kernel with a field argument with read-write access.

	53) #919 for #916. Fixes errors in docstrings which show up when
	generating the reference guide.

	54) #938 for #937. Correct erroneous use of str(err) instead of
	str(err.value) in symboltable_test.py.

	55) #940 for #939. Bug fix to ensure utf-8 encoding is set in both
	Python 2 and 3 when reading files. (Required when running in
	non-Unicode locales.)

	56) #942 for #941. Bug fix so that an exception is raised if a
	directive is placed around a loop or code region containing a
	codeblock.

	57) #912 for #781. Adds support for '2D cross' stencils (i.e.
	cross stencils where the directions of the arms is encoded
	and their lengths may vary).

	58) #956 towards #955. Changes the directory structure for
	the dl_esm_inf netcdf PSyData wrapper library.

	59) #954 for #745. Update PSyclone copy of the LFRic infrastructure
	to create compilable and runnable LFRic examples.

	60) #943 for #923. Adds generation of an in-kernel boundary mask
	when generating OpenCL kernels for GOcean. (Fixes failures seen
	for arbitrary problem sizes.)

	61) #911 for #363. Add support for derived/structure types.

	62) #953 for #952. Make RegionTrans and its subclasses accept a
	node as input as well as a list of nodes.

	63) PR #965. Add github actions for CI - runs flake8, pytest,
	codecov and examples for Python 2.7, 3.5 and 3.8.

	64) PR #975 for #972 - correct use of str(err) with str(err.value)
	in a couple of recently-added tests.

	65) PR #983 for #982 - Improve 'kernels' auto-profiling for NEMO API.

	66) PR #977 for #976. Fix dimension parameter for Jinja templates
	in the PSyData libraries.

	67) PR #981 for #980. Move jupyter notebooks into a notebooks
	subfolder of the tutorial directory ready for the addition of
	"practicals" tutorials

	68) PR #958 for #957. Add checks that raise an exception at code
	generation time if there are any orphan OpenACC or OpenMP
	directives e.g. OpenMP loop should be within OpenMP parallel.

	69) PR #970 for #955. Use Jinja to generate the netcdf extraction
	library for the GOcean API.

	70) PR #986 for #819. Adds support for NetCDF data extraction
	for the LFRic API.

	71) PR #964 for #933. Adds nemo practical 'hands-on' tutorial
	documentation and examples.

	72) PR #905 for #989. Adds PSyData wrapper libraries for dl_esm_inf
	and LFRic that provide NAN/infinity checking for real inputs/outputs
	to a kernel. Also adds the NanTestNode and a NanTestTrans (which
	inserts an instance of the former).

	73) PR #961 for #936. Add hands-on tutorial for distributed memory
	with the LFRic API.

	74) PR #985 for #979. Hands-on tutorial for single-node optimisations
	with the LFRic API.

	75) PR #962 for #952. Hands-on tutorial for building an LFRic
	application.

	76) PR #995 for #971. Hands-on tutorial for using PSyData
	functionality with the LFRic API.

	77) PR #1000 for #988. Add missing dependencies in gungho_lib/Makefile
	in LFRic building_code tutorials 3 and 4.

	78) PR #1012 for #1001. Adds a wrapper script to find a Python
	executable when building any of the PSyData wrapper libraries. (Required
	because some distributions now only ship with 'python3').

	79) PR #947 for #946. Array shape elements are DataNodes (References,
	Literals or expressions). If an int is provided, it is transformed to
	a Literal.

	80) PR #1020 towards #363. Rename the PSyIR node Array to ArrayReference.

	81) PR #1011 for #1008. Auto kernel profiling can fail after OpenMP
	transformations.

	82) PR #951 for #950. Adds f2pygen support for generating code from
	PSyIR nodes.

	83) PR #1026 for #1025. Removes code associated with, and
	reference to, travis as we have migrated to github actions.

	84) PR #944 towards #925. Added metadata support and constraints
	tests for operates_on=domain kernels.

	85) PR #901 towards #873. Adds PSyIR support for recognised quantities
	in LFRic kernels. Currently only used for argument validation.

	86) PR #1034 for #1037. Final fixes for problems found when
	running with LOCALE=C.

	87) PR #974 for #974. Support skip ci with GitHub Actions.

	88) PR #1021 towards #363. Add PSyIR nodes for structure references and
	its accessors, also the associated Fortran back-end visitors.

	89) PR #1036 for #1033. Fix bug in coluring adjacent_face array with
	OpenMP in LFRic API.

	90) PR #1023 for #1017. Update and improve PSyData LFRic tutorial.

	91) PR #894 towards #817. Adds support for LFRic kernel metadata
	specifying the intrinsic type (real and integer) of fields and
	operators.

	92) PR #1029 towards #1010. Sets up initial API and examples for
	generating PSy-layer code using the PSyIR backends.

	93) PR #1032 for #1019. Adds OpenCL configuration parameters to
	enable profiling and out-of-order execution of kernels. Also adds
	an 'OpenCL devices per node' configuration option.

	94) PR #1044 towards #817. Updates the metadata in LFRic test
	kernels to specify the type of field and operator arguments.

	95) PR #1038 for #999. Changes to the PSyData wrapper libraries
	so that they build with Intel. (Ensures that generic interfaces
	to various routines are declared in the correct locations.)

	96) PR #1024 for #843. Implements the ArrayRange2LoopTrans for
	the NEMO API.

	97) PR #1045 towards #817. Updates the LFRic kernel metadata
	in the examples to specify the type of field and operator args.

	98) PR #1042 for #1039. Adds new method to SymbolTable that
	supports the creation of symbols of particular types.

	99) PR #1053 towards #363. Add frontend support and semantic navigation
	methods for PSyIR structures.

	100) PR #1060 (and #1046) for #194. Enables the support for region
	stencils in LFRic.

	101) PR #1071 for #1069. Modifies the regex used in a couple of
	tests in order to reduce run-time.

	102) PR #1068 for #1064. Updates to latest fparser and fixes
	parsing of invokes now that some kernel calls are identified
	as structure constructors instead of array accesses.

	103) PR #1051 towards #817. Add field and operator data type
	to kernel metadata in the LFRic tutorials.

	104) PR #1059 for #960. Removed LFRic support for orientation as
	this is not required.

	105) PR #1079 for #363. Complete the PSyIR structure support.

	106) PR #1070 for #703. Add the ability to rename PSyIR symbols

	107) PR #847 for #846. Adds support for the LFRic timer to the
	PSyData profiling wrapper.

	108) PR #1093 for #1088. Add fparser2reader support for Call statements.

	109) PR #1084 for #1080. Introduces the use of PSyIR for GOcean
	kernel arguments and loop limits.

	110) PR #1052 for #817. Add LFRic field datatype metadata for fields
	and operators in remaining test modules.

	111) PR #1092 for #1091. Auto-invoke profiling does not include
	Return nodes anymore.

	112) PR #1087 for #1086. PSyIR Fortran backend for routines merges
	symbol tables into single scope.

	113) PR #1062 for #1037. Fix LFRic examples and tutorials to
	compile and run with the Intel Fortran compiler.

	114) PR #1054 for #1047. Adds check that the intrinsic types of
	scalar arguments in the LFRic API are consistent. Extends argument-
	filtering routines to additionally filter on intrinsic type.

	115) PR #1102 towards #1031. Improves PSyIR fparser2 frontend support for
	structures types.

	116) PR #1111 for #1110. The Call create method is a classmethod.

	117) PR #1121 for #1120. Introduce bibtex_bibfiles to Sphinx UG
	and DG config files to fix latex build errors in the latest
	version of Sphinx which were causing read the docs to fail to
	build the documentation.

	118) #1058 for #917. Updates the profiling example (gocean/eg5)
	so that the appropriate wrapper library is automatically
	compiled.

	119) PR #1090. Adds support for LFRic builtins that accept integer-
	valued fields.

	120) PR #1105 for #1104. Adds support for program, module and subroutine
	to Fparser2Reader

	121) PR #1101 towards #1089. Remove check on arrays dimension symbols.

	122) PR #1128 for #1127. Fix Sphinx-RTD builds of user and developer guides.

	123) PR #1117 for #1003. Change intent for 'GH_WRITE' arguments from
	'in' to 'inout' (because a kernel does not write to all data points in
	a field).

	124) PR #1063 towards #935. Add basic support for specialisation of
	symbols.

	125) PR #1073 for #1022. Updates the Makefiles for the examples
	and tutorials to make them consistent. Default target for the tutorials
	is now 'transform'.

	126) PR #1095 for #1083. Adds a LoopTrans base class that Loop
	transformations can subclass and use any common functionality.

	127) PR #1138 for #1137. Add support for Fortran Program in the PSyIR.

	128) PR #1122 for #1112. Restructures the way the colour to use
	for a given PSyIR node is specified.

	129) PR #1125 for #1114. Harmonises LFRic built-in and module names to
	consistently use "LFRic" rather than "Dyn".

	130) PR #1065 for #1061. Re-structures the GOcean PSyData examples.

	131) PR #1141 for #1132. Small fix to ensure depth() returns correct
	values for a GOcean kernel with 'pointwise' access.

	132) PR #1096 for #1056. Add GOcean transformations to insert
	boundary masks inside kernels and eliminate return statements.

	133) PR #1109 for issue #402. Add NEMO processing scripts to the
	repository.

	134) PR #1135 for issue #1124. Add a replace_with method to PSyIR node.

	135) PR #1126 for #1098. Add kernel stub generation support for the
	'2D cross' stencils in the LFRic API.

	136) PR #1145 for #1107. Adds new LFRic builtins (type-conversion,
	SIGN, plus others).

	137) PR #1133 for #1130. Uses GOcean stencil metadata to correctly
	populate the field access information (dependency analysis) for a
	GOcean kernel.

	138) PR #1154 for #1153. Work towards improving usability of
	loop fusion transformation. Moves transformations into separate
	files in the appropriate directories.

	139) PR #1155 for #529. Adds PSyIR support for REAL and INT
	BinaryOperations.

	140) PR #1144 for #1136. Add checks that PSyIR nodes are only children
	of one parent.

	141) PR #1150 for #1146. Fixed bug in PSyIR, making the name
	matching in the Node swap method case insensitive.

	142) PR #1166 for #1152. Adds support for the unary sum operator
	in the PSyIR and the fparser2psyir reader.

	143 PR #1131 for #1116. Make the number of any*space function
	spaces (and basis supported datatypes) configurable.

	144) PR #1082 for #925. Adds code generation support for
	operates_on=domain kernels in LFRic.

	145) PR #1162 for #1160. Add Fortran backend support for unresolved
	interfaces when there is wildcard imports.

	146) PR #1157 for #478. Updates the LoopFusion transformation so
	that the 'same space' option is now provided with the options
	dict, in line with the way other transformations work.

	147) PR #1165 for #1164. Update PSyIR Assignment node
	is_array_range test to work with structures.

	148) PR #1072 for #1067. Re-structures the LFRic runnable examples.

	149) PR #1177 for #1168. Adds lowering method for the ProfileNode node.

	150) PR #1129 towards #753. Adds generic and LFRic Algorithm-Layer
	PSyIR nodes and transformations.

	151) PR #1191 for 1163. Rationalise config file list processing. This
	PR breaks backward compatibility of config files.

	152) PR #1169 for #294. Updates the various ChildrenList methods
	so that the parent property of child nodes is automatically updated.

	153) PR #1196 for #1106. Moves tests related to field and scalar
	arguments to LFRic kernels into appropriate files.

	154) PR #1186 for #1173. Reshapes mesh maps for LFRic inter-grid kernels.

	155) PR #1205 for #870. Removes support for the old-style 'iterates_over'
	metadata in LFRic API.

	156) PR #1156 for #874. Removes support for old-style LFRic arg_type
	descriptor. Primitive type of all kernel arguments must now be
	specified.
	
	157) PR #1182 for #1181. Add OpenACC directives support to the PSyIR
	Fortran backend.

	158) PR #1167 for #1097. Install PSyData wrapper libraries; support
	integer fields in PSyData.

	159) PR #1176 for #1174. Check that schedule is not empty when applying
	profiling.

	160) PR #1201 for #1198. Introduces the ScopingNode abstract base
	class. Container, Schedule and Routine now subclass this and deep
	copying is supported.

	161) PR #1211 towards #1210. Add CreateNemoKernTrans transformation.

	162) PR #1219 for #1218. Removes the Node.gen_code() abstract method
	as this is not used by the new PSyIR nodes that we are adding.

	163) PR #1192 towards #753. Add methods to lower the Algorithm layer PSyIR
	and create the appropriate symbols to be used by the PSy-layer.

	164) PR #1175 for #1066. Update the GOcean OpenCL read/write
	interfaces and use so that only halo data moved to/from the host for
	halo exchanges.

	165) PR #1207 for #1184. Add a validation for the node global constraints
	that is check once a node is visited by any of the Visitor classes.

	166) PR #1226 towards #1151. Update fparser to 0.0.12 for the
	PSyclone release 2.0.0.

	167) Issue #1151. Release version 2.0.0 of PSyclone.

release 1.9.0 20th May 2020

	1) #602 for #597. Modify Node.ancestor() to optionally include
	self.

	2) #607 for #457. Add fixtures documentation to the developer
	guide and split guide into smaller files.

	3) #610 towards #567. Extends the Profile transformation so that
	a user can supply name and location strings rather than rely
	on the automatic generation of suitable names.

	4) #600 for #468. Adds a datatype to literals in the PSyIR.

	5) #601 for #599. Add create methods to assist bottom up PSyIR node
	creation.

	6) #608 for #594. Add 'DEFERRED' and 'ATTRIBUTE' as PSyIR array extents.

	7) #606 towards #474. Moves Profile and Extract transformations into
	new directory structure (psyir/transformations/). Begin putting
	domain-specific transformations into domain/ directory.

	8) #618 for #567. Corrects the automatic generation of names for
	profiled regions.

	9) #624 for #566. Removes the 'force profile' option from the psyclone
	script as it is no longer required.

	10) #614 for #612. Use the datatype of the Literal node in the SIR
	backend rather than assuming all literals are real.

	11) #555 for #190. Adds a GlobalsToArguments transformation that
	converts kernel accesses to global data into arguments.

	12) #627 for 625. Adds SymbolTable.new_symbol_name() method to generate
	names that don't clash with existing symbols.

	13) #623 for #622. Bug fix for adding loop directives inside
	region directives for the nemo api.

	14) #631 for #628. Add support for compiling additional
	non-library code in compilation tests.

	15) #643 for #617. Corrects table widths in the html version of the
	documentation and also fixes broken links to developer guide.

	16) #632 for #585. Add support for the use of expressions when
	assigning values to constant Symbols.

	17) #635 for #634. Update PSyclone to use new parent functionality
	in fparser and to remove spurious white space in some of the
	generated (end do/if) code.

	18) #657 towards #474. Moves various node classes out of psyGen
	and into the psyclone.psyir.nodes module.

	19) #669 towards #474. Move those error/exception classes that
	were in psyGen into a new 'errors' module.

	20) #656 towards #412. Add PSyIR Range node to support array slice
	accesses. This could also be used for loop indices.

	21) #672 for #651. Add PSyIR lbound and ubound BinaryOperations.

	22) #670 for #666. Make the various GOcean grid properties
	configurable (previously the mapping from meta-data name to
	corresponding Fortran code was a dict in the code).

	23) #671 for #653 and #652. Fixes two issues with OpenCL
	generation for the GOcean API (handling of the SAVE attribute
	and support for real and integer scalar arguments).

	24) #541 for #536. Adds transformations to convert MIN, ABS and
	SIGN intrinsics into equivalent PSyIR code and uses these in
	NEMO/eg4.

	25) #662 for #661. Adds PSyIR support for the MATMUL intrinsic
	and renames the dynamo examples to lfric.

	26) #665 for #603 and #673. Alters the Reference and Array nodes
	so that they refer to a Symbol instead of just a name.

	27) #683 for #682. Modifies PSyclone fparser2 front-end reader to
	work with the latest version of fparser2 which now correctly deals
	with intent attributes.

	28) #681 for #680. Small fix to failing profiling test (DM assumed
	to be on but not explicitly set).

	29) #691 for #690. Fix PSyIR fparser frontend handling of allocatable
	array declarations.

	30) PR #605 for #150. Implements code generation for reference
	element properties in the Dynamo0.3 (LFRic) API.

	31) PR #615 for #586 and #323. Improves support for use statements
	including unqualified use statements.

	32) PR #650 for #583. Implementation of the PSyData API and
	refactoring of Extraction and Profiling support. Note that the LFRic
	(Dynamo0.3) API is not yet fully supported.

	33) PR #702 for #660. Read the default KIND parameters for the LFRic
	domain from the configuration file.
	NOTE: this change requires that any local config file be updated as
	the new KIND mapping is mandatory.

	34) PR #704 for #699 and #697. Fixes gocean/eg2 and adds a
	--compile option to the check_examples script.

	35) PR #684 for #655. Re-factor psy-data-based transformations.

	36) PR #700 for #687. Adds support for Fortran array syntax
	to the PSyIR Fortran front-/back-ends.

	37) PR #707 for #694. Extends gocean/eg5 to produce executables
	for the simple_timing, dl_timer and drhook profiling wrappers.

	38) PR #689 for #312. Removes the Namespace manager and replaces
	it with a SymbolTable. This is work towards all code being
	generated by the PSyIR backends.

	39) PR #722 for #716. Adds support for reference-element normals
	and extends the kernel-stub generator to support reference-element
	properties.

	40) PR #708 for #638. Adds limited support for GOcean grid properties
	to the ExtractNode functionality.

	41) PR #701 for #193 and #195. Adds support for face and edge
	quadrature as well as multiple quadratures in a kernel in the
	Dynamo0.3 (LFRic) API. Also extends kernel-stub generator support.

	42) PR #709 for #698. Adds the 'target' attribute to declarations
	of the PSyData object.

	43) PR #729 for #12. Change the Fortran intent of all derived-type
	objects passed into the PSy layer in the LFRic API to be 'in'.

	44) PR #739 for part of #18. Documents mesh properties that a
	kernel can request in LFRic (Dynamo0.3) API.

	45) PR #743 for #740. Remove old unused quadrature_mod.f90 from
	LFRic (Dynamo0.3 API).

	46) PR #734 for #539. Added the Wchi function space to LFRic
	(Dynamo0.3 API).

	47) PR #728 for #721. Adds DataType hierarchy decoupled from DataSymbol.

	48) PR #596 for #500. Makes the NEMO API use the symbol table.

	49) PR #686 for #684. Adds the MatMul2CodeTrans which transforms
	a MATMUL PSyIR operation into the equivalent PSyIR expression.

	50) PR #747 for #18. Implements code generation (PSy-layer and
	kernel stub) for mesh properties that a kernel can request in
	LFRic (Dynamo0.3) API.

	51) PR #731 for #668. Adds support for ProfileInit and ProfileEnd
	functions in the PSyData API. Re-structuring of the associated
	documentation.

	52) PR #756 for #749. Adds the option to generate run-time checks
	for the LFRic API that fields are on function spaces consistent
	with those specified in kernel metadata.

	53) PR #726 for issue #723. Adds the concepts of DataNode and
	Statement to the PSyIR and adds checks that ensure that when a
	child Node is added to a parent Node, the type of the child Node
	is compatible with the type of Node expected by the parent.

	54) PR #758 for #733. Shortens the variable names that are
	constructed for LFRic PSy-layer variables related to any-space
	function spaces.

	55) PR #760 for #751. Adds support for W2htrace and W2vtrace
	function spaces.

	56) PR #762 for #725. Renames the various builtin-operation-to-
	code transformations now that they are not NEMO specific.

	57) PR #773 for #772 and #715. Adds support for reading Fortran
	parameter statements containing symbols into the PSyIR.

	58) PR #776 for #775. Small bug fix for upper loop bound in
	Matmul2CodeTrans transformation.

	59) PR #735 for #732. Add a Visibility attribute to symbols and
	fparser2 front-end captures public and private visibilities.

	60) PR #770 for #766. Fix operation precedence issues in the Fortran
	back-end by inserting parenthesis when needed.

	61) PR #769 for #588. Adds frontend support for *N and double
	precision type declarations.

release 1.8.1 29th November 2019

	1) #579 for #509. Improves the structuring of the html version
	of the User Guide.

	2) PR #581 for #578. Extends the PSyIR Fortran backend so
	that variable declarations include kind information. This
	currently only works if kind-parameters are declared or
	explicitly imported in the local scope - see #587 and #586.

	3) PR #562 for #473. Fixes the DAG generation to allow for
	Loops having Schedules and children (e.g. loop limits) that
	we want to ignore.

	4) PR #535 for part of #150. Implements support for parsing
	of reference element metadata in the Dynamo0.3 (LFRic) API.

	5) PR #516 for #497. Adds support for translating the Fortran
	where construct into the PSyIR.

	6) PR #545 for #544 and #543. Moves the Symbol support into
	a separate sub-module and adds support for parameter declarations
	and the functionality to resolve deferred datatypes.

	7) PR #559 for #483. Introduces new InlinedKernel class and
	uses this as the base class for all NEMO kernels.

	8) PR #580 for #542. Adds a Schedule as a child of ExtractNode and
	ProfileNode.

	9) PR #573 for #438. Fixes all tests to use the value property of
	exceptions rather than str(err).

	10) PR #416 for #408. Adds support for non-ascii chars in Fortran
	strings.

	11) PR #591 for #584. Adds the concept of a deferred interface to
	PSyIR symbols. This allows declarations to appear in any order and
	helps to deal with kind symbols scoped via module use statements.

release 1.8.0 8th November 2019

	1) #245 and PR #247. Extend PSyIR to support common kernel
	constructs (e.g. asignments) and generalise ASTProcessor and
	CodeBlocks.

	2) #275 and PR #276. Update fparser submodule (to point to latest
	version) as this was not done at the last release.

	3) #269 and PR #273. Remove generation of unnecessary
	infrastructure calls when an Invoke only contains calls to
	built-ins.

	4) #196 and PR #242. Add support for kernels with evaluators on
	multiple target function spaces.

	5) #270 and PR #271. Add ability to specify include directories in
	PSyclone script to allow Fortran include files to be found when
	transforming kernels.

	6) #201 and PR #224. Add ability to write transformed kernels to
	file. Also ensures that kernel and psy-layer names match, allows
	an output directory to be specified and supports different output
	options when the same kernel is transformed in more than one
	location.

	7) #126 and PR #283. Update xfailing tests in alggen_test.py which
	require multiple quadrature objects in a single invoke to pass.

	8) #227 and PR #233. Add a gocean1.0 API OpenACC example.

	9) #207 and PR #280. Remove support for gunghoproto API.

	10) #174 and PR #216. Adds the ability to generate an OpenCL PSy
	layer in the gocean1.0 API (including an OpenCL transformation).

	11) #272 and PR #277. Adds an implicit-to-explicit-loop
	transformation for the nemo API.

	12) PR #255. Construct a KernelSchedule for kernel code with a
	SymbolTable to hold information on variables used.

	13) PR #302. Fix API's -> APIs typo in documentation.

	14) #292 and PR #293. Add allowed list of nodes to RegionTrans.

	15) #254 and PR #299. Adds methods to generate C and OpenCL
	code for the Symbol Table and for certain PSyIR nodes.

	16) PR #301. Adds an extras_require section to setup.py to simplify
	installation of dependencies required for docs and tests.

	17) #281 and PR #313. Adds support for compiling the code
	generated as part of the GOcean 1.0 tests (including OpenCL
	code that uses FortCL).

	18) #139 and PR #218. Beginning of implementation of kernel-
	extraction functionality (PSyKE). Currently only inserts
	comments into generated Fortran code.

	19) #327 and PR #328. Fix for erroneous xpassing test.

	20) #238 and PR #285. Use fparser2 for parsing the
	Algorithm layer (instead of fparser1).

	21) #321 and PR #325. Document kernel coding restrictions required
	for kernel transformations.

	22) #326 PR #335. Alters the use of pytest fixtures to remove the now
	deprecated use of the global pytest.config.

	23) PR #318. Updates the Schedule hierarchy within the PSyIR.
	Introduces a new Schedule base class which KernelSchedule and
	InvokeSchedule then sub-class.

	24) #332 and PR #333. Bug fix for parsing of simple arithmetic
	expressions in kernel argument lists in the Algorithm layer.

	25) #337 and PR #341. Bug fix to make matching of kernel names
	in module use statements (in the Algorithm) case insensitive.

	26) #268 and PR #306. Restructure of PSy and stub code generation.

	27) #248 and PR #287. Extends OpenACC transformation support to
	the nemo api, adds transformations for OpenACC data and kernel
	directives and adds a sequential option to the OpenACC loop
	directive transformation.

	28) #319 and PR #331. Bug fix to make matching of kernel names
	in module use statements (in the Kernel) case insensitive.

	29) #349 Bug fix for unicode characters in comment strings for
	Python 3 to 3.6.

	30) #320 and PR #334. Remove obsolete GUI-related code.

	31) #322 and PR #343. Add gocean1.0 api example which contains
	kernels with use statements.

	32) #345 and PR #352. Makes the search for kernels within the parse
	tree case insensitive.

	33) #350 and PR #351. Bug fix in the stencil lookup for field
	vectors in the Dynamo0.3 API.

	34) #336 and PR #338. PSyIR Fortran array parsing support (logical
	type, a(xx) dimension specifications and array size can be an
	integer variable).

	35) #346 and PR #357. In the nemo api put do-while loops into a
	code block rather than recognising them as do-loops and make
	default(present) optional for ACCKernels transformations.

	36) #362 and PR #367. Adds the basics of a transformation for identifying
	certain LFRic kernel arguments that can be converted to constants.
	Currently only identifies candidate arguments and prints them to
	stdout.

	37) PR #347 (working towards #256). Adds support for If and CASE
	constructs to the PSyIR (superseding and removing the existing, NEMO-
	specific support for If constructs).

	38) #377 and PR #378. Update fparser submodule to point to latest
	fparser master (contains bug fix for Python 2 installation).

	39) #329 and PR #371. Removes the global psyGen.MAPPINGS_ACCESSES by
	moving the functionality into the api-specifc config section of
	the configuration file.

	40) #361 and PR #365. Identify NemoKernel nodes via the PSyIR
	rather than the fparser2 parse tree.

	41) #340 and PR #380. Split the documentation into a user-guide
	and a developer-guide. These will be available separately on
	read-the-docs.

	42) #369 and PR #347. Adds support for constant values (fixed compile-time
	known values) in the PSyIR Symbol representation.

	43) PR #383. Fixes to various pylint errors.

	44) PR #384 (working towards #354) Adds support for CASE constructs with
	a DEFAULT clause when translating Fortran fparser2 to PSyIR.

	45) PR #366 (working towards #323) Improves the Symbol interface
	infrastructure with Arguments and FortranGlobals. The Fortran-to-PSyIR
	front-end parses the 'use module only' statements.

	46) PR #370 for #339. Makes the support for operators in the PSyIR
	more robust by using an enumerator. Adds support for some intrinsics.

	47) PR #389 for #386. Variable names and associated loop-types
	for the NEMO API are now stored in the configuration file.

	48) PR #394 for #392. Fixes a bug in the way the test suite checks
	for whether the graphviz package is available.

	49) PR #387 for #249. Extends OCLTrans() so that all kernels within a
	transformed Invoke are converted to OpenCL. Also includes a
	work-around for array accesses incorrectly identified as Statement
	Functions by fparser2.

	50) PR #403 for #390. Use AutoAPI to generate the PSyclone Reference Guide
	and build all local documentation using the 'sphinx_rtd_theme'.

	51) PR #404 for #364. Re-structure class hierarchy for Kernels, with
	CodedKernels and BuiltIns as specialisations.

	52) PR #297. Adds support for the Dr Hook profiling library.

	53) PR #413 for #411. Adds support for semantic navigation of the
	PSyIR tree.

	54) PR #376 for #368. Introduces PSyIR back-end infrastructure using the
	Visitor Pattern and creates a PSyIR-to-Fortran back-end.

	55) PR #428 for #427. Fix to test suite so that empty, transformed
	kernel files are not created in the CWD.

	56) PR #439 and Issue #438. Instruct pip to install the version of
	pytest prior to 5.0 (as changes to the structure of the exception
	object break a lot of our tests).

	57) PR #420 for #418. Moves the C/OpenCL generation functionality out
	of the Node class and implements it as PSyIR backends using the
	Visitor Pattern.

	58) PR #434 for #354. Add support for translating ranges in
	Fortran case statements into PSyIR.

	59) PR #421. Alters the generated code for the dynamo 0.3 API so that
	the mesh object is obtained from proxy. (Consistent with other accesses
	and works around a bug in the PGI compiler.)

	60) PR #452 for #397. Removes unnecessary walk_ast() call from the
	NemoInvokes constructor.

	61) PR #424 for #399. Adds dependence-analysis functionality to
	the PSyIR (for reasoning about existing code such as in kernels or
	the NEMO API).

	62) PR #464 for #443. Adds a coding-style guide to the Developers'
	Guide.

	63) PR #453 for #449. Adds support for NVIDIA's nvtx profiling
	API to the PSyclone profiling interface.

	64) PR #454 for #410. Simplifies the Node.walk() method.

	65) PR #400 towards #385. Adds support for Fortran Do loops in
	the PSyIR - loop bounds are now captured.

	66) PR #469 for #465. Removes duplicate lma tests.

	67) PR #479 from kinow:fix-gungho-link. Fixes broken GungHo link
	in documentation.

	68) PR #441 for #373. Adds support for writing transformed LFRic
	kernels to file.

	69) PR #445 for #442. First step towards supporting OpenACC for
	the LFRic (Dynamo0.3 API) PSy layer.

	70) PR #466. Adds basic SIR backend to the PSyIR.

	71) PR #407 for #315. Use the PSyIR SymbolTable to check for
	global symbols (module variables) in kernels. Use this support to
	raise an exception in transformations where global symbols are not
	supported (e.g. the OpenCL transformation).

	72) PR #498 for #388. Documents the PSyIR CodeBlock node and extends
	the CodeBlocks with a property to differentiate between statement/s
	and expression/s.

	73) PR #476 for #429, #432, #433. Fix multi-line codeblocks,
	add support for nemo implicit loops and nemo invokes.

	74) PR #458 for #425. Add support for profiling in the NEMO API.

	75) PR #510 for #419. Code re-structuring - moves what was the
	FParser2ASTProcessor into psyir.frontend.fparser2.

	76) PR #503 for #502. Adds size intrinsic to PSyIR and makes use
	of it in the gocean api's for setting loop bounds.

	77) PR #511 for #508. Includes the test directories in the Python
	module so that the test utilities are available throught the test
	directory hierarchy.

	78) PR #496 for #494, #495 and #499. Fixes for OpenCL generation
	including the ability to specify kernel local size and command
	queue parameters.

	79) PR #517 for #513. Adds support for if statements to the SIR
	backend.

	80) PR #522 for #519. Fix for adding profiling around a select
	case construct.

	81) PR #460 for #133. Add support for ANY_DISCONTINUOUS_SPACE in
	the dynamo0.3 API (LFRic).

	82) PR #531 for #455. Add ANY_SPACE_10 to the dynamo0.3 API
	(LFRic) to be consistent with LFRic infrastructure.

	83) PR #360 for part of #150. Document the rules for reference
	element properties in the dynamo0.3 API (LFRic).

	84) PR #518 for #393. Add the Container PSyIR node.

	85) PR #525 for #459. Bug fix for passing scalar grid properties
	to GOcean kernels when using OpenCL.

	86) PR #485. Adds a psyclone.psyir.tools.dependency_analysis
	module and associated DependencyTools class to help with
	dependence analysis in the PSyIR.

	87) PR #532 for #204. Adds support for W2broken and W2trace
	function spaces in the dynamo0.3 (LFRic) API.

	89) PR #515 for #512. Adds PSyIR backend support (Fortran and C)
	for Directives.

	90) PR #534 for #520. Adds PSyIR Fortran backend support for the
	Container Node.

	91) #547 and PR #551. Update all READMEs to use MarkDown and correct
	paths in documentation on creating built-ins.

	92) #546 for PR #553. Rename psyir.psyir.backend.base to visitor.

	93) #526 for PR #527. Update fparser submodule and fix parsing of
	intrinsics with a single argument.

	94) PR #556 for #478. Changes the apply() and validate() methods of
	all Transformations to take a dict of options. Also renames any
	_validate() methods to validate().

	95) PR #558 for #557. Move code-creation out of visitor and into
	the appropriate back-ends.

	96) PR #565 for #564. Alter implementation of auto-addition of
	profiling so that it happens *after* the application of any
	transformation script.

	97) PR #505 for #303. Restructure view method to move the replicated
	logic into the abstract class and add index numbers to the printed
	Schedule statements. Also adds a Schedule to encapsulate Directive
	children.

	98) #570. PSyclone now set to require fparser 0.0.9 on
	installation.

	99) PR #572 for #571. Bug fixes now that fparser uses unicode.

	100) PR 524 for #472. Adds support for scalar variables to the
	SIR backend.

	101) PR #574 towards #567. Fixes bug in profiling that causes
	crash if first kernel in an invoke is a built-in.

	102) PR #576 for #530. Includes the repository examples in the
	distribution and updates the documentation accordingly.

release 1.7.0 20th December 2018

	1) #172 and PR #173 Add support for logical declaration, the save
	attribute and initialisation in f2pygen (required for the OpenACC
	transformation)

	2) #137 Add support for Python 3. Travis now runs the test suite
	for both Python 2 and Python 3.

	3) #159 and PR #165. Adds a configuration option for the Dynamo
	0.3 API to turn on (redundant) computation over annexed dofs in
	order to reduce the number of halo exchanges required.

	4) #119 and PR #171. Adds support for inserting profiling/
	monitoring into a Schedule.

	5) #179 and PR #183. Bug fix in CompileError constructor to run
	tests under Python 3.

	6) #121 and PR #166. Adds a user editable configuration file.

	7) #181 and PR #182. Adds support for generating declarations of
	character variables and for the target attribute.

	8) #170 and PR #177. Adds OpenACC transformations for use with the
	GOcean1.0 API. Appropriate Kernel transformations need to be added
	for full automated OpenACC code parallelisation.

	9) #164 and PR #184. Updates documentation to refer to psyclone
	script instead of generator.py.

	10) PR #187. Add example transformation scripts for the Dynamo
	0.3 API.

	11) PR #180. Makes the specification of loop limits in the GOcean
	API more flexible. This will enable us to support single-iteration
	loops.

	12) #188 and PR #189. Bug fix to ensure that the name of profiling
	regions remains the same when gen() is called multiple times.

	13) #176 and PR #200. Introduce new RegionTrans base class and
	add _validate method to ensure that the list of nodes to
	be transformed (with OpenMP or OpenACC) is correct.

	14) #197. Tidying of the test suite to use the new, get_invoke()
	utility everywhere.

	15) #212 and PR #213. Adds fparser as a submodule of psyclone to
	allow concurrent development of PSyclone and fparser (by allowing
	development versions of PSyclone to point to development versions
	of fparser).

	16) #185 and PR #202. Adds ability to modify a kernel in PSyclone
	using fparser2 and includes an OpenACC transformation to specify a
	kernel is an OpenACC kernel by adding an appropriate
	directive. Currently it is not possible to write the modified
	kernel to file.

	17) #134 and PR #217. Add support for colouring intergrid kernels.

	18) #196 and PR #210. Adds metadata support for evaluators on
	multiple function spaces in the Dynamo 0.3 API.

	19) #191 and PR #215. Add ability to specify iteration space
	definitions to the configuration file.

	20) #228 and PR #232. Fix for examples and travis now checks
	examples at the same time as coverage and code style.

	21) #219 and PR #225. Refactor dependence analysis and fix bug
	that meant that unnecessary halo exchanges of vector components
	were not being removed (following a redundant computation
	transformation).

	22) #27 and PR #209. Created initial NEMO api. Needs lots of work
	but it provides a starting point.

	23) #214 and PR #221. Adds a transformation to convert a
	synchronous halo exchange into an asynchronous halo exchange.

	24) #235 and PR #243. Removes dependency on Habakkuk in NEMO API.

	25) #134 and PR #236. Adds support for adding OpenMP to intergrid
	kernels.

	26) #198 and PR #223. Updates PSyclone to use the latest
	version of dl_esm_inf which has "GO_" prefixed to all public
	quantities. Adds dl_esm_inf as a git submodule.

	27) #158 and PR #253. Fix to remove unnecessary halo exchanges
	related to GH_INC updates to kernel arguments.

	28) #317 and PR #330. Fix to allow module use statements to be
	added to functions.

	29) #330 and PR #422. Adds PSyIR node to represent Nary operators and
	increases the number of supported operators.

release 1.6.1 6th December 2018

	1) #250. Change setup.py (used for pip installation) to only use
	version 0.0.7 of fparser.

release 1.6.0 18th May 2018

	1) #91 and PR #111 Remove unnecessary __init__.py files.

	2) PR #107 Fix errors in Fortran test files revealed by update
	to fparser 0.0.6. Update to catch new AnalyzeError raised by
	fparser.

	3) #90 and PR #102 Add support for integer, read-only, scalar
	arguments to built-in kernels. Add new inc_X_powint_n Built-in
	that raises a field to an integer power.

	4) #67 Bug fix - printing Invoke object caused crash.

	5) #112 and PR #113 - add travis support for codecov coverage tool

	6) #118 and PR #122 - add .pylintrc file in tests directory
	to disable some warnings that we don't care about (for testing
	code).

	7) #117 and PR #125 - bug fix for passing kernel arguments by value
	in the GOcean API.

	8) #105 and PR #115 - add support for coloured loops when
	performing redundant computation.

	9) #84 and PR #128 - make w2v and wtheta discontinuous function
	spaces

	10) PR #93 - add support for a swap-loop transform for the GOcean
	API.

	11) PR #152 - add pylintrc so that pylint's line-length limit
	matches that of pep8.

	12) PR #143 - bug fix for DAG generation in the GOcean API.

	13) PR #153 - added -v option to the psyclone script to show the
	version

	14) PR #136 - add support for intergrid kernels (required for
	multigrid)

	15) PR #149 - add support for GH_READWRITE access for
	discontinuous fields

	16) PR #163 - updating PSyclone to work with the latest version of
	the parser (0.0.7) as the API has changed

	17) PR #169 - add support for specifying stencils in the GOcean
	kernel meta-data.

release 1.5.1 3rd December 2017

	1) #53 and PR #88 Add a version file so that PSyclone does not
	need to be installed to generate documentation.

	2) #94, #96, #98 and PR #97 Make name="name" support in invoke
	calls more robust e.g. names must be valid fortran and match
	should be insensitive to case.

	3) #76 and PR #89 Add support for the new LFRic quadrature
	api. Currently only gh_quadrature_xyoz is supported.

	4) #99 and PR #100 Make the author list for the user manual
	strictly alphabetical.

	5) #50 and PR #78 Implement a redundant-computation transformation.
	This enables a user to request that a kernel (or kernels) is
	computed out into the halo region and any affected halo swaps
	be updated (and/or removed) as required.

	6) #103 and PR #104. Bug fix to ensure that a halo swap is not
	inserted if read annexed dofs are already clean due to a previous
	write to the L1 halo.

release 1.5.0 3rd October 2017

	1) #20 and PR #28 Add dependence analysis (and a Move
	transformation) to PSyclone. This will subsequently allow for
	the safe implementation of more complex schedule transformations
	and optimisations.

	2) #16 and PR #29 Update and add new PSyclone-generated builtins
	to support the functionality required by the current LFRic code.

	3) #43 and PR #44 Update of Met Office-specific install script to
	symlink the generator.py file rather than copy it.

	4) #40 and PR #47 Update example lfric/eg3 to use builtins and to
	merge invokes together as much as possible

	5) #45 and PR #49 Change of kernel metadata names from
	evaluator_shape to gh_shape and modifications to its values.

	6) #3 and PR #51 Restructure repository to allow installation via
	pip. Due to this change we can now use travis and coveralls within
	github for automated testing. Also, new releases are now
	automatically uploaded to pypi (via travis) and status badges can
	now be used so have been added to the README.md file (which is
	shown on the main github page).

	7) #55 and PR #66 Update the documentation to cover installation
	on systems running OpenSUSE.

	8) #61 and PR #71 Re-name existing Dynamo0.3 builtins to follow
	a consistent scheme and add support for some new ones (including
	setval_{c,X}, X_minus_bY etc.). See psyclone.pdf for the full list.

	9) #32 and PR #39 Adds the ability to build the generated code
	when performing Python tests. Generated code can now be checked
	that it compiles as part of the development process helping avoid
	making releases with errors in them. Note, existing tests still
	need to be updated.

	10) #54 and PR #63 The view() method (used to look at the internal
	representation of a schedule) now outputs coloured text (for
	easier viewing) if the termcolor package is installed.

	11) #69 and PR #73 setup.py now uses an absolute path to avoid
	failing tests (with file not found) in some environments when
	running py.test from a different directory to the tests
	themselves.

	12) #59 and PR #75 added metadata support for inter-grid kernels
	which will be used for the multi-grid code.

	13) #82 and PR #83 modified a test to work with different versions
	of graphviz which output files with different ammounts of white
	space

	14) #52 and PR #60 added support for evaluators. An evaluator is
	specified by setting the gh_shape metadata in kernels
	appropriately.

	15) #85 and PR #86 - minor correction to documentation (section
	on Inter-Grid kernel rules was in the wrong place).

release 1.4.1

	1) #22 Updated PSyclone to support enforce_operator_bc_kernel (in
	addition to the existing enforce_bc_kernel) for boundary
	conditions. PSyclone no longer adds in boundary condition calls
	after a call to matrix_vector_kernel, it is up to the user to add
	them in the algorithm layer in all cases. Also fixes a bug
	introduced in 1.4.0 issue #12.

release 1.4.0

	1) #2 Add support for kernel meta-data changes required to support
	Column-wise operators (Column Matrix Assembly).

	2) #6 Implement support for Column Matrix Assembly (CMA) in
	PSyclone.

	3) #12 Add support for the any_w2 function space descriptor

	4) #33 Update documentation referring to fparser.

release 1.3.3

	1) Project moved to github: https://github.com/stfc/PSyclone.
	Hereon, ticket numbers now refer to github issues instead of
	SRS tickets.

	2) #8 Remove the f2py source code from the PSyclone distribution
	and use the fparser package (https://github.com/stfc/fparser)
	instead.

	3) #9 Update documentation to refer to github.

release 1.3.2

	1) #908 Bug fix - ensure that the dynamo0p3 loop colour
	transformation raises an exception if the loop it is applied to
	does not iterate over cells.

	2) #923 Change the name of the generated Fortran module containing
	PSy-layer code for the Dynamo 0.3 API. The name is constructed by
	appending "_psy" to the Algorithm-layer name. (Previously "psy_"
	was prepended to it.) The names of modules produced by other
	PSyclone APIs are unchanged.

release 1.3.1

	1) #846 Bug fix - generate correct logic and code for the call to
	enforce_bc_kernel after a call to matrix_vector_kernel. Also add
	w2h and w2v as spaces that cause enforce_bc_kernel to be called in
	addition to W1 and W2.

	2) #853 Bug fix - make sure that an operator object is only used
	as a lookup for values in the PSy layer when it is correct to do
	so. In particular, make sure that the dofmap lookup is always from
	a field, as this fixes the known bug.

release 1.3.0

	1) #686 Stencil extents (depth of the stencil) are now changed to
	stencil sizes (number of elements in the stencil) in the PSy-layer
	as the algorithm expects to provide the former and the kernel
	expects to receive the latter.

	2) #706 Avoid potential name clashes with stencil extent and
	direction arguments (as well as nlayers).

	3) #673 Fixed an xfailing built-in test

	4) #721 Bug fix - generate correct variable declarations and
	module use statements without modifying original arguments. Invokes
	requiring multiple enforce-bc kernel calls are now handled correctly.

	5) #727 Addition of install script (contributions/install) to
	support Met Office modules environment.

	6) #423 Add support for distributed-memory for built-ins.
	Global sums are now generated for calls to inner_product and
	sum_field built-in kernels.

	7) #489 Support the dereferencing of an object/derived type in the
	argument list of a kernel call within an invoke in the algorithm
	layer e.g. call invoke(kern(a%b))

	8) #669 Added support for named arguments to the expression
	analyser. This is the first step towards supporting named invokes
	in PSyclone.

	9) #628 dofmap lookups are now outside loops in the
	PSy-layer. This makes no functional difference but should give a
	performance benefit.

	10) #304 Added support for named invokes in PSyclone.

	11) #580 Implemented tests for the agreed dynamo0.3 builtin
	rules. For example, all fields must be on the same function space
	within a builtin.

	12) #761 Added support for parsing evaluator metadata.

	13) #484 Add support for the use of OpenMP (including reductions)
	with builtins.

	14) #819 Re-structuring of DynKern._create_arg_list. Replaced with
	new ArgList base class which is then sub-classed to KernCallArgList
	and KernStubArgList.

	15) #576 Added tests and documentation to check and describe the
	dynamo0.3 api kernel and builtin rules.

release 1.2.4

	1) #658 Adds support for the use of real and integer literals with
	kind specified in kernel calls from the algorithm layer. For
	example 0.0_rdef. This will be particularly useful for built-ins.

	2) #475 Fixes any remaining string assert comparison errors in
	tests. Updates algen_test.py to be pep8, pyflakes and pylint
	compliant.

	3) #468 Add support for kernels that perform stencil operations.
	Stencil depth is specified at the algorithm layer.

	4) #672 Fix error in boundary layer code generation for
	matrix_vector_kernel. The function space check is now always
	correct (hopefully).

	5) #680 Bug fix: the kernel stub generator was not adding the stencil
	dofmap required by a field with stencil access.

release 1.2.3

	1) #111 Adds support for dynamo0.3 built-in operations running
	sequentially.

	2) #640 Update PSyclone to call enforce_bc_kernel after every
	call to matrix_vector_kernel if the space is W1 or W2. (Previously
	PSyclone looked for matrix_vector_mm_kernel and only W2.)

	3) #430 Adds support for multiple kernels within an invoke with
	kernel arguments specified as any_space. Previously there was a
	limit of one kernel per invoke. This is particularly relevant for
	built-ins as all of these currently have arguments that are
	any_space.

	4) #657 Changes to the declaration and assignment of the mesh
	object (it is now a pointer) within the generated PSy layer so as
	to use the mesh singleton and not generate a temporary copy of it.

release 1.2.2

	1) #575 Add parser support for stencil meta-data.

	2) #587 Changed scalar metadata names to gh_real and gh_integer

	3) #501 Updates to parser and documentation to support writing to
	scalar arguments (reductions). Note that this is currently only
	supported for serial code. Implementation of this functionality
	for OpenMP and MPI will be done under #484 and #423, respectively.

	4) #235 PSyclone now uses the appropriate intent for arguments in
	the generated PSy code. Previously it always used inout. This
	allows the algorithm developer to specify the intent of data in
	the algorithm layer appropriately, rather than being forced to use
	inout in all cases.

	5) #604 If PSyclone encounters an Algorithm file that contains no
	invoke calls then it now issues a warning and outputs that file
	unchanged (previously it did not output a file at all). No PSy
	file is created in this case.

	6) #618 fix for #235. Data with intent out should have fields
	declared as inout as internal subroutines within the field are
	dereferenced so are required as intent in.

	7) #610 When PSyclone is operating in line length limiting mode
	("-l" switch) problems are caused if it breaks a line in the middle
	of a string. PSyclone now prefixes all continued lines with an
	ampersand. This then produces valid Fortran irrespective of whether
	the line-break happens within a string.

release 1.2.1

	1) Added a PSyclone logo

	2) #360 Internal code structure changes to make the Node class
	calls() method more intuitive and consistent with other methods. A
	side effect is that the OpenMP private list should no longer
	contain any variables names that are not required (as this change
	fixes that bug).

	3) #546 Bug fix for colouring when a kernel is passed an operator.
	PSyclone was not generating the correct cell look-up when
	colouring a loop containing a kernel call with an operator. i.e.
	the PSy layer passed 'cell' to the kernel rather than
	'cmap(colour, cell)'.

	4) #542 generate correct OpenMP private list. This was actually
	fixed by the changes made under #360 (change 2 above) so this
	ticket only adds a test for this functionality.

release 1.2.0

	1) #415 Support for parsing stencil information supplied in
	Dynamo 0.3 kernel meta-data.

	2) #367 Make gocean Python conform to pep8

	3) #230 Add documentation for the GOcean1.0 API

	4) #379 Make f2pygen and its tests conform to pep8, pylint and
	improve the test coverage

	5) #429 Support for read-only scalar arguments in the 0.3
	Dynamo API.

	6) #420 Support for inter-invoke halo calls and logic (for
	distributed memory)

	7) #514 Fix for a bug in the if test round a halo_exchange call
	in which arrays (vectors) did not have their index added.

	8) #521 Fix bugs in the logic for adding halo exchange calls before
	loops.

	9) #532 Fix in the logic for adding halo exchange calls before
	loops which recognises that operators do not have halos.

	10) #467 Support transformations in Distributed Memory. Enable the use
	of OpenMP (and other transformations) with DM. Note that PSyclone
	currently does not support halo swaps inside OpenMP parallel regions.

release 1.1.0

	1) #263 OpenMP (including colouring) supported for the 0.3 Dynamo
	API. Parser fails gracefully if Kernel-code parsing is
	unsuccessful.

	2) #292 Add support for user-supplied transformations/optimisations
	via a script passed to the generate function/command-line. This
	enables the use of transformations within a build system.

	3) #292 Documentation for Algorithm, PSy and Kernel layers as well
	as for transformations has been added. Documentation on using
	transformation scripts then added on top.

	4) #292 Dynamo example scripts fixed.

	5) #258 First version of kernel-stub generator added. Given kernel
	metadata as input, PSyclone has enough information to be able to
	generate stub kernel code with the appropriate arguments and
	argument ordering.

	6) #364 OpenMP fix for update 1) (ticket #263). 'ncolour' variable
	now declared. New lfric/eg3 example added to demonstrate the use
	of transformation scripts introduced in update 2) (ticket #292).

	7) #361 Minor updates to the kernel-stub generator. Remove spurious
	dir() command, remove additional '_code' from kernel subroutine name
	and add 'implicit none' to the generated subroutine.

	8) #363 Update to the generator script to catch any run-time
	errors generated by the user-supplied optimisation script. Such
	errors are then reported in a user-friendly fashion to aid
	debugging.

	9) #272 Added support for explicit loop bounds in the PSy layer
	for the GOcean1.0 API. The Cray compiler makes use of this
	information to generate more efficient code. This option can be
	switched on or off using a transformation.

	10) Support the module in-lining of kernel subroutines. i.e.
	kernel subroutines can be moved into the same module that contains
	the invoke from which they are called. This functionality is
	implemented as a new transformation, 'KernelModuleInlineTrans'.
	psyGen.py has also been made fully pep8 compliant.

	11) #347 Add an option to limit the length of lines of fortran
	code that PSyclone generates to 132 chars. This is the length
	mandated by the Fortran free-format standard and is rigorously
	enforced by some compilers (e.g. PGI). As a part of this change
	PSyclone now checks the length of all lines of source code in
	the Algorithm and Kernel files that it parses.

	12) #395 Add support for new function spaces: Wtheta, W2H and W2V.

	13) #396 and #397 Make all tests work with Python 2.6. Previously
	two of the tests only worked in Python 2.7 and a third caused
	resource issues when using deepcopy.

	14) #355 Support operators where the "to" and "from" function
	spaces are different.

release 1.0.2

	1) #299 temporary boundary condition
	support. matrix_vector_kernel_mm now uses enforce_bc_code rather
	than enforce_boundary_w2 as the latter is no longer used.

release 1.0.1

	1) #299 temporary boundary condition support. removed the
	hardwired code and associated test that added an additional
	boundary condition array to ru_kernel as this kernel is no longer
	required. Added support for generating a boundary condition array
	in the PSy layer and passing it into the enforce_bc_kernel
	kernel. enforce_bc_kernel should be placed by the algorithm
	developer to enforce boundary conditions.

release 1.0.0<|MERGE_RESOLUTION|>--- conflicted
+++ resolved
@@ -232,11 +232,9 @@
 	80) PR #1952 for #310. Adds support for ACCEnterData and ACCUpdate
 	directives in the NEMO API.
 
-<<<<<<< HEAD
-	81) PR #1988 for #1507. Drop 'six' dependency and fix many pylint issues.
-=======
 	81) PR #1925 for #1832. Add a 'force' option to the ParallelLoopTrans.
->>>>>>> bd42bc8e
+
+	82) PR #1988 for #1507. Drop 'six' dependency and fix many pylint issues.
 
 release 2.3.1 17th of June 2022
 
