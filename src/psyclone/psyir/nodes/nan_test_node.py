--- conflicted
+++ resolved
@@ -68,41 +68,6 @@
         '''
         return super().psy_data_body
 
-<<<<<<< HEAD
-=======
-    def gen_code(self, parent):
-        # pylint: disable=arguments-differ
-        '''
-        Generates the code required for NAN/infinite verification of the
-        parameters of one or more Nodes. It uses the PSyData API (via
-        the base class PSyDataNode) to create the required callbacks
-        that will allow a library to do checks on parameters.
-
-        :param parent: the parent of this Node in the PSyIR.
-        :type parent: :py:class:`psyclone.psyir.nodes.Node`.
-
-        '''
-
-        # pylint: disable=import-outside-toplevel
-        # This cannot be moved to the top, it would cause a circular import
-        from psyclone.psyir.tools.call_tree_utils import CallTreeUtils
-        # Determine the variables to check:
-        ctu = CallTreeUtils()
-        read_write_info = ctu.get_in_out_parameters(self,
-                                                    options=self.options)
-
-        options = {'pre_var_list': read_write_info.read_list,
-                   'post_var_list': read_write_info.write_list}
-
-        parent.add(CommentGen(parent, ""))
-        parent.add(CommentGen(parent, " NanTestStart"))
-        parent.add(CommentGen(parent, ""))
-        super().gen_code(parent, options)
-        parent.add(CommentGen(parent, ""))
-        parent.add(CommentGen(parent, " NanTestEnd"))
-        parent.add(CommentGen(parent, ""))
-
->>>>>>> 949ed1bb
     def lower_to_language_level(self):
         # pylint: disable=arguments-differ
         '''
