--- conflicted
+++ resolved
@@ -57,12 +57,8 @@
     Assignment, Reference, BinaryOperation, Array, Literal, Node, IfBlock, \
     KernelSchedule, Schedule, UnaryOperation, NaryOperation, Return, \
     ACCEnterDataDirective, ACCKernelsDirective, Container, Loop
-<<<<<<< HEAD
-from psyclone.psyir.symbols import DataSymbol, SymbolTable
 from psyclone.psyir.backend.fortran import FortranWriter
-=======
 from psyclone.psyir.symbols import DataSymbol, SymbolTable, DataType
->>>>>>> 0e5c0fc6
 from psyclone.psyGen import GenerationError, FieldNotFoundError, \
      InternalError, HaloExchange, Invoke, DataAccess
 from psyclone.psyGen import Kern, Arguments, CodedKern
@@ -673,9 +669,9 @@
     creates a Loop instance.
 
     '''
-    start = Literal("0")
-    stop = Literal("1")
-    step = Literal("1")
+    start = Literal("0", DataType.INTEGER)
+    stop = Literal("1", DataType.INTEGER)
+    step = Literal("1", DataType.INTEGER)
     child_node = Assignment.create(Reference("tmp"), Reference("i"))
     loop = Loop.create("i", start, stop, step, [child_node])
     schedule = loop.children[3]
@@ -691,8 +687,8 @@
     exception if the provided input is invalid.
 
     '''
-    zero = Literal("0")
-    one = Literal("1")
+    zero = Literal("0", DataType.INTEGER)
+    one = Literal("1", DataType.INTEGER)
     children = [Assignment.create(Reference("x"), one)]
 
     # var_name is not a string.
@@ -3296,16 +3292,19 @@
     # Now we can retrieve else_body
     assert ifblock.else_body[0] is ret2
 
-
+@pytest.mark.xfail(reason="#616 Boolean literals should be converted to .True."
+                          " or .False. by the Fortran backend")
 def test_ifblock_create():
     '''Test that the create method in an IfBlock class correctly creates
     an IfBlock instance.
 
     '''
     # Without an else clause.
-    if_condition = Literal(".True.")
-    if_body = [Assignment.create(Reference("tmp"), Literal("0.0")),
-               Assignment.create(Reference("tmp2"), Literal("1.0"))]
+    if_condition = Literal(True, DataType.BOOLEAN)
+    if_body = [Assignment.create(Reference("tmp"),
+                                 Literal("0.0", DataType.REAL)),
+               Assignment.create(Reference("tmp2"),
+                                 Literal("1.0", DataType.REAL))]
     ifblock = IfBlock.create(if_condition, if_body)
     if_schedule = ifblock.children[1]
     assert isinstance(if_schedule, Schedule)
@@ -3318,8 +3317,10 @@
                       "end if\n")
 
     # With an else clause.
-    else_body = [Assignment.create(Reference("tmp"), Literal("1.0")),
-                 Assignment.create(Reference("tmp2"), Literal("0.0"))]
+    else_body = [Assignment.create(Reference("tmp"),
+                                   Literal("1.0", DataType.REAL)),
+                 Assignment.create(Reference("tmp2"),
+                                   Literal("0.0", DataType.REAL))]
     ifblock = IfBlock.create(if_condition, if_body, else_body)
     if_schedule = ifblock.children[1]
     assert isinstance(if_schedule, Schedule)
@@ -3343,9 +3344,11 @@
     exception if the provided input is invalid.
 
     '''
-    if_condition = Literal(".True.")
-    if_body = [Assignment.create(Reference("tmp"), Literal("0.0")),
-               Assignment.create(Reference("tmp2"), Literal("1.0"))]
+    if_condition = Literal(True, DataType.BOOLEAN)
+    if_body = [Assignment.create(Reference("tmp"),
+                                 Literal("0.0", DataType.REAL)),
+               Assignment.create(Reference("tmp2"),
+                                 Literal("1.0", DataType.REAL))]
 
     # if_condition not a Node.
     with pytest.raises(GenerationError) as excinfo:
@@ -3354,7 +3357,8 @@
             "be a PSyIR Node but found 'str'.") in str(excinfo.value)
 
     # One of more if body not a Node.
-    if_body_err = [Assignment.create(Reference("tmp"), Literal("0.0")),
+    if_body_err = [Assignment.create(Reference("tmp"),
+                                     Literal("0.0", DataType.REAL)),
                    "invalid"]
     with pytest.raises(GenerationError) as excinfo:
         _ = IfBlock.create(if_condition, if_body_err)
@@ -3370,7 +3374,8 @@
             "list's children is not a Node.") in str(excinfo.value)
 
     # One of more of else_body not a Node.
-    else_body_err = [Assignment.create(Reference("tmp"), Literal("1.0")),
+    else_body_err = [Assignment.create(Reference("tmp"),
+                                       Literal("1.0", DataType.REAL)),
                      "invalid"]
     with pytest.raises(GenerationError) as excinfo:
         _ = IfBlock.create(if_condition, if_body, else_body_err)
@@ -3436,7 +3441,7 @@
 
     '''
     lhs = Reference("tmp")
-    rhs = Literal("0.0")
+    rhs = Literal("0.0", DataType.REAL)
     assignment = Assignment.create(lhs, rhs)
     check_links(assignment, [lhs, rhs])
     result = FortranWriter().assignment_node(assignment)
@@ -3450,7 +3455,7 @@
     '''
     # lhs not a Node.
     with pytest.raises(GenerationError) as excinfo:
-        _ = Assignment.create("invalid", Literal("0.0"))
+        _ = Assignment.create("invalid", Literal("0.0", DataType.REAL))
     assert ("lhs argument in create method of Assignment class should "
             "be a PSyIR Node but found 'str'.") in str(excinfo.value)
 
@@ -3580,7 +3585,7 @@
     creates an Array instance.
 
     '''
-    children = [Reference("i"), Reference("j"), Literal("1")]
+    children = [Reference("i"), Reference("j"), Literal("1", DataType.REAL)]
     array = Array.create("temp", children)
     check_links(array, children)
     result = FortranWriter().array_node(array)
@@ -3956,7 +3961,7 @@
 
     '''
     symbol_table = SymbolTable()
-    symbol_table.add(DataSymbol("tmp", "real"))
+    symbol_table.add(DataSymbol("tmp", DataType.REAL))
     kernel1 = KernelSchedule.create("mod_1", SymbolTable(), [])
     kernel2 = KernelSchedule.create("mod_2", SymbolTable(), [])
     container = Container.create("container_name", symbol_table,
@@ -3981,7 +3986,7 @@
 
     '''
     symbol_table = SymbolTable()
-    symbol_table.add(DataSymbol("x", "real"))
+    symbol_table.add(DataSymbol("x", DataType.REAL))
     children = [KernelSchedule.create("mod_1", SymbolTable(), [])]
 
     # name is not a string.
@@ -4062,8 +4067,9 @@
 
     '''
     symbol_table = SymbolTable()
-    symbol_table.add(DataSymbol("tmp", "real"))
-    assignment = Assignment.create(Reference("tmp"), Literal("0.0"))
+    symbol_table.add(DataSymbol("tmp", DataType.REAL))
+    assignment = Assignment.create(Reference("tmp"),
+                                   Literal("0.0", DataType.REAL))
     kschedule = KernelSchedule.create("mod_name", symbol_table, [assignment])
     check_links(kschedule, [assignment])
     assert kschedule.symbol_table is symbol_table
@@ -4081,8 +4087,9 @@
 
     '''
     symbol_table = SymbolTable()
-    symbol_table.add(DataSymbol("x", "real"))
-    children = [Assignment.create(Reference("x"), Literal("1"))]
+    symbol_table.add(DataSymbol("x", DataType.REAL))
+    children = [Assignment.create(Reference("x"),
+                                  Literal("1", DataType.REAL))]
 
     # name is not a string.
     with pytest.raises(GenerationError) as excinfo:
