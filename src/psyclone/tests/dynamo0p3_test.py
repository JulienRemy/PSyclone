--- conflicted
+++ resolved
@@ -1607,17 +1607,10 @@
     scalar_arg = kernel.arguments.args[0]
     scalar_arg.descriptor._data_type = "gh_double_type"
     with pytest.raises(InternalError) as err:
-<<<<<<< HEAD
         DynScalarArgs(invoke)._invoke_declarations(ModuleGen(name="my_mod"))
     assert ("Found an unsupported data "
             "type 'double-type' for the scalar argument 'a'. Supported "
             "types are ['real', 'integer']." in str(err.value))
-=======
-        DynScalarArgs(first_kernel)
-    assert ("Found an unsupported intrinsic type 'double-type' for the "
-            "scalar argument 'a'. Supported types are ['real', 'integer']."
-            in str(err.value))
->>>>>>> 29491ed0
 
 
 def test_vector_field(tmpdir):
