--- conflicted
+++ resolved
@@ -40,14 +40,8 @@
 
 '''
 from psyclone.core import SymbolicMaths
-<<<<<<< HEAD
-from psyclone.psyad.utils import node_is_active, node_is_passive
-from psyclone.psyir.nodes import (BinaryOperation, Assignment, Reference,
-                                  StructureReference, IntrinsicCall)
-=======
 from psyclone.psyad.utils import node_is_passive
-from psyclone.psyir.nodes import (Assignment, BinaryOperation, Reference)
->>>>>>> cc063c18
+from psyclone.psyir.nodes import (Assignment, IntrinsicCall, Reference)
 from psyclone.psyir.transformations import (DotProduct2CodeTrans,
                                             Matmul2CodeTrans,
                                             ArrayRange2LoopTrans,
