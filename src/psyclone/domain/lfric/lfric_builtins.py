--- conflicted
+++ resolved
@@ -296,10 +296,9 @@
             data_types_str = [str(x) for x in sorted(data_types)]
             raise ParseError(
                 f"In the LFRic API only the data type conversion built-ins "
-                f"{conversion_builtins} are allowed to have field arguments "
-                f"of different data types. However, found different data "
-                f"types {data_types_str} for field arguments to "
-                f"'{self.name}'.")
+                f"{conversion_builtins} are allowed to have field arguments of"
+                f" different data types. However, found different data types "
+                f"{data_types_str} for field arguments to '{self.name}'.")
 
     def array_ref(self, fld_name):
         '''
@@ -426,11 +425,7 @@
                              [ArrayType.Extent.DEFERRED])
         return [StructureReference.create(
             arg.psyir_expression().symbol, [("data", [Reference(idx_sym)])],
-<<<<<<< HEAD
             overwrite_datatype=array_1d)
-=======
-            enforce_datatype=array_1d)
->>>>>>> 5176b40a
                 for arg in self._arguments.args if arg.is_field]
 
     def get_scalar_argument_references(self):
