--- conflicted
+++ resolved
@@ -49,11 +49,8 @@
 
 	18) PR #2375 for #2374. Bug fix for LFRic kernel-extraction driver
 	creation for netcdf.
-<<<<<<< HEAD
-=======
 
 	19) PR #2385. Update tests to include python 3.12.
->>>>>>> 6eac04aa
 
 release 2.4.0 29th of September 2023
 
