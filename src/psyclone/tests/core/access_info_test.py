--- conflicted
+++ resolved
@@ -686,7 +686,6 @@
 
 
 # -----------------------------------------------------------------------------
-<<<<<<< HEAD
 def test_variables_access_info_domain_loop():
     '''Tests that LFRic domain loop (that do not have an actual loop
     structure, so especially the loop variable is not defined) work as
@@ -697,7 +696,9 @@
     assert str(vai) == ("a: READ, b: READ, f1: READWRITE, f2: READWRITE, "
                         "map_w3: READ, ncell_2d_no_halos: READ, ndf_w3: READ, "
                         "nlayers: READ, undf_w3: READ")
-=======
+
+
+# -----------------------------------------------------------------------------
 def test_lfric_access_info():
     '''Test some LFRic specific potential bugs:
     '''
@@ -716,5 +717,4 @@
             "READ, map_w1: READ, map_w2: READ, map_w3: READ, ndf_w1: READ, "
             "ndf_w2: READ, ndf_w3: READ, nlayers: READ, np_xy_qr: READ, "
             "np_z_qr: READ, undf_w1: READ, undf_w2: READ, undf_w3: READ, "
-            "weights_xy_qr: READ, weights_z_qr: READ" == str(vai))
->>>>>>> 01ca2f1b
+            "weights_xy_qr: READ, weights_z_qr: READ" == str(vai))