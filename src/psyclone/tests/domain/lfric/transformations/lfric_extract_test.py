# -----------------------------------------------------------------------------
# BSD 3-Clause License
#
# Copyright (c) 2019-2020, Science and Technology Facilities Council.
# All rights reserved.
#
# Redistribution and use in source and binary forms, with or without
# modification, are permitted provided that the following conditions are met:
#
# * Redistributions of source code must retain the above copyright notice, this
#   list of conditions and the following disclaimer.
#
# * Redistributions in binary form must reproduce the above copyright notice,
#   this list of conditions and the following disclaimer in the documentation
#   and/or other materials provided with the distribution.
#
# * Neither the name of the copyright holder nor the names of its
#   contributors may be used to endorse or promote products derived from
#   this software without specific prior written permission.
#
# THIS SOFTWARE IS PROVIDED BY THE COPYRIGHT HOLDERS AND CONTRIBUTORS
# "AS IS" AND ANY EXPRESS OR IMPLIED WARRANTIES, INCLUDING, BUT NOT
# LIMITED TO, THE IMPLIED WARRANTIES OF MERCHANTABILITY AND FITNESS
# FOR A PARTICULAR PURPOSE ARE DISCLAIMED. IN NO EVENT SHALL THE
# COPYRIGHT HOLDER OR CONTRIBUTORS BE LIABLE FOR ANY DIRECT, INDIRECT,
# INCIDENTAL, SPECIAL, EXEMPLARY, OR CONSEQUENTIAL DAMAGES (INCLUDING,
# BUT NOT LIMITED TO, PROCUREMENT OF SUBSTITUTE GOODS OR SERVICES;
# LOSS OF USE, DATA, OR PROFITS; OR BUSINESS INTERRUPTION) HOWEVER
# CAUSED AND ON ANY THEORY OF LIABILITY, WHETHER IN CONTRACT, STRICT
# LIABILITY, OR TORT (INCLUDING NEGLIGENCE OR OTHERWISE) ARISING IN
# ANY WAY OUT OF THE USE OF THIS SOFTWARE, EVEN IF ADVISED OF THE
# POSSIBILITY OF SUCH DAMAGE.
# -----------------------------------------------------------------------------
# Author I. Kavcic, Met Office
# Modified by A. R. Porter, STFC Daresbury Lab
# Modified by J. Henrichs, Bureau of Meteorology
# -----------------------------------------------------------------------------

''' Module containing tests for PSyclone LFRicExtractTrans
transformations and ExtractNode.
'''

from __future__ import absolute_import

import pytest

from psyclone.domain.lfric.transformations import LFRicExtractTrans
from psyclone.psyir.nodes import ExtractNode, Loop
from psyclone.psyir.transformations import TransformationError
from psyclone.tests.utilities import get_invoke
from psyclone.tests.lfric_build import LFRicBuild
from psyclone.configuration import Config

# API names
DYNAMO_API = "dynamo0.3"

# --------------------------------------------------------------------------- #
# ================== Extract Transformation tests =========================== #
# --------------------------------------------------------------------------- #


def test_node_list_error(tmpdir):
    ''' Test that applying Extract Transformation on objects which are not
    Nodes or a list of Nodes raises a TransformationError. Also raise
    transformation errors when the Nodes do not have the same parent
    if they are incorrectly ordered. '''
    etrans = LFRicExtractTrans()

    # First test for f1 readwrite to read dependency
    psy, _ = get_invoke("3.2_multi_functions_multi_named_invokes.f90",
                        DYNAMO_API, idx=0, dist_mem=False)
    invoke0 = psy.invokes.invoke_list[0]
    invoke1 = psy.invokes.invoke_list[1]
    # Supply an object which is not a Node or a list of Nodes
    with pytest.raises(TransformationError) as excinfo:
        etrans.apply(invoke0)
    assert ("Error in LFRicExtractTrans: Argument must be "
            "a single Node in a Schedule, a Schedule or a list of Nodes in a "
            "Schedule but have been passed an object of type: "
            "<class 'psyclone.dynamo0p3.DynInvoke'>") in str(excinfo.value)

    # Supply Nodes in incorrect order or duplicate Nodes
    node_list = [invoke0.schedule.children[0],
                 invoke0.schedule.children[0],
                 invoke0.schedule.children[1]]
    with pytest.raises(TransformationError) as excinfo:
        etrans.apply(node_list)
    assert "Children are not consecutive children of one parent:" \
           in str(excinfo.value)
    assert "has position 0, but previous child had position 0."\
        in str(excinfo.value)

    # Supply Nodes which are not children of the same parent
    node_list = [invoke0.schedule.children[1],
                 invoke1.schedule.children[0],
                 invoke0.schedule.children[2]]
    with pytest.raises(TransformationError) as excinfo:
        etrans.apply(node_list)
    assert ("supplied nodes are not children of the same "
            "parent.") in str(excinfo.value)

    assert LFRicBuild(tmpdir).code_compiles(psy)


def test_distmem_error(monkeypatch):
    ''' Test that applying ExtractRegionTrans with distributed memory
    enabled raises a TransformationError. '''
    etrans = LFRicExtractTrans()

    # Test Dynamo0.3 API with distributed memory
    _, invoke = get_invoke("1_single_invoke.f90", DYNAMO_API,
                           idx=0, dist_mem=True)
    schedule = invoke.schedule
    # Try applying Extract transformation
    with pytest.raises(TransformationError) as excinfo:
        _, _ = etrans.apply(schedule.children[3])
    assert ("Error in LFRicExtractTrans: Distributed memory is "
            "not supported.") in str(excinfo.value)

    # Try applying Extract transformation to Node(s) containing HaloExchange
    # We have to disable distributed memory, otherwise an earlier test
    # will be triggered
    config = Config.get()
    monkeypatch.setattr(config, "distributed_memory", False)
    with pytest.raises(TransformationError) as excinfo:
        _, _ = etrans.apply(schedule.children[2:4])
    assert ("Nodes of type 'DynHaloExchange' cannot be enclosed by a "
            "LFRicExtractTrans transformation") in str(excinfo.value)

    # Try applying Extract transformation to Node(s) containing GlobalSum
    # This will set config.distributed_mem to True again.
    _, invoke = get_invoke("15.14.3_sum_setval_field_builtin.f90",
                           DYNAMO_API, idx=0, dist_mem=True)
    schedule = invoke.schedule
    glob_sum = schedule.children[2]

    # We have to disable distributed memory again (get_invoke before
    # will set it to true), otherwise an earlier test will be triggered
    monkeypatch.setattr(config, "distributed_memory", False)
    with pytest.raises(TransformationError) as excinfo:
        _, _ = etrans.apply(glob_sum)

    assert ("Nodes of type 'DynGlobalSum' cannot be enclosed by a "
            "LFRicExtractTrans transformation") in str(excinfo.value)


def test_repeat_extract():
    ''' Test that applying Extract Transformation on Node(s) already
    containing an ExtractNode raises a TransformationError. '''
    etrans = LFRicExtractTrans()

    # Test Dynamo0.3 API
    _, invoke = get_invoke("1_single_invoke.f90", DYNAMO_API,
                           idx=0, dist_mem=False)
    schedule = invoke.schedule
    # Apply Extract transformation
    schedule, _ = etrans.apply(schedule.children[0])
    # Now try applying it again on the ExtractNode
    with pytest.raises(TransformationError) as excinfo:
        _, _ = etrans.apply(schedule.children[0])
    assert ("Nodes of type 'ExtractNode' cannot be enclosed by a "
            "LFRicExtractTrans transformation") in str(excinfo.value)


def test_kern_builtin_no_loop():
    ''' Test that applying Extract Transformation on a Kernel or Built-in
    call without its parent Loop raises a TransformationError. '''

    # Test Dynamo0.3 API for Built-in call error
    dynetrans = LFRicExtractTrans()
    _, invoke = get_invoke("15.1.2_builtin_and_normal_kernel_invoke.f90",
                           DYNAMO_API, idx=0, dist_mem=False)
    schedule = invoke.schedule
    # Test Built-in call
    builtin_call = schedule.children[1].loop_body[0]
    with pytest.raises(TransformationError) as excinfo:
        _, _ = dynetrans.apply(builtin_call)
    assert ("Extraction of a Kernel or a Built-in call without its "
            "parent Loop is not allowed.") in str(excinfo.value)


def test_loop_no_directive_dynamo0p3():
    ''' Test that applying Extract Transformation on a Loop without its
    parent Directive when optimisations are applied in Dynamo0.3 API
    raises a TransformationError. '''
    etrans = LFRicExtractTrans()

    from psyclone.transformations import DynamoOMPParallelLoopTrans

    # Test a Loop nested within the OMP Parallel DO Directive
    _, invoke = get_invoke("4.13_multikernel_invokes_w3_anyd.f90",
                           DYNAMO_API, idx=0, dist_mem=False)
    schedule = invoke.schedule
    # Apply DynamoOMPParallelLoopTrans to the second Loop
    otrans = DynamoOMPParallelLoopTrans()
    schedule, _ = otrans.apply(schedule[1])
    loop = schedule.children[1].dir_body[0]
    # Try extracting the Loop inside the OMP Parallel DO region
    with pytest.raises(TransformationError) as excinfo:
        _, _ = etrans.apply(loop)
    assert ("Extraction of a Loop without its parent Directive is not "
            "allowed.") in str(excinfo.value)


def test_no_colours_loop_dynamo0p3():
    ''' Test that applying LFRicExtractTrans on a Loop over cells
    in a colour without its parent Loop over colours in Dynamo0.3 API
    raises a TransformationError. '''
    from psyclone.transformations import Dynamo0p3ColourTrans, \
        DynamoOMPParallelLoopTrans

    etrans = LFRicExtractTrans()
    ctrans = Dynamo0p3ColourTrans()
    otrans = DynamoOMPParallelLoopTrans()

    _, invoke = get_invoke("1_single_invoke.f90", DYNAMO_API,
                           idx=0, dist_mem=False)
    schedule = invoke.schedule

    # Colour first loop that calls testkern_code (loop is over cells and
    # is not on a discontinuous space)
    schedule, _ = ctrans.apply(schedule.children[0])
    colour_loop = schedule.children[0].loop_body[0]
    # Apply OMP Parallel DO Directive to the colour Loop
    schedule, _ = otrans.apply(colour_loop)
    directive = schedule[0].loop_body
    # Try to extract the region between the Loop over cells in a colour
    # and the exterior Loop over colours
    with pytest.raises(TransformationError) as excinfo:
        _, _ = etrans.apply(directive)
    assert ("Dynamo0.3 API: Extraction of a Loop over cells in a "
            "colour without its ancestor Loop over colours is not "
            "allowed.") in str(excinfo.value)

# --------------------------------------------------------------------------- #
# ================== ExtractNode tests ====================================== #
# --------------------------------------------------------------------------- #


def test_extract_node_position():
    ''' Test that Extract Transformation inserts the ExtractNode
    at the position of the first Node a Schedule in the Node list
    marked for extraction. '''

    # Test Dynamo0.3 API for extraction of a list of Nodes
    dynetrans = LFRicExtractTrans()
    _, invoke = get_invoke("15.1.2_builtin_and_normal_kernel_invoke.f90",
                           DYNAMO_API, idx=0, dist_mem=False)
    schedule = invoke.schedule
    # Apply Extract transformation to the first three Nodes and assert that
    # position and the absolute position of the ExtractNode are the same as
    # respective positions of the first Node before the transformation.
    pos = 0
    children = schedule.children[pos:pos+3]
    abspos = children[0].abs_position
    dpth = children[0].depth
    schedule, _ = dynetrans.apply(children)
    extract_node = schedule.walk(ExtractNode)
    # The result is only one ExtractNode in the list with position 0
    assert extract_node[0].position == pos
    assert extract_node[0].abs_position == abspos
    assert extract_node[0].depth == dpth


def test_extract_node_representation(capsys):
    ''' Test that representation properties and methods of the ExtractNode
    class: view, dag_name and __str__ produce the correct results. '''
    from psyclone.psyir.nodes.node import colored, SCHEDULE_COLOUR_MAP

    etrans = LFRicExtractTrans()
    _, invoke = get_invoke("4.8_multikernel_invokes.f90", DYNAMO_API,
                           idx=0, dist_mem=False)
    schedule = invoke.schedule
    children = schedule.children[1:3]
    schedule, _ = etrans.apply(children)

    # Test view() method
    schedule.view()
    output, _ = capsys.readouterr()
    expected_output = colored("Extract", SCHEDULE_COLOUR_MAP["Extract"])
    assert expected_output in output

    # Test dag_name method
    assert schedule.children[1].dag_name == "extract_1"

    # Test __str__ method

    assert "End DynLoop\nExtractStart[var=extract_psy_data]\nDynLoop[id:''" \
        in str(schedule)
    assert "End DynLoop\nExtractEnd[var=extract_psy_data]\nDynLoop[id:''" in \
        str(schedule)
    # Count the loops inside and outside the extract to check it is in
    # the right place
    [before, after] = str(schedule).split("ExtractStart")
    [inside, after] = after.split("ExtractEnd")
    assert before.count("Loop[") == 1
    assert inside.count("Loop[") == 2
    assert after.count("Loop[") == 2


def test_single_node_dynamo0p3():
    ''' Test that Extract Transformation on a single Node in a Schedule
    produces the correct result in Dynamo0.3 API. '''
    etrans = LFRicExtractTrans()

    psy, invoke = get_invoke("1_single_invoke.f90", DYNAMO_API,
                             idx=0, dist_mem=False)
    schedule = invoke.schedule

    schedule, _ = etrans.apply(schedule.children[0])
    code = str(psy.gen)
    output = """      ! ExtractStart
      !
      CALL extract_psy_data%PreStart("single_invoke_psy", "invoke_0_testkern""" \
<<<<<<< HEAD
      """_type:testkern_code:r0", 14, 2)
=======
      """_type:testkern_code:r0", 5, 2)
>>>>>>> deed5faf
      CALL extract_psy_data%PreDeclareVariable("a", a)
      CALL extract_psy_data%PreDeclareVariable("f1", f1)
      CALL extract_psy_data%PreDeclareVariable("f2", f2)
      CALL extract_psy_data%PreDeclareVariable("m1", m1)
      CALL extract_psy_data%PreDeclareVariable("m2", m2)
      CALL extract_psy_data%PreDeclareVariable("map_w1", map_w1)
      CALL extract_psy_data%PreDeclareVariable("map_w2", map_w2)
      CALL extract_psy_data%PreDeclareVariable("map_w3", map_w3)
      CALL extract_psy_data%PreDeclareVariable("ndf_w1", ndf_w1)
      CALL extract_psy_data%PreDeclareVariable("ndf_w2", ndf_w2)
      CALL extract_psy_data%PreDeclareVariable("ndf_w3", ndf_w3)
      CALL extract_psy_data%PreDeclareVariable("nlayers", nlayers)
      CALL extract_psy_data%PreDeclareVariable("undf_w1", undf_w1)
      CALL extract_psy_data%PreDeclareVariable("undf_w2", undf_w2)
      CALL extract_psy_data%PreDeclareVariable("undf_w3", undf_w3)
      CALL extract_psy_data%PreDeclareVariable("cell_post", cell)
      CALL extract_psy_data%PreDeclareVariable("f1_post", f1)
      CALL extract_psy_data%PreEndDeclaration
      CALL extract_psy_data%ProvideVariable("a", a)
      CALL extract_psy_data%ProvideVariable("f1", f1)
      CALL extract_psy_data%ProvideVariable("f2", f2)
      CALL extract_psy_data%ProvideVariable("m1", m1)
      CALL extract_psy_data%ProvideVariable("m2", m2)
      CALL extract_psy_data%ProvideVariable("map_w1", map_w1)
      CALL extract_psy_data%ProvideVariable("map_w2", map_w2)
      CALL extract_psy_data%ProvideVariable("map_w3", map_w3)
      CALL extract_psy_data%ProvideVariable("ndf_w1", ndf_w1)
      CALL extract_psy_data%ProvideVariable("ndf_w2", ndf_w2)
      CALL extract_psy_data%ProvideVariable("ndf_w3", ndf_w3)
      CALL extract_psy_data%ProvideVariable("nlayers", nlayers)
      CALL extract_psy_data%ProvideVariable("undf_w1", undf_w1)
      CALL extract_psy_data%ProvideVariable("undf_w2", undf_w2)
      CALL extract_psy_data%ProvideVariable("undf_w3", undf_w3)
      CALL extract_psy_data%PreEnd
      DO cell=1,f1_proxy%vspace%get_ncell()
        !
        CALL testkern_code(nlayers, a, f1_proxy%data, f2_proxy%data, """ + \
        "m1_proxy%data, m2_proxy%data, ndf_w1, undf_w1, " + \
        "map_w1(:,cell), ndf_w2, undf_w2, map_w2(:,cell), ndf_w3, " + \
        """undf_w3, map_w3(:,cell))
      END DO
      CALL extract_psy_data%PostStart
      CALL extract_psy_data%ProvideVariable("cell_post", cell)
      CALL extract_psy_data%ProvideVariable("f1_post", f1)
      CALL extract_psy_data%PostEnd
      !
      ! ExtractEnd"""
    assert output in code


def test_node_list_dynamo0p3():
    ''' Test that applying Extract Transformation on a list of Nodes
    produces the correct result in the Dynamo0.3 API.

    '''
    etrans = LFRicExtractTrans()
    psy, invoke = get_invoke("15.1.2_builtin_and_normal_kernel_invoke.f90",
                             DYNAMO_API, idx=0, dist_mem=False)
    schedule = invoke.schedule

    schedule, _ = etrans.apply(schedule.children[0:3])
    code = str(psy.gen)
    # This output is affected by #637 (builtin support), and needs to be
    # adjusted once this is fixed.
    output = """! ExtractStart
      !
      CALL extract_psy_data%PreStart("single_invoke_builtin_then_kernel_psy", """ \
<<<<<<< HEAD
      """"invoke_0:r0", 5, 3)
      CALL extract_psy_data%PreDeclareVariable("f2", f2)
      CALL extract_psy_data%PreDeclareVariable("map_w2", map_w2)
      CALL extract_psy_data%PreDeclareVariable("ndf_w2", ndf_w2)
      CALL extract_psy_data%PreDeclareVariable("nlayers", nlayers)
      CALL extract_psy_data%PreDeclareVariable("undf_w2", undf_w2)
=======
      """"invoke_0:r0", 2, 3)
      CALL extract_psy_data%PreDeclareVariable("f2", f2)
      CALL extract_psy_data%PreDeclareVariable("f3", f3)
>>>>>>> deed5faf
      CALL extract_psy_data%PreDeclareVariable("cell_post", cell)
      CALL extract_psy_data%PreDeclareVariable("df_post", df)
      CALL extract_psy_data%PreDeclareVariable("f3_post", f3)
      CALL extract_psy_data%PreEndDeclaration
      CALL extract_psy_data%ProvideVariable("f2", f2)
<<<<<<< HEAD
      CALL extract_psy_data%ProvideVariable("map_w2", map_w2)
      CALL extract_psy_data%ProvideVariable("ndf_w2", ndf_w2)
      CALL extract_psy_data%ProvideVariable("nlayers", nlayers)
      CALL extract_psy_data%ProvideVariable("undf_w2", undf_w2)
=======
      CALL extract_psy_data%ProvideVariable("f3", f3)
>>>>>>> deed5faf
      CALL extract_psy_data%PreEnd
      DO df=1,undf_aspc1_f5
        f5_proxy%data(df) = 0.0
      END DO
      DO df=1,undf_aspc1_f2
        f2_proxy%data(df) = 0.0
      END DO
      DO cell=1,f3_proxy%vspace%get_ncell()
        !
        CALL testkern_w2_only_code(nlayers, f3_proxy%data, """ + \
        """f2_proxy%data, ndf_w2, undf_w2, map_w2(:,cell))
      END DO
      CALL extract_psy_data%PostStart
      CALL extract_psy_data%ProvideVariable("cell_post", cell)
      CALL extract_psy_data%ProvideVariable("df_post", df)
      CALL extract_psy_data%ProvideVariable("f3_post", f3)
      CALL extract_psy_data%PostEnd
      !
      ! ExtractEnd"""
    assert output in code


@pytest.mark.xfail(reason="Builtins not working (#637)")
def test_dynamo0p3_builtin():
    ''' Tests the handling of builtins.

    '''
    etrans = LFRicExtractTrans()
    psy, invoke = get_invoke("15.1.2_builtin_and_normal_kernel_invoke.f90",
                             DYNAMO_API, idx=0, dist_mem=False)
    schedule = invoke.schedule

    schedule, _ = etrans.apply(schedule.children[0:3])
    code = str(psy.gen)

    output = """! ExtractStart
      !
      CALL extract_psy_data%PreStart("single_invoke_builtin_then_kernel_psy", """ \
      """"invoke_0:setval_c:r0", 4, 5)
      CALL extract_psy_data%PreDeclareVariable("map_w2", map_w2)
      CALL extract_psy_data%PreDeclareVariable("ndf_w2", ndf_w2)
      CALL extract_psy_data%PreDeclareVariable("nlayers", nlayers)
      CALL extract_psy_data%PreDeclareVariable("undf_w2", undf_w2)
      CALL extract_psy_data%PreDeclareVariable("cell_post", cell)
      CALL extract_psy_data%PreDeclareVariable("df_post", df)
      CALL extract_psy_data%PreDeclareVariable("f2_post", f2)
      CALL extract_psy_data%PreDeclareVariable("f3_post", f3)
      CALL extract_psy_data%PreDeclareVariable("f5_post", f5)
      CALL extract_psy_data%PreEndDeclaration
      CALL extract_psy_data%ProvideVariable("map_w2", map_w2)
      CALL extract_psy_data%ProvideVariable("ndf_w2", ndf_w2)
      CALL extract_psy_data%ProvideVariable("nlayers", nlayers)
      CALL extract_psy_data%ProvideVariable("undf_w2", undf_w2)
      CALL extract_psy_data%PreEnd
      DO df=1,undf_aspc1_f5
        f5_proxy%data(df) = 0.0
      END DO
      DO df=1,undf_aspc1_f2
        f2_proxy%data(df) = 0.0
      END DO
      DO cell=1,f3_proxy%vspace%get_ncell()
        !
        CALL testkern_w2_only_code(nlayers, f3_proxy%data, """ + \
        """f2_proxy%data, ndf_w2, undf_w2, map_w2(:,cell))
      END DO
      CALL extract_psy_data%PostStart
      CALL extract_psy_data%ProvideVariable("cell_post", cell)
      CALL extract_psy_data%ProvideVariable("df_post", df)
      CALL extract_psy_data%ProvideVariable("f2_post", f2)
      CALL extract_psy_data%ProvideVariable("f3_post", f3)
      CALL extract_psy_data%ProvideVariable("f5_post", f5)
      CALL extract_psy_data%PostEnd
      !
      ! ExtractEnd"""
    assert output in code


def test_extract_single_builtin_dynamo0p3():
    ''' Test that extraction of a BuiltIn in an Invoke produces the
    correct result in Dynamo0.3 API without and with optimisations.

    '''
    from psyclone.transformations import DynamoOMPParallelLoopTrans

    etrans = LFRicExtractTrans()

    otrans = DynamoOMPParallelLoopTrans()

    psy, invoke = get_invoke("15.1.2_builtin_and_normal_kernel_invoke.f90",
                             DYNAMO_API, idx=0, dist_mem=False)
    schedule = invoke.schedule

    schedule, _ = etrans.apply(schedule.children[1])
    code = str(psy.gen)
    output = """! ExtractStart
      !
      CALL extract_psy_data%PreStart("single_invoke_builtin_then_kernel_psy", """ \
      """"invoke_0:setval_c:r0", 0, 1)
      CALL extract_psy_data%PreDeclareVariable("df_post", df)
      CALL extract_psy_data%PreEndDeclaration
      CALL extract_psy_data%PreEnd
      DO df=1,undf_aspc1_f2
        f2_proxy%data(df) = 0.0
      END DO
      CALL extract_psy_data%PostStart
      CALL extract_psy_data%ProvideVariable("df_post", df)
      CALL extract_psy_data%PostEnd
      !
      ! ExtractEnd"""

    assert output in code

    # Test extract with OMP Parallel optimisation
    psy, invoke = get_invoke("15.1.1_builtin_and_normal_kernel_invoke_2.f90",
                             DYNAMO_API, idx=0, dist_mem=False)
    schedule = invoke.schedule

    schedule, _ = otrans.apply(schedule.children[1])
    schedule, _ = etrans.apply(schedule.children[1])
    code_omp = str(psy.gen)
    output = """
      ! ExtractStart
      !
      CALL extract_psy_data%PreStart("single_invoke_psy", """ \
      """"invoke_0:inc_ax_plus_y:r0", 0, 1)
      CALL extract_psy_data%PreDeclareVariable("df_post", df)
      CALL extract_psy_data%PreEndDeclaration
      CALL extract_psy_data%PreEnd
      !$omp parallel do default(shared), private(df), schedule(static)
      DO df=1,undf_aspc1_f1
        f1_proxy%data(df) = 0.5_r_def*f1_proxy%data(df) + f2_proxy%data(df)
      END DO
      !$omp end parallel do
      CALL extract_psy_data%PostStart
      CALL extract_psy_data%ProvideVariable("df_post", df)
      CALL extract_psy_data%PostEnd
      !
      ! ExtractEnd"""
    assert output in code_omp

    # TODO #637 (no builtin support)
    # Builtins are not yet support, so some arguments are missing. This
    # is an excerpt of missing lines, which will cause this test to x-fail
    not_yet_working = ['CALL extract_psy_data%ProvideVariable("f1", f1)',
                       'CALL extract_psy_data%ProvideVariable("f2", f2)']
    for line in not_yet_working:
        if line not in code:
            pytest.xfail("#637 LFRic builtins are not supported yet.")
        if line not in code_omp:
            pytest.xfail("#637 LFRic builtins are not supported yet.")
    assert False, "X-failing test suddenly working: #637 lfric builtins."


def test_extract_kernel_and_builtin_dynamo0p3():
    ''' Test that extraction of a Kernel and a BuiltIny in an Invoke
    produces the correct result in Dynamo0.3 API.

    '''
    etrans = LFRicExtractTrans()

    psy, invoke = get_invoke("15.1.2_builtin_and_normal_kernel_invoke.f90",
                             DYNAMO_API, idx=0, dist_mem=False)
    schedule = invoke.schedule

    schedule, _ = etrans.apply(schedule.children[1:3])
    code = str(psy.gen)
    output = """
      ! ExtractStart
      !
      CALL extract_psy_data%PreStart("single_invoke_builtin_then_kernel_psy", """ \
<<<<<<< HEAD
      """"invoke_0:r0", 5, 3)
      CALL extract_psy_data%PreDeclareVariable("f2", f2)
      CALL extract_psy_data%PreDeclareVariable("map_w2", map_w2)
      CALL extract_psy_data%PreDeclareVariable("ndf_w2", ndf_w2)
      CALL extract_psy_data%PreDeclareVariable("nlayers", nlayers)
      CALL extract_psy_data%PreDeclareVariable("undf_w2", undf_w2)
=======
      """"invoke_0:r0", 2, 3)
      CALL extract_psy_data%PreDeclareVariable("f2", f2)
      CALL extract_psy_data%PreDeclareVariable("f3", f3)
>>>>>>> deed5faf
      CALL extract_psy_data%PreDeclareVariable("cell_post", cell)
      CALL extract_psy_data%PreDeclareVariable("df_post", df)
      CALL extract_psy_data%PreDeclareVariable("f3_post", f3)
      CALL extract_psy_data%PreEndDeclaration
      CALL extract_psy_data%ProvideVariable("f2", f2)
<<<<<<< HEAD
      CALL extract_psy_data%ProvideVariable("map_w2", map_w2)
      CALL extract_psy_data%ProvideVariable("ndf_w2", ndf_w2)
      CALL extract_psy_data%ProvideVariable("nlayers", nlayers)
      CALL extract_psy_data%ProvideVariable("undf_w2", undf_w2)
=======
      CALL extract_psy_data%ProvideVariable("f3", f3)
>>>>>>> deed5faf
      CALL extract_psy_data%PreEnd
      DO df=1,undf_aspc1_f2
        f2_proxy%data(df) = 0.0
      END DO
      DO cell=1,f3_proxy%vspace%get_ncell()
        !
        CALL testkern_w2_only_code(nlayers, f3_proxy%data, """ + \
        """f2_proxy%data, ndf_w2, undf_w2, map_w2(:,cell))
      END DO
      CALL extract_psy_data%PostStart
      CALL extract_psy_data%ProvideVariable("cell_post", cell)
      CALL extract_psy_data%ProvideVariable("df_post", df)
      CALL extract_psy_data%ProvideVariable("f3_post", f3)
      CALL extract_psy_data%PostEnd
      !
      ! ExtractEnd"""

    assert output in code

    # TODO #706: Compilation for LFRic extraction not supported yet.
    # assert LFRicBuild(tmpdir).code_compiles(psy)

    # TODO #637 (no builtin support)
    # This is an excerpt of missing lines, which will cause this test to x-fail
    not_yet_working = ['CALL extract_psy_data%PreDeclareVariable("f2_post", '
                       'f2)',
                       'CALL extract_psy_data%ProvideVariable("f2_post", f2)']
    for line in not_yet_working:
        if line not in code:
            pytest.xfail("#637 LFRic builtin not supported yet.")
    assert False, "X-failing test suddenly working: #637 LFRic builtin."


def test_extract_colouring_omp_dynamo0p3():
    ''' Test that extraction of a Kernel in an Invoke after applying
    colouring and OpenMP optimisations produces the correct result
    in Dynamo0.3 API. '''
    from psyclone.transformations import Dynamo0p3ColourTrans, \
        DynamoOMPParallelLoopTrans
    from psyclone.domain.lfric import FunctionSpace

    etrans = LFRicExtractTrans()
    ctrans = Dynamo0p3ColourTrans()
    otrans = DynamoOMPParallelLoopTrans()

    psy, invoke = get_invoke("4.8_multikernel_invokes.f90",
                             DYNAMO_API, idx=0, dist_mem=False)
    schedule = invoke.schedule

    # First colour all of the loops over cells unless they are on
    # discontinuous spaces
    cschedule = schedule
    for child in schedule.children:
        if isinstance(child, Loop) and child.field_space.orig_name \
           not in FunctionSpace.VALID_DISCONTINUOUS_NAMES \
           and child.iteration_space == "cells":
            cschedule, _ = ctrans.apply(child)
    # Then apply OpenMP to each of the colour loops
    schedule = cschedule
    for child in schedule.children:
        if isinstance(child, Loop):
            if child.loop_type == "colours":
                schedule, _ = otrans.apply(child.loop_body[0])
            else:
                schedule, _ = otrans.apply(child)

    # Extract the second instance of ru_kernel_type after colouring
    # and OpenMP are applied
    child = schedule.children[2]
    schedule, _ = etrans.apply(child)

    code = str(psy.gen)
    output = ("""
      ! ExtractStart
      !
      CALL extract_psy_data%PreStart("multikernel_invokes_7_psy", """
              """"invoke_0:ru_code:r0", 26, 3)
      CALL extract_psy_data%PreDeclareVariable("a", a)
      CALL extract_psy_data%PreDeclareVariable("b", b)
      CALL extract_psy_data%PreDeclareVariable("basis_w0_qr", basis_w0_qr)
      CALL extract_psy_data%PreDeclareVariable("basis_w2_qr", basis_w2_qr)
      CALL extract_psy_data%PreDeclareVariable("basis_w3_qr", basis_w3_qr)
      CALL extract_psy_data%PreDeclareVariable("c", c)
      CALL extract_psy_data%PreDeclareVariable("cmap", cmap)
      CALL extract_psy_data%PreDeclareVariable("diff_basis_w0_qr", """
              """diff_basis_w0_qr)
      CALL extract_psy_data%PreDeclareVariable("diff_basis_w2_qr", """
              """diff_basis_w2_qr)
      CALL extract_psy_data%PreDeclareVariable("e", e)
      CALL extract_psy_data%PreDeclareVariable("istp", istp)
      CALL extract_psy_data%PreDeclareVariable("map_w0", map_w0)
      CALL extract_psy_data%PreDeclareVariable("map_w2", map_w2)
      CALL extract_psy_data%PreDeclareVariable("map_w3", map_w3)
      CALL extract_psy_data%PreDeclareVariable("ndf_w0", ndf_w0)
      CALL extract_psy_data%PreDeclareVariable("ndf_w2", ndf_w2)
      CALL extract_psy_data%PreDeclareVariable("ndf_w3", ndf_w3)
      CALL extract_psy_data%PreDeclareVariable("nlayers", nlayers)
      CALL extract_psy_data%PreDeclareVariable("np_xy_qr", np_xy_qr)
      CALL extract_psy_data%PreDeclareVariable("np_z_qr", np_z_qr)
      CALL extract_psy_data%PreDeclareVariable("rdt", rdt)
      CALL extract_psy_data%PreDeclareVariable("undf_w0", undf_w0)
      CALL extract_psy_data%PreDeclareVariable("undf_w2", undf_w2)
      CALL extract_psy_data%PreDeclareVariable("undf_w3", undf_w3)
      CALL extract_psy_data%PreDeclareVariable("weights_xy_qr", weights_xy_qr)
      CALL extract_psy_data%PreDeclareVariable("weights_z_qr", weights_z_qr)
      CALL extract_psy_data%PreDeclareVariable("b_post", b)
      CALL extract_psy_data%PreDeclareVariable("cell_post", cell)
      CALL extract_psy_data%PreDeclareVariable("colour_post", colour)
      CALL extract_psy_data%PreEndDeclaration
      CALL extract_psy_data%ProvideVariable("a", a)
      CALL extract_psy_data%ProvideVariable("b", b)
      CALL extract_psy_data%ProvideVariable("basis_w0_qr", basis_w0_qr)
      CALL extract_psy_data%ProvideVariable("basis_w2_qr", basis_w2_qr)
      CALL extract_psy_data%ProvideVariable("basis_w3_qr", basis_w3_qr)
      CALL extract_psy_data%ProvideVariable("c", c)
      CALL extract_psy_data%ProvideVariable("cmap", cmap)
      CALL extract_psy_data%ProvideVariable("diff_basis_w0_qr", """
              """diff_basis_w0_qr)
      CALL extract_psy_data%ProvideVariable("diff_basis_w2_qr", """
              """diff_basis_w2_qr)
      CALL extract_psy_data%ProvideVariable("e", e)
      CALL extract_psy_data%ProvideVariable("istp", istp)
      CALL extract_psy_data%ProvideVariable("map_w0", map_w0)
      CALL extract_psy_data%ProvideVariable("map_w2", map_w2)
      CALL extract_psy_data%ProvideVariable("map_w3", map_w3)
      CALL extract_psy_data%ProvideVariable("ndf_w0", ndf_w0)
      CALL extract_psy_data%ProvideVariable("ndf_w2", ndf_w2)
      CALL extract_psy_data%ProvideVariable("ndf_w3", ndf_w3)
      CALL extract_psy_data%ProvideVariable("nlayers", nlayers)
      CALL extract_psy_data%ProvideVariable("np_xy_qr", np_xy_qr)
      CALL extract_psy_data%ProvideVariable("np_z_qr", np_z_qr)
      CALL extract_psy_data%ProvideVariable("rdt", rdt)
      CALL extract_psy_data%ProvideVariable("undf_w0", undf_w0)
      CALL extract_psy_data%ProvideVariable("undf_w2", undf_w2)
      CALL extract_psy_data%ProvideVariable("undf_w3", undf_w3)
      CALL extract_psy_data%ProvideVariable("weights_xy_qr", weights_xy_qr)
      CALL extract_psy_data%ProvideVariable("weights_z_qr", weights_z_qr)
      CALL extract_psy_data%PreEnd
      DO colour=1,ncolour
        !$omp parallel do default(shared), private(cell), schedule(static)
        DO cell=1,mesh%get_last_edge_cell_per_colour(colour)
          !
          CALL ru_code(nlayers, b_proxy%data, a_proxy%data, istp, rdt, """
              "c_proxy%data, e_proxy(1)%data, e_proxy(2)%data, "
              "e_proxy(3)%data, ndf_w2, undf_w2, "
              "map_w2(:,cmap(colour, cell)), "
              "basis_w2_qr, diff_basis_w2_qr, ndf_w3, undf_w3, "
              "map_w3(:,cmap(colour, cell)), basis_w3_qr, ndf_w0, undf_w0, "
              "map_w0(:,cmap(colour, cell)), basis_w0_qr, diff_basis_w0_qr, "
              """np_xy_qr, np_z_qr, weights_xy_qr, weights_z_qr)
        END DO
        !$omp end parallel do
      END DO
      CALL extract_psy_data%PostStart
      CALL extract_psy_data%ProvideVariable("b_post", b)
      CALL extract_psy_data%ProvideVariable("cell_post", cell)
      CALL extract_psy_data%ProvideVariable("colour_post", colour)
      CALL extract_psy_data%PostEnd
      !
      ! ExtractEnd""")
    assert output in code

    # TODO #706: Compilation for LFRic extraction not supported yet.
    # assert LFRicBuild(tmpdir).code_compiles(psy)<|MERGE_RESOLUTION|>--- conflicted
+++ resolved
@@ -312,11 +312,7 @@
     output = """      ! ExtractStart
       !
       CALL extract_psy_data%PreStart("single_invoke_psy", "invoke_0_testkern""" \
-<<<<<<< HEAD
-      """_type:testkern_code:r0", 14, 2)
-=======
-      """_type:testkern_code:r0", 5, 2)
->>>>>>> deed5faf
+      """_type:testkern_code:r0", 15, 2)
       CALL extract_psy_data%PreDeclareVariable("a", a)
       CALL extract_psy_data%PreDeclareVariable("f1", f1)
       CALL extract_psy_data%PreDeclareVariable("f2", f2)
@@ -384,31 +380,23 @@
     output = """! ExtractStart
       !
       CALL extract_psy_data%PreStart("single_invoke_builtin_then_kernel_psy", """ \
-<<<<<<< HEAD
-      """"invoke_0:r0", 5, 3)
+      """"invoke_0:r0", 6, 3)
       CALL extract_psy_data%PreDeclareVariable("f2", f2)
+      CALL extract_psy_data%PreDeclareVariable("f3", f3)
       CALL extract_psy_data%PreDeclareVariable("map_w2", map_w2)
       CALL extract_psy_data%PreDeclareVariable("ndf_w2", ndf_w2)
       CALL extract_psy_data%PreDeclareVariable("nlayers", nlayers)
       CALL extract_psy_data%PreDeclareVariable("undf_w2", undf_w2)
-=======
-      """"invoke_0:r0", 2, 3)
-      CALL extract_psy_data%PreDeclareVariable("f2", f2)
-      CALL extract_psy_data%PreDeclareVariable("f3", f3)
->>>>>>> deed5faf
       CALL extract_psy_data%PreDeclareVariable("cell_post", cell)
       CALL extract_psy_data%PreDeclareVariable("df_post", df)
       CALL extract_psy_data%PreDeclareVariable("f3_post", f3)
       CALL extract_psy_data%PreEndDeclaration
       CALL extract_psy_data%ProvideVariable("f2", f2)
-<<<<<<< HEAD
+      CALL extract_psy_data%ProvideVariable("f3", f3)
       CALL extract_psy_data%ProvideVariable("map_w2", map_w2)
       CALL extract_psy_data%ProvideVariable("ndf_w2", ndf_w2)
       CALL extract_psy_data%ProvideVariable("nlayers", nlayers)
       CALL extract_psy_data%ProvideVariable("undf_w2", undf_w2)
-=======
-      CALL extract_psy_data%ProvideVariable("f3", f3)
->>>>>>> deed5faf
       CALL extract_psy_data%PreEnd
       DO df=1,undf_aspc1_f5
         f5_proxy%data(df) = 0.0
@@ -579,31 +567,23 @@
       ! ExtractStart
       !
       CALL extract_psy_data%PreStart("single_invoke_builtin_then_kernel_psy", """ \
-<<<<<<< HEAD
-      """"invoke_0:r0", 5, 3)
+      """"invoke_0:r0", 6, 3)
       CALL extract_psy_data%PreDeclareVariable("f2", f2)
+      CALL extract_psy_data%PreDeclareVariable("f3", f3)
       CALL extract_psy_data%PreDeclareVariable("map_w2", map_w2)
       CALL extract_psy_data%PreDeclareVariable("ndf_w2", ndf_w2)
       CALL extract_psy_data%PreDeclareVariable("nlayers", nlayers)
       CALL extract_psy_data%PreDeclareVariable("undf_w2", undf_w2)
-=======
-      """"invoke_0:r0", 2, 3)
-      CALL extract_psy_data%PreDeclareVariable("f2", f2)
-      CALL extract_psy_data%PreDeclareVariable("f3", f3)
->>>>>>> deed5faf
       CALL extract_psy_data%PreDeclareVariable("cell_post", cell)
       CALL extract_psy_data%PreDeclareVariable("df_post", df)
       CALL extract_psy_data%PreDeclareVariable("f3_post", f3)
       CALL extract_psy_data%PreEndDeclaration
       CALL extract_psy_data%ProvideVariable("f2", f2)
-<<<<<<< HEAD
+      CALL extract_psy_data%ProvideVariable("f3", f3)
       CALL extract_psy_data%ProvideVariable("map_w2", map_w2)
       CALL extract_psy_data%ProvideVariable("ndf_w2", ndf_w2)
       CALL extract_psy_data%ProvideVariable("nlayers", nlayers)
       CALL extract_psy_data%ProvideVariable("undf_w2", undf_w2)
-=======
-      CALL extract_psy_data%ProvideVariable("f3", f3)
->>>>>>> deed5faf
       CALL extract_psy_data%PreEnd
       DO df=1,undf_aspc1_f2
         f2_proxy%data(df) = 0.0
