# -----------------------------------------------------------------------------
# BSD 3-Clause License
#
# Copyright (c) 2017-2023, Science and Technology Facilities Council.
# All rights reserved.
#
# Redistribution and use in source and binary forms, with or without
# modification, are permitted provided that the following conditions are met:
#
# * Redistributions of source code must retain the above copyright notice, this
#   list of conditions and the following disclaimer.
#
# * Redistributions in binary form must reproduce the above copyright notice,
#   this list of conditions and the following disclaimer in the documentation
#   and/or other materials provided with the distribution.
#
# * Neither the name of the copyright holder nor the names of its
#   contributors may be used to endorse or promote products derived from
#   this software without specific prior written permission.
#
# THIS SOFTWARE IS PROVIDED BY THE COPYRIGHT HOLDERS AND CONTRIBUTORS
# "AS IS" AND ANY EXPRESS OR IMPLIED WARRANTIES, INCLUDING, BUT NOT
# LIMITED TO, THE IMPLIED WARRANTIES OF MERCHANTABILITY AND FITNESS
# FOR A PARTICULAR PURPOSE ARE DISCLAIMED. IN NO EVENT SHALL THE
# COPYRIGHT HOLDER OR CONTRIBUTORS BE LIABLE FOR ANY DIRECT, INDIRECT,
# INCIDENTAL, SPECIAL, EXEMPLARY, OR CONSEQUENTIAL DAMAGES (INCLUDING,
# BUT NOT LIMITED TO, PROCUREMENT OF SUBSTITUTE GOODS OR SERVICES;
# LOSS OF USE, DATA, OR PROFITS; OR BUSINESS INTERRUPTION) HOWEVER
# CAUSED AND ON ANY THEORY OF LIABILITY, WHETHER IN CONTRACT, STRICT
# LIABILITY, OR TORT (INCLUDING NEGLIGENCE OR OTHERWISE) ARISING IN
# ANY WAY OUT OF THE USE OF THIS SOFTWARE, EVEN IF ADVISED OF THE
# POSSIBILITY OF SUCH DAMAGE.
# -----------------------------------------------------------------------------
# Authors I. Kavcic, Met Office
# Modified by J. Henrichs, Bureau of Meteorology
# Modified by R. W. Ford, S. Siso and N. Nobre, STFC Daresbury Lab

'''This module contains the LFRic-specific implementation of the ExtractTrans
transformation.
'''

from psyclone.domain.lfric import LFRicExtractDriverCreator
from psyclone.dynamo0p3 import DynLoop
from psyclone.psyir.nodes import ExtractNode
from psyclone.psyir.tools import DependencyTools
from psyclone.psyir.transformations import ExtractTrans, TransformationError


class LFRicExtractTrans(ExtractTrans):
    ''' Dynamo0.3 API application of ExtractTrans transformation \
    to extract code into a stand-alone program. For example:

    >>> from psyclone.parse.algorithm import parse
    >>> from psyclone.psyGen import PSyFactory
    >>>
    >>> API = "dynamo0.3"
    >>> FILENAME = "solver_alg.x90"
    >>> ast, invokeInfo = parse(FILENAME, api=API)
    >>> psy = PSyFactory(API, distributed_memory=False).create(invoke_info)
    >>> schedule = psy.invokes.get('invoke_0').schedule
    >>>
    >>> from psyclone.domain.lfric.transformations import LFRicExtractTrans
    >>> etrans = LFRicExtractTrans()
    >>>
    >>> # Apply LFRicExtractTrans transformation to selected Nodes
    >>> etrans.apply(schedule.children[0:3])
    >>> print(schedule.view())

    '''

    def __init__(self):
        super().__init__(ExtractNode)
        self._driver_creator = LFRicExtractDriverCreator()

    def validate(self, node_list, options=None):
        ''' Perform Dynamo0.3 API specific validation checks before applying
        the transformation.

        :param node_list: the list of Node(s) we are checking.
        :type node_list: List[:py:class:`psyclone.psyir.nodes.Node`]
        :param options: a dictionary with options for transformations.
        :type options: Optional[Dict[str, Any]]

        :raises TransformationError: if transformation is applied to a Loop \
                                     over cells in a colour without its \
                                     parent Loop over colours.
        '''

        # First check constraints on Nodes in the node_list inherited from
        # the parent classes (ExtractTrans and RegionTrans)
        super().validate(node_list, options)

        # Check LFRicExtractTrans specific constraints
        for node in node_list:

            # Check that ExtractNode is not inserted between a Loop
            # over colours and a Loop over cells in a colour when
            # colouring is applied.
            ancestor = node.ancestor(DynLoop)
            if ancestor and ancestor.loop_type == 'colours':
                raise TransformationError(
                    f"Error in {self.name} for Dynamo0.3 API: Extraction of a "
                    f"Loop over cells in a colour without its ancestor Loop "
                    f"over colours is not allowed.")

    # ------------------------------------------------------------------------
    def apply(self, nodes, options=None):
        # pylint: disable=arguments-differ
        '''Apply this transformation to a subset of the nodes within a
        schedule - i.e. enclose the specified Nodes in the schedule within
        a single PSyData region. It first uses the DependencyTool to determine
        input- and output-parameters. If requested, it will then call
        the LFRicExtractDriverCreator to write the stand-alone driver
        program. Then it will call apply of the base class.

        :param nodes: can be a single node or a list of nodes.
        :type nodes: :py:class:`psyclone.psyir.nodes.Node` or \
                     List[:py:class:`psyclone.psyir.nodes.Node`]
        :param options: a dictionary with options for transformations.
        :type options: Optional[Dict[str, Any]]
        :param str options["prefix"]: a prefix to use for the PSyData module \
            name (``prefix_psy_data_mod``) and the PSyDataType \
            (``prefix_PSyDataType``) - a "_" will be added automatically. \
            It defaults to "extract", resulting in e.g. \
            ``extract_psy_data_mod``.
        :param bool options["create_driver"]: whether or not to create a \
            driver program at code-generation time. If set, the driver will \
            be created in the current working directory with the name \
            "driver-MODULE-REGION.f90" where MODULE and REGION will be the \
            corresponding values for this region. Defaults to False.
        :param Tuple[str,str] options["region_name"]: an optional name to \
            use for this PSyData area, provided as a 2-tuple containing a \
            location name followed by a local name. The pair of strings \
            should uniquely identify a region unless aggregate information \
            is required (and is supported by the runtime library).

        '''
        if options is None:
            my_options = {}
        else:
            # We will add a default prefix, so create a copy to avoid
            # changing the user's options:
            my_options = options.copy()

        dep = DependencyTools()
        nodes = self.get_node_list(nodes)
        region_name = self.get_unique_region_name(nodes, my_options)
        my_options["region_name"] = region_name
        my_options["prefix"] = my_options.get("prefix", "extract")
<<<<<<< HEAD
        # TODO
        read_write_info = \
            dep.get_in_out_parameters(nodes, collect_non_local_symbols=True)
        my_options["read_write_info"] = read_write_info
=======
        # Get the input- and output-parameters of the node list
        read_write_info = dep.get_in_out_parameters(nodes)
>>>>>>> 0b892de2
        # Determine a unique postfix to be used for output variables
        # that avoid any name clashes
        postfix = ExtractTrans.determine_postfix(read_write_info,
                                                 postfix="_post")
        my_options["post_var_postfix"] = postfix
        if my_options.get("create_driver", False):
            # We need to create the driver before inserting the ExtractNode
            # (since some of the visitors used in driver creation do not
            # handle an ExtractNode in the tree)
            self._driver_creator.write_driver(nodes, read_write_info,
                                              postfix=postfix,
                                              prefix=my_options["prefix"],
                                              region_name=region_name)
        # The PSyData transformation needs to pass this object to
        # the corresponding PSyData node, so add it to the option arguments.
        my_options["read_write_info"] = read_write_info
        super().apply(nodes, my_options)<|MERGE_RESOLUTION|>--- conflicted
+++ resolved
@@ -147,15 +147,9 @@
         region_name = self.get_unique_region_name(nodes, my_options)
         my_options["region_name"] = region_name
         my_options["prefix"] = my_options.get("prefix", "extract")
-<<<<<<< HEAD
-        # TODO
+        # Get the input- and output-parameters of the node list
         read_write_info = \
             dep.get_in_out_parameters(nodes, collect_non_local_symbols=True)
-        my_options["read_write_info"] = read_write_info
-=======
-        # Get the input- and output-parameters of the node list
-        read_write_info = dep.get_in_out_parameters(nodes)
->>>>>>> 0b892de2
         # Determine a unique postfix to be used for output variables
         # that avoid any name clashes
         postfix = ExtractTrans.determine_postfix(read_write_info,
