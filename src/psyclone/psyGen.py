--- conflicted
+++ resolved
@@ -6602,12 +6602,9 @@
             Fortran2003.Case_Construct: self._case_construct_handler,
             Fortran2003.Return_Stmt: self._return_handler,
             Fortran2003.UnaryOpBase: self._unary_op_handler,
-<<<<<<< HEAD
             Fortran2003.Block_Nonlabel_Do_Construct:
                 self._do_construct_handler,
-=======
             Fortran2003.Intrinsic_Function_Reference: self._intrinsic_handler,
->>>>>>> 3c98e0e1
         }
 
     @staticmethod
@@ -7857,4 +7854,5 @@
         '''
         return Literal(str(node.items[0]), parent=parent)
 
+
 __all__ = ['UnaryOperation', 'BinaryOperation', 'NaryOperation']