--- conflicted
+++ resolved
@@ -323,9 +323,6 @@
     access_spec = fparser2spec.children[0].children[1].children[0]
     access_spec.string = "not-private"
     with pytest.raises(InternalError) as err:
-<<<<<<< HEAD
-        processor.process_declarations(fake_parent, [fparser2spec], [], {})
-=======
-        processor.process_declarations(fake_parent, fparser2spec.children, [])
->>>>>>> cb1a2ea3
+        processor.process_declarations(
+            fake_parent, fparser2spec.children, [], {})
     assert "Unexpected Access Spec attribute 'not-private'" in str(err.value)