# -----------------------------------------------------------------------------
# BSD 3-Clause License
#
# Copyright (c) 2017-18, Science and Technology Facilities Council.
# All rights reserved.
#
# Redistribution and use in source and binary forms, with or without
# modification, are permitted provided that the following conditions are met:
#
# * Redistributions of source code must retain the above copyright notice, this
#   list of conditions and the following disclaimer.
#
# * Redistributions in binary form must reproduce the above copyright notice,
#   this list of conditions and the following disclaimer in the documentation
#   and/or other materials provided with the distribution.
#
# * Neither the name of the copyright holder nor the names of its
#   contributors may be used to endorse or promote products derived from
#   this software without specific prior written permission.
#
# THIS SOFTWARE IS PROVIDED BY THE COPYRIGHT HOLDERS AND CONTRIBUTORS
# "AS IS" AND ANY EXPRESS OR IMPLIED WARRANTIES, INCLUDING, BUT NOT
# LIMITED TO, THE IMPLIED WARRANTIES OF MERCHANTABILITY AND FITNESS
# FOR A PARTICULAR PURPOSE ARE DISCLAIMED. IN NO EVENT SHALL THE
# COPYRIGHT HOLDER OR CONTRIBUTORS BE LIABLE FOR ANY DIRECT, INDIRECT,
# INCIDENTAL, SPECIAL, EXEMPLARY, OR CONSEQUENTIAL DAMAGES (INCLUDING,
# BUT NOT LIMITED TO, PROCUREMENT OF SUBSTITUTE GOODS OR SERVICES;
# LOSS OF USE, DATA, OR PROFITS; OR BUSINESS INTERRUPTION) HOWEVER
# CAUSED AND ON ANY THEORY OF LIABILITY, WHETHER IN CONTRACT, STRICT
# LIABILITY, OR TORT (INCLUDING NEGLIGENCE OR OTHERWISE) ARISING IN
# ANY WAY OUT OF THE USE OF THIS SOFTWARE, EVEN IF ADVISED OF THE
# POSSIBILITY OF SUCH DAMAGE.
# -----------------------------------------------------------------------------
# Author R. W. Ford and A. R. Porter, STFC Daresbury Lab
# Modified I. Kavcic, Met Office

''' Module containing py.test tests for functionality related to
evaluators in the LFRic API '''

from __future__ import absolute_import, print_function
import os
import pytest
import fparser
from fparser import api as fpapi
<<<<<<< HEAD
from psyclone.parse.algorithm import parse
from psyclone.parse.utils import ParseError
=======
from dynamo0p3_build import Dynamo0p3Build
from psyclone.parse import parse, ParseError
>>>>>>> ccffeca4
from psyclone.psyGen import PSyFactory, GenerationError
from psyclone.dynamo0p3 import DynKernMetadata, DynKern
from psyclone_test_utils import print_diffs

# constants
BASE_PATH = os.path.join(os.path.dirname(os.path.abspath(__file__)),
                         "test_files", "dynamo0p3")

API = "dynamo0.3"

CODE = '''
module testkern_eval
  type, extends(kernel_type) :: testkern_eval_type
    type(arg_type) :: meta_args(2) = (/       &
         arg_type(GH_FIELD,   GH_INC,  W0),   &
         arg_type(GH_FIELD,   GH_READ, W1)    &
         /)
    type(func_type) :: meta_funcs(2) = (/     &
         func_type(W0, GH_BASIS),             &
         func_type(W1, GH_DIFF_BASIS)         &
         /)
    integer :: gh_shape = gh_evaluator
    integer :: gh_evaluator_targets(2) = [W0, W1]
    integer :: iterates_over = cells
  contains
    procedure, nopass :: code => testkern_eval_code
  end type testkern_eval_type
contains
  subroutine testkern_eval_code()
  end subroutine testkern_eval_code
end module testkern_eval
'''


def test_eval_mdata():
    ''' Check that we recognise "evaluator" as a valid gh_shape '''
    fparser.logging.disable(fparser.logging.CRITICAL)
    ast = fpapi.parse(CODE, ignore_comments=False)
    dkm = DynKernMetadata(ast, name="testkern_eval_type")
    assert dkm.get_integer_variable('gh_shape') == 'gh_evaluator'


def test_multi_updated_arg():
    ''' Check that we handle any kernel requiring an evaluator
    if it writes to more than one argument. (This used to be rejected.) '''
    fparser.logging.disable(fparser.logging.CRITICAL)
    # Change the access of the read-only argument
    code = CODE.replace("GH_READ", "GH_WRITE", 1)
    ast = fpapi.parse(code, ignore_comments=False)
    dkm = DynKernMetadata(ast, name="testkern_eval_type")
    # Evaluator targets list remains unchanged
    assert dkm._eval_targets == ['w0', 'w1']
    # Change the gh_shape element to specify quadrature and then test again
    qr_code = code.replace("gh_evaluator", "gh_quadrature_xyoz")
    ast = fpapi.parse(qr_code, ignore_comments=False)
    dkm = DynKernMetadata(ast, name="testkern_eval_type")
    assert dkm.get_integer_variable('gh_shape') == "gh_quadrature_xyoz"


def test_eval_targets():
    ''' Check that we can specify multiple evaluator targets using
    the gh_evaluator_targets meta-data entry. '''
    ast = fpapi.parse(CODE, ignore_comments=False)
    dkm = DynKernMetadata(ast, name="testkern_eval_type")
    assert dkm._eval_targets == ["w0", "w1"]


def test_eval_targets_err():
    ''' Check that needlessly specifying gh_evaluator_targets raises the
    expected errors. '''
    # When the shape is gh_quadrature_* instead of gh_evaluator
    code = CODE.replace("gh_evaluator\n", "gh_quadrature_xyoz\n")
    ast = fpapi.parse(code, ignore_comments=False)
    with pytest.raises(ParseError) as err:
        _ = DynKernMetadata(ast, name="testkern_eval_type")
    assert ("specifies gh_evaluator_targets (['w0', 'w1']) but does not need "
            "an evaluator because gh_shape=gh_quadrature_xyoz" in str(err))
    # When there are no basis/diff-basis functions required
    code = CODE.replace(
        "    type(func_type) :: meta_funcs(2) = (/     &\n"
        "         func_type(W0, GH_BASIS),             &\n"
        "         func_type(W1, GH_DIFF_BASIS)         &\n"
        "         /)\n", "")
    code = code.replace("    integer :: gh_shape = gh_evaluator\n",
                        "")
    ast = fpapi.parse(code, ignore_comments=False)
    with pytest.raises(ParseError) as err:
        _ = DynKernMetadata(ast, name="testkern_eval_type")
    assert ("specifies gh_evaluator_targets (['w0', 'w1']) but does not need "
            "an evaluator because no basis or differential basis functions "
            "are required" in str(err))


def test_eval_targets_wrong_space():
    ''' Check that we reject meta-data where there is no argument for one of
    the function spaces listed in gh_evaluator_targets. '''
    code = CODE.replace("[W0, W1]", "[W0, W3]")
    ast = fpapi.parse(code, ignore_comments=False)
    with pytest.raises(ParseError) as err:
        _ = DynKernMetadata(ast, name="testkern_eval_type")
    assert ("specifies that an evaluator is required on w3 but does not have "
            "an argument on this space" in str(err))


def test_eval_targets_op_space():
    ''' Check that listing a space associated with an operator in
    gh_evaluator_targets works OK. '''
    code = CODE.replace("arg_type(GH_FIELD,   GH_INC,  W0),   &",
                        "arg_type(GH_FIELD,   GH_INC,  W0),   &\n"
                        "    arg_type(GH_OPERATOR, GH_READ, W2, W1), &")
    code = code.replace("meta_args(2)", "meta_args(3)")
    code = code.replace("[W0, W1]", "[W0, W3]")
    ast = fpapi.parse(code, ignore_comments=False)
    with pytest.raises(ParseError) as err:
        _ = DynKernMetadata(ast, name="testkern_eval_type")
    assert ("specifies that an evaluator is required on w3 but does not have "
            "an argument on this space" in str(err))
    # Change to a space that is referenced by an operator
    code = code.replace("[W0, W3]", "[W0, W2]")
    ast = fpapi.parse(code, ignore_comments=False)
    dkm = DynKernMetadata(ast, name="testkern_eval_type")
    assert isinstance(dkm, DynKernMetadata)


def test_single_kern_eval(tmpdir):
    ''' Check that we generate correct code for a single kernel that
    requires both basis and differential basis functions for an
    evaluator '''
    _, invoke_info = parse(os.path.join(BASE_PATH, "6.1_eval_invoke.f90"),
                           api="dynamo0.3")
    psy = PSyFactory("dynamo0.3", distributed_memory=False).create(invoke_info)
    gen_code = str(psy.gen)
    print(gen_code)

    assert Dynamo0p3Build(tmpdir).code_compiles(psy)

    # First, check the declarations
    expected_decl = (
        "    SUBROUTINE invoke_0_testkern_eval_type(f0, f1)\n"
        "      USE testkern_eval, ONLY: testkern_eval_code\n"
        "      USE function_space_mod, ONLY: BASIS, DIFF_BASIS\n"
        "      TYPE(field_type), intent(inout) :: f0\n"
        "      TYPE(field_type), intent(in) :: f1\n"
        "      INTEGER cell\n"
        "      INTEGER df_nodal, df_w0, df_w1\n"
        "      REAL(KIND=r_def), allocatable :: basis_w0_on_w0(:,:,:), "
        "diff_basis_w1_on_w0(:,:,:)\n"
        "      INTEGER dim_w0, diff_dim_w1\n"
        "      REAL(KIND=r_def), pointer :: nodes_w0(:,:) => null()\n"
        "      INTEGER ndf_w0, undf_w0, ndf_w1, undf_w1\n"
        "      INTEGER nlayers\n"
        "      TYPE(field_proxy_type) f0_proxy, f1_proxy\n"
        "      INTEGER, pointer :: map_w0(:,:) => null(), "
        "map_w1(:,:) => null()\n")
    assert expected_decl in gen_code
    # Second, check the executable statements
    expected_code = (
        "      !\n"
        "      ! Initialise field and/or operator proxies\n"
        "      !\n"
        "      f0_proxy = f0%get_proxy()\n"
        "      f1_proxy = f1%get_proxy()\n"
        "      !\n"
        "      ! Initialise number of layers\n"
        "      !\n"
        "      nlayers = f0_proxy%vspace%get_nlayers()\n"
        "      !\n"
        "      ! Look-up dofmaps for each function space\n"
        "      !\n"
        "      map_w0 => f0_proxy%vspace%get_whole_dofmap()\n"
        "      map_w1 => f1_proxy%vspace%get_whole_dofmap()\n"
        "      !\n"
        "      ! Initialise number of DoFs for w0\n"
        "      !\n"
        "      ndf_w0 = f0_proxy%vspace%get_ndf()\n"
        "      undf_w0 = f0_proxy%vspace%get_undf()\n"
        "      !\n"
        "      ! Initialise number of DoFs for w1\n"
        "      !\n"
        "      ndf_w1 = f1_proxy%vspace%get_ndf()\n"
        "      undf_w1 = f1_proxy%vspace%get_undf()\n"
        "      !\n"
        "      ! Initialise evaluator-related quantities for the target "
        "function spaces\n"
        "      !\n"
        "      nodes_w0 => f0_proxy%vspace%get_nodes()\n"
        "      !\n"
        "      ! Allocate basis/diff-basis arrays\n"
        "      !\n"
        "      dim_w0 = f0_proxy%vspace%get_dim_space()\n"
        "      ALLOCATE (basis_w0_on_w0(dim_w0, ndf_w0, ndf_w0))\n"
        "      diff_dim_w1 = f1_proxy%vspace%get_dim_space_diff()\n"
        "      ALLOCATE (diff_basis_w1_on_w0(diff_dim_w1, ndf_w1, ndf_w0))\n"
        "      !\n"
        "      ! Compute basis/diff-basis arrays\n"
        "      !\n"
        "      DO df_nodal=1,ndf_w0\n"
        "        DO df_w0=1,ndf_w0\n"
        "          basis_w0_on_w0(:,df_w0,df_nodal) = "
        "f0_proxy%vspace%call_function(BASIS,df_w0,nodes_w0(:,df_nodal))\n"
        "        END DO \n"
        "      END DO \n"
        "      DO df_nodal=1,ndf_w0\n"
        "        DO df_w1=1,ndf_w1\n"
        "          diff_basis_w1_on_w0(:,df_w1,df_nodal) = f1_proxy%vspace%"
        "call_function(DIFF_BASIS,df_w1,nodes_w0(:,df_nodal))\n"
        "        END DO \n"
        "      END DO \n"
        "      !\n"
        "      ! Call our kernels\n"
        "      !\n"
        "      DO cell=1,f0_proxy%vspace%get_ncell()\n"
        "        !\n"
        "        CALL testkern_eval_code(nlayers, f0_proxy%data, "
        "f1_proxy%data, ndf_w0, undf_w0, map_w0(:,cell), basis_w0_on_w0, "
        "ndf_w1, undf_w1, map_w1(:,cell), diff_basis_w1_on_w0)\n"
        "      END DO \n"
        "      !\n"
    )
    assert expected_code in gen_code
    dealloc_code = (
        "      DEALLOCATE (basis_w0_on_w0, diff_basis_w1_on_w0)\n"
        "      !\n"
        "    END SUBROUTINE invoke_0_testkern_eval_type\n"
    )
    assert dealloc_code in gen_code


def test_single_kern_eval_op(tmpdir):
    ''' Check that we generate correct code for a single kernel which
    writes to an operator and requires both basis and differential basis
    functions for an evaluator '''
    _, invoke_info = parse(os.path.join(BASE_PATH, "6.1.1_eval_op_invoke.f90"),
                           api="dynamo0.3")
    psy = PSyFactory("dynamo0.3", distributed_memory=False).create(invoke_info)
    gen_code = str(psy.gen)
    print(gen_code)

    assert Dynamo0p3Build(tmpdir).code_compiles(psy)

    # Kernel writes to an operator, the 'to' space of which is W0. Kernel
    # requires basis on W2 ('from'-space of operator) and diff-basis on
    # W3 (space of the field).
    decln_output = (
        "      USE function_space_mod, ONLY: BASIS, DIFF_BASIS\n"
        "      TYPE(field_type), intent(in) :: f1\n"
        "      TYPE(operator_type), intent(inout) :: op1\n"
        "      INTEGER cell\n"
        "      INTEGER df_nodal, df_w2, df_w3\n"
        "      REAL(KIND=r_def), allocatable :: basis_w2_on_w0(:,:,:), "
        "diff_basis_w3_on_w0(:,:,:)\n"
        "      INTEGER dim_w2, diff_dim_w3\n"
        "      REAL(KIND=r_def), pointer :: nodes_w0(:,:) => null()\n"
        "      INTEGER ndf_w0, ndf_w2, ndf_w3, undf_w3\n"
        )
    assert decln_output in gen_code
    init_output = (
        "      nodes_w0 => op1_proxy%fs_to%get_nodes()\n"
        "      !\n"
        "      ! Allocate basis/diff-basis arrays\n"
        "      !\n"
        "      dim_w2 = op1_proxy%fs_from%get_dim_space()\n"
        "      ALLOCATE (basis_w2_on_w0(dim_w2, ndf_w2, ndf_w0))\n"
        "      diff_dim_w3 = f1_proxy%vspace%get_dim_space_diff()\n"
        "      ALLOCATE (diff_basis_w3_on_w0(diff_dim_w3, ndf_w3, ndf_w0))\n"
        "      !\n"
        "      ! Compute basis/diff-basis arrays\n"
        "      !\n"
        "      DO df_nodal=1,ndf_w0\n"
        "        DO df_w2=1,ndf_w2\n"
        "          basis_w2_on_w0(:,df_w2,df_nodal) = op1_proxy%fs_from%"
        "call_function(BASIS,df_w2,nodes_w0(:,df_nodal))\n"
        "        END DO \n"
        "      END DO \n"
        "      DO df_nodal=1,ndf_w0\n"
        "        DO df_w3=1,ndf_w3\n"
        "          diff_basis_w3_on_w0(:,df_w3,df_nodal) = f1_proxy%vspace%"
        "call_function(DIFF_BASIS,df_w3,nodes_w0(:,df_nodal))\n"
        "        END DO \n"
        "      END DO \n"
    )
    assert init_output in gen_code
    kern_call = (
        "      DO cell=1,op1_proxy%fs_from%get_ncell()\n"
        "        !\n"
        "        CALL testkern_eval_op_code(cell, nlayers, op1_proxy%ncell_3d,"
        " op1_proxy%local_stencil, f1_proxy%data, ndf_w0, ndf_w2, "
        "basis_w2_on_w0, ndf_w3, undf_w3, map_w3(:,cell), "
        "diff_basis_w3_on_w0)\n"
        "      END DO \n")
    assert kern_call in gen_code
    dealloc = ("      DEALLOCATE (basis_w2_on_w0, diff_basis_w3_on_w0)\n")
    assert dealloc in gen_code


def test_two_qr(tmpdir):
    ''' Check that we handle an invoke containing two kernels that each
    require quadrature '''
    _, invoke_info = parse(os.path.join(BASE_PATH,
                                        "1.1.2_single_invoke_2qr.f90"),
                           api="dynamo0.3")
    psy = PSyFactory("dynamo0.3", distributed_memory=False).create(invoke_info)
    gen_code = str(psy.gen)
    print(gen_code)

    assert Dynamo0p3Build(tmpdir).code_compiles(psy)

    expected_declns = (
        "    SUBROUTINE invoke_0(f1, f2, m1, a, m2, istp, g1, g2, n1, b, "
        "n2, qr, qr2)\n"
        "      USE testkern_qr, ONLY: testkern_qr_code\n"
        "      USE quadrature_xyoz_mod, ONLY: quadrature_xyoz_type, "
        "quadrature_xyoz_proxy_type\n"
        "      USE function_space_mod, ONLY: BASIS, DIFF_BASIS\n"
        "      REAL(KIND=r_def), intent(in) :: a, b\n"
        "      INTEGER, intent(in) :: istp\n"
        "      TYPE(field_type), intent(inout) :: f1, g1\n"
        "      TYPE(field_type), intent(in) :: f2, m1, m2, g2, n1, n2\n"
        "      TYPE(quadrature_xyoz_type), intent(in) :: qr, qr2\n"
        "      INTEGER cell\n"
        "      REAL(KIND=r_def), allocatable :: basis_w1_qr(:,:,:,:), "
        "diff_basis_w2_qr(:,:,:,:), basis_w3_qr(:,:,:,:), "
        "diff_basis_w3_qr(:,:,:,:), basis_w1_qr2(:,:,:,:), "
        "diff_basis_w2_qr2(:,:,:,:), basis_w3_qr2(:,:,:,:), "
        "diff_basis_w3_qr2(:,:,:,:)\n"
        "      INTEGER dim_w1, diff_dim_w2, dim_w3, diff_dim_w3\n"
        "      REAL(KIND=r_def), pointer :: weights_xy_qr2(:) => null(), "
        "weights_z_qr2(:) => null()\n"
        "      INTEGER np_xy_qr2, np_z_qr2\n"
        "      REAL(KIND=r_def), pointer :: weights_xy_qr(:) => null(), "
        "weights_z_qr(:) => null()\n"
        "      INTEGER np_xy_qr, np_z_qr\n"
        "      INTEGER ndf_w1, undf_w1, ndf_w2, undf_w2, ndf_w3, undf_w3\n"
        "      INTEGER nlayers\n"
        "      TYPE(field_proxy_type) f1_proxy, f2_proxy, m1_proxy, "
        "m2_proxy, g1_proxy, g2_proxy, n1_proxy, n2_proxy\n"
        "      TYPE(quadrature_xyoz_proxy_type) qr_proxy, qr2_proxy\n"
        "      INTEGER, pointer :: map_w1(:,:) => null(), "
        "map_w2(:,:) => null(), map_w3(:,:) => null()\n"
    )
    assert expected_declns in gen_code
    expected_code = (
        "      !\n"
        "      ! Look-up quadrature variables\n"
        "      !\n"
        "      qr_proxy = qr%get_quadrature_proxy()\n"
        "      np_xy_qr = qr_proxy%np_xy\n"
        "      np_z_qr = qr_proxy%np_z\n"
        "      weights_xy_qr => qr_proxy%weights_xy\n"
        "      weights_z_qr => qr_proxy%weights_z\n"
        "      qr2_proxy = qr2%get_quadrature_proxy()\n"
        "      np_xy_qr2 = qr2_proxy%np_xy\n"
        "      np_z_qr2 = qr2_proxy%np_z\n"
        "      weights_xy_qr2 => qr2_proxy%weights_xy\n"
        "      weights_z_qr2 => qr2_proxy%weights_z\n"
        "      !\n"
        "      ! Allocate basis/diff-basis arrays\n"
        "      !\n"
        "      dim_w1 = f1_proxy%vspace%get_dim_space()\n"
        "      ALLOCATE (basis_w1_qr(dim_w1, ndf_w1, np_xy_qr, np_z_qr))\n"
        "      diff_dim_w2 = f2_proxy%vspace%get_dim_space_diff()\n"
        "      ALLOCATE (diff_basis_w2_qr(diff_dim_w2, ndf_w2, np_xy_qr, "
        "np_z_qr))\n"
        "      dim_w3 = m2_proxy%vspace%get_dim_space()\n"
        "      ALLOCATE (basis_w3_qr(dim_w3, ndf_w3, np_xy_qr, np_z_qr))\n"
        "      diff_dim_w3 = m2_proxy%vspace%get_dim_space_diff()\n"
        "      ALLOCATE (diff_basis_w3_qr(diff_dim_w3, ndf_w3, np_xy_qr, "
        "np_z_qr))\n"
        "      ALLOCATE (basis_w1_qr2(dim_w1, ndf_w1, np_xy_qr2, np_z_qr2))\n"
        "      ALLOCATE (diff_basis_w2_qr2(diff_dim_w2, ndf_w2, np_xy_qr2, "
        "np_z_qr2))\n"
        "      ALLOCATE (basis_w3_qr2(dim_w3, ndf_w3, np_xy_qr2, np_z_qr2))\n"
        "      ALLOCATE (diff_basis_w3_qr2(diff_dim_w3, ndf_w3, np_xy_qr2, "
        "np_z_qr2))\n"
        "      !\n"
        "      ! Compute basis/diff-basis arrays\n"
        "      !\n"
        "      CALL qr%compute_function("
        "BASIS, f1_proxy%vspace, dim_w1, ndf_w1, basis_w1_qr)\n"
        "      CALL qr%compute_function(DIFF_BASIS, "
        "f2_proxy%vspace, diff_dim_w2, ndf_w2, diff_basis_w2_qr)\n"
        "      CALL qr%compute_function("
        "BASIS, m2_proxy%vspace, dim_w3, ndf_w3, basis_w3_qr)\n"
        "      CALL qr%compute_function(DIFF_BASIS, "
        "m2_proxy%vspace, diff_dim_w3, ndf_w3, diff_basis_w3_qr)\n"
        "      CALL qr2%compute_function("
        "BASIS, g1_proxy%vspace, dim_w1, ndf_w1, basis_w1_qr2)\n"
        "      CALL qr2%compute_function(DIFF_BASIS, "
        "g2_proxy%vspace, diff_dim_w2, ndf_w2, diff_basis_w2_qr2)\n"
        "      CALL qr2%compute_function("
        "BASIS, n2_proxy%vspace, dim_w3, ndf_w3, basis_w3_qr2)\n"
        "      CALL qr2%compute_function(DIFF_BASIS, "
        "n2_proxy%vspace, diff_dim_w3, ndf_w3, diff_basis_w3_qr2)\n"
        "      !\n")
    if expected_code not in gen_code:
        print_diffs(expected_code, gen_code)
        assert 0
    expected_kern_call = (
        "      ! Call our kernels\n"
        "      !\n"
        "      DO cell=1,f1_proxy%vspace%get_ncell()\n"
        "        !\n"
        "        CALL testkern_qr_code(nlayers, f1_proxy%data, f2_proxy%data, "
        "m1_proxy%data, a, m2_proxy%data, istp, "
        "ndf_w1, undf_w1, map_w1(:,cell), basis_w1_qr, "
        "ndf_w2, undf_w2, map_w2(:,cell), diff_basis_w2_qr, "
        "ndf_w3, undf_w3, map_w3(:,cell), basis_w3_qr, diff_basis_w3_qr, "
        "np_xy_qr, np_z_qr, weights_xy_qr, weights_z_qr)\n"
        "      END DO \n"
        "      DO cell=1,g1_proxy%vspace%get_ncell()\n"
        "        !\n"
        "        CALL testkern_qr_code(nlayers, g1_proxy%data, g2_proxy%data, "
        "n1_proxy%data, b, n2_proxy%data, istp, "
        "ndf_w1, undf_w1, map_w1(:,cell), basis_w1_qr2, "
        "ndf_w2, undf_w2, map_w2(:,cell), diff_basis_w2_qr2, "
        "ndf_w3, undf_w3, map_w3(:,cell), basis_w3_qr2, diff_basis_w3_qr2, "
        "np_xy_qr2, np_z_qr2, weights_xy_qr2, weights_z_qr2)\n"
        "      END DO \n"
        "      !\n"
        "      ! Deallocate basis arrays\n"
        "      !\n"
        "      DEALLOCATE (basis_w1_qr, basis_w1_qr2, basis_w3_qr, "
        "basis_w3_qr2, diff_basis_w2_qr, diff_basis_w2_qr2, diff_basis_w3_qr, "
        "diff_basis_w3_qr2)\n"
    )
    if expected_kern_call not in gen_code:
        print_diffs(expected_kern_call, gen_code)
        assert 0


def test_two_identical_qr(tmpdir):
    ''' Check that we handle an invoke containing two kernels that each
    require quadrature and are passed the same qr object '''
    _, invoke_info = parse(
        os.path.join(BASE_PATH, "1.1.3_single_invoke_2_identical_qr.f90"),
        api="dynamo0.3")
    psy = PSyFactory("dynamo0.3", distributed_memory=False).create(invoke_info)
    gen_code = str(psy.gen)
    print(gen_code)

    assert Dynamo0p3Build(tmpdir).code_compiles(psy)

    expected_init = (
        "      ! Look-up quadrature variables\n"
        "      !\n"
        "      qr_proxy = qr%get_quadrature_proxy()\n"
        "      np_xy_qr = qr_proxy%np_xy\n"
        "      np_z_qr = qr_proxy%np_z\n"
        "      weights_xy_qr => qr_proxy%weights_xy\n"
        "      weights_z_qr => qr_proxy%weights_z\n"
        "      !\n")
    assert expected_init in gen_code
    expected_alloc = (
        "      !\n"
        "      dim_w1 = f1_proxy%vspace%get_dim_space()\n"
        "      ALLOCATE (basis_w1_qr(dim_w1, ndf_w1, np_xy_qr, np_z_qr))\n"
        "      diff_dim_w2 = f2_proxy%vspace%get_dim_space_diff()\n"
        "      ALLOCATE (diff_basis_w2_qr(diff_dim_w2, ndf_w2, np_xy_qr, "
        "np_z_qr))\n"
        "      dim_w3 = m2_proxy%vspace%get_dim_space()\n"
        "      ALLOCATE (basis_w3_qr(dim_w3, ndf_w3, np_xy_qr, np_z_qr))\n"
        "      diff_dim_w3 = m2_proxy%vspace%get_dim_space_diff()\n"
        "      ALLOCATE (diff_basis_w3_qr(diff_dim_w3, ndf_w3, np_xy_qr, "
        "np_z_qr))\n"
        "      !\n")
    assert expected_alloc in gen_code
    expected_basis_init = (
        "      !\n"
        "      CALL qr%compute_function(BASIS, f1_proxy%vspace, "
        "dim_w1, ndf_w1, basis_w1_qr)\n"
        "      CALL qr%compute_function(DIFF_BASIS, f2_proxy%vspace, "
        "diff_dim_w2, ndf_w2, diff_basis_w2_qr)\n"
        "      CALL qr%compute_function(BASIS, m2_proxy%vspace, "
        "dim_w3, ndf_w3, basis_w3_qr)\n"
        "      CALL qr%compute_function(DIFF_BASIS, m2_proxy%vspace, "
        "diff_dim_w3, ndf_w3, diff_basis_w3_qr)\n"
        "      !\n")
    assert expected_basis_init in gen_code
    expected_kern_call = (
        "      DO cell=1,f1_proxy%vspace%get_ncell()\n"
        "        !\n"
        "        CALL testkern_qr_code(nlayers, f1_proxy%data, f2_proxy%data,"
        " m1_proxy%data, a, m2_proxy%data, istp, ndf_w1, undf_w1, "
        "map_w1(:,cell), basis_w1_qr, ndf_w2, undf_w2, map_w2(:,cell), "
        "diff_basis_w2_qr, ndf_w3, undf_w3, map_w3(:,cell), basis_w3_qr, "
        "diff_basis_w3_qr, np_xy_qr, np_z_qr, weights_xy_qr, weights_z_qr)\n"
        "      END DO \n"
        "      DO cell=1,g1_proxy%vspace%get_ncell()\n"
        "        !\n"
        "        CALL testkern_qr_code(nlayers, g1_proxy%data, g2_proxy%data, "
        "n1_proxy%data, b, n2_proxy%data, istp, ndf_w1, undf_w1, "
        "map_w1(:,cell), basis_w1_qr, ndf_w2, undf_w2, map_w2(:,cell), "
        "diff_basis_w2_qr, ndf_w3, undf_w3, map_w3(:,cell), basis_w3_qr, "
        "diff_basis_w3_qr, np_xy_qr, np_z_qr, weights_xy_qr, weights_z_qr)\n"
        "      END DO \n")
    assert expected_kern_call in gen_code
    expected_dealloc = (
        "DEALLOCATE (basis_w1_qr, basis_w3_qr, diff_basis_w2_qr, "
        "diff_basis_w3_qr)")
    assert expected_dealloc in gen_code


def test_anyw2(tmpdir):
    ''' Check generated code works correctly when we have any_w2 fields
    and basis functions'''
    _, invoke_info = parse(
        os.path.join(BASE_PATH, "21.2_single_invoke_multi_anyw2_basis.f90"),
        api="dynamo0.3")
    for dist_mem in [False, True]:
        psy = PSyFactory("dynamo0.3",
                         distributed_memory=dist_mem).create(invoke_info)
        generated_code = str(psy.gen)
        print(generated_code)

        assert Dynamo0p3Build(tmpdir).code_compiles(psy)

        output = (
            "      ! Initialise number of DoFs for any_w2\n"
            "      !\n"
            "      ndf_any_w2 = f1_proxy%vspace%get_ndf()\n"
            "      undf_any_w2 = f1_proxy%vspace%get_undf()\n"
            "      !\n"
            "      ! Look-up quadrature variables\n"
            "      !\n"
            "      qr_proxy = qr%get_quadrature_proxy()\n"
            "      np_xy_qr = qr_proxy%np_xy\n"
            "      np_z_qr = qr_proxy%np_z\n"
            "      weights_xy_qr => qr_proxy%weights_xy\n"
            "      weights_z_qr => qr_proxy%weights_z\n"
            "      !\n"
            "      ! Allocate basis/diff-basis arrays\n"
            "      !\n"
            "      dim_any_w2 = f1_proxy%vspace%get_dim_space()\n"
            "      ALLOCATE (basis_any_w2_qr(dim_any_w2, ndf_any_w2, "
            "np_xy_qr, np_z_qr))\n"
            "      diff_dim_any_w2 = f1_proxy%vspace%"
            "get_dim_space_diff()\n"
            "      ALLOCATE (diff_basis_any_w2_qr(diff_dim_any_w2, "
            "ndf_any_w2, np_xy_qr, np_z_qr))\n"
            "      !\n"
            "      ! Compute basis/diff-basis arrays\n"
            "      !\n"
            "      CALL qr%compute_function(BASIS, f1_proxy%vspace, "
            "dim_any_w2, ndf_any_w2, basis_any_w2_qr)\n"
            "      CALL qr%compute_function(DIFF_BASIS, f1_proxy%vspace, "
            "diff_dim_any_w2, ndf_any_w2, diff_basis_any_w2_qr)")
        assert output in generated_code


def test_qr_plus_eval(tmpdir):
    ''' Check that we handle an invoke containing two kernels, one
    requiring quadrature and one requiring an evaluator '''
    _, invoke_info = parse(os.path.join(BASE_PATH, "6.2_qr_eval_invoke.f90"),
                           api="dynamo0.3")
    psy = PSyFactory("dynamo0.3", distributed_memory=False).create(invoke_info)
    gen_code = str(psy.gen)
    print(gen_code)

    assert Dynamo0p3Build(tmpdir).code_compiles(psy)

    output_decls = (
        "    SUBROUTINE invoke_0(f0, f1, f2, m1, a, m2, istp, qr)\n"
        "      USE testkern_qr, ONLY: testkern_qr_code\n"
        "      USE testkern_eval, ONLY: testkern_eval_code\n"
        "      USE quadrature_xyoz_mod, ONLY: quadrature_xyoz_type, "
        "quadrature_xyoz_proxy_type\n"
        "      USE function_space_mod, ONLY: BASIS, DIFF_BASIS\n"
        "      REAL(KIND=r_def), intent(in) :: a\n"
        "      INTEGER, intent(in) :: istp\n"
        "      TYPE(field_type), intent(inout) :: f0, f1\n"
        "      TYPE(field_type), intent(in) :: f2, m1, m2\n"
        "      TYPE(quadrature_xyoz_type), intent(in) :: qr\n"
        "      INTEGER cell\n"
        "      INTEGER df_nodal, df_w0, df_w1\n"
        "      REAL(KIND=r_def), allocatable :: basis_w0_on_w0(:,:,:), "
        "diff_basis_w1_on_w0(:,:,:), basis_w1_qr(:,:,:,:), "
        "diff_basis_w2_qr(:,:,:,:), basis_w3_qr(:,:,:,:), "
        "diff_basis_w3_qr(:,:,:,:)\n"
        "      INTEGER dim_w0, diff_dim_w1, dim_w1, diff_dim_w2, dim_w3, "
        "diff_dim_w3\n"
        "      REAL(KIND=r_def), pointer :: nodes_w0(:,:) => null()\n"
        "      REAL(KIND=r_def), pointer :: weights_xy_qr(:) => null(), "
        "weights_z_qr(:) => null()\n"
        "      INTEGER np_xy_qr, np_z_qr\n"
        "      INTEGER ndf_w0, undf_w0, ndf_w1, undf_w1, ndf_w2, undf_w2, "
        "ndf_w3, undf_w3\n"
        "      INTEGER nlayers\n"
        "      TYPE(field_proxy_type) f0_proxy, f1_proxy, f2_proxy, "
        "m1_proxy, m2_proxy\n"
        "      TYPE(quadrature_xyoz_proxy_type) qr_proxy\n"
        "      INTEGER, pointer :: map_w0(:,:) => null(), "
        "map_w1(:,:) => null(), map_w2(:,:) => null(), map_w3(:,:) => "
        "null()\n")
    assert output_decls in gen_code
    output_setup = (
        "      ndf_w3 = m2_proxy%vspace%get_ndf()\n"
        "      undf_w3 = m2_proxy%vspace%get_undf()\n"
        "      !\n"
        "      ! Look-up quadrature variables\n"
        "      !\n"
        "      qr_proxy = qr%get_quadrature_proxy()\n"
        "      np_xy_qr = qr_proxy%np_xy\n"
        "      np_z_qr = qr_proxy%np_z\n"
        "      weights_xy_qr => qr_proxy%weights_xy\n"
        "      weights_z_qr => qr_proxy%weights_z\n"
        "      !\n"
        "      ! Initialise evaluator-related quantities for the target "
        "function spaces\n"
        "      !\n"
        "      nodes_w0 => f0_proxy%vspace%get_nodes()\n"
        "      !\n"
        "      ! Allocate basis/diff-basis arrays\n"
        "      !\n"
        "      dim_w0 = f0_proxy%vspace%get_dim_space()\n"
        "      ALLOCATE (basis_w0_on_w0(dim_w0, ndf_w0, ndf_w0))\n"
        "      diff_dim_w1 = f1_proxy%vspace%get_dim_space_diff()\n"
        "      ALLOCATE (diff_basis_w1_on_w0(diff_dim_w1, ndf_w1, "
        "ndf_w0))\n"
        "      dim_w1 = f1_proxy%vspace%get_dim_space()\n"
        "      ALLOCATE (basis_w1_qr(dim_w1, ndf_w1, np_xy_qr, np_z_qr))\n"
        "      diff_dim_w2 = f2_proxy%vspace%get_dim_space_diff()\n"
        "      ALLOCATE (diff_basis_w2_qr(diff_dim_w2, ndf_w2, np_xy_qr, "
        "np_z_qr))\n"
        "      dim_w3 = m2_proxy%vspace%get_dim_space()\n"
        "      ALLOCATE (basis_w3_qr(dim_w3, ndf_w3, np_xy_qr, np_z_qr))\n"
        "      diff_dim_w3 = m2_proxy%vspace%get_dim_space_diff()\n"
        "      ALLOCATE (diff_basis_w3_qr(diff_dim_w3, ndf_w3, np_xy_qr, "
        "np_z_qr))\n"
        "      !\n"
        "      ! Compute basis/diff-basis arrays\n"
        "      !\n"
        "      DO df_nodal=1,ndf_w0\n"
        "        DO df_w0=1,ndf_w0\n"
        "          basis_w0_on_w0(:,df_w0,df_nodal) = f0_proxy%vspace%"
        "call_function(BASIS,df_w0,nodes_w0(:,df_nodal))\n"
        "        END DO \n"
        "      END DO \n"
        "      DO df_nodal=1,ndf_w0\n"
        "        DO df_w1=1,ndf_w1\n"
        "          diff_basis_w1_on_w0(:,df_w1,df_nodal) = f1_proxy%vspace%"
        "call_function(DIFF_BASIS,df_w1,nodes_w0(:,df_nodal))\n"
        "        END DO \n"
        "      END DO \n"
        "      CALL qr%compute_function(BASIS, f1_proxy%vspace, "
        "dim_w1, ndf_w1, basis_w1_qr)\n"
        "      CALL qr%compute_function(DIFF_BASIS, f2_proxy%vspace, "
        "diff_dim_w2, ndf_w2, diff_basis_w2_qr)\n"
        "      CALL qr%compute_function(BASIS, m2_proxy%vspace, "
        "dim_w3, ndf_w3, basis_w3_qr)\n"
        "      CALL qr%compute_function(DIFF_BASIS, m2_proxy%vspace, "
        "diff_dim_w3, ndf_w3, diff_basis_w3_qr)\n")
    assert output_setup in gen_code
    output_kern_call = (
        "      DO cell=1,f0_proxy%vspace%get_ncell()\n"
        "        !\n"
        "        CALL testkern_eval_code(nlayers, f0_proxy%data, "
        "f1_proxy%data, ndf_w0, undf_w0, map_w0(:,cell), basis_w0_on_w0, "
        "ndf_w1, undf_w1, map_w1(:,cell), diff_basis_w1_on_w0)\n"
        "      END DO \n"
        "      DO cell=1,f1_proxy%vspace%get_ncell()\n"
        "        !\n"
        "        CALL testkern_qr_code(nlayers, f1_proxy%data, f2_proxy%data, "
        "m1_proxy%data, a, m2_proxy%data, istp, ndf_w1, undf_w1, "
        "map_w1(:,cell), basis_w1_qr, ndf_w2, undf_w2, map_w2(:,cell), "
        "diff_basis_w2_qr, ndf_w3, undf_w3, map_w3(:,cell), basis_w3_qr, "
        "diff_basis_w3_qr, np_xy_qr, np_z_qr, weights_xy_qr, weights_z_qr)\n"
        "      END DO \n")
    assert output_kern_call in gen_code
    output_dealloc = (
        "      DEALLOCATE (basis_w0_on_w0, basis_w1_qr, basis_w3_qr, "
        "diff_basis_w1_on_w0, diff_basis_w2_qr, diff_basis_w3_qr)\n")
    assert output_dealloc in gen_code


def test_two_eval_same_space(tmpdir):
    ''' Check that we generate correct code when two kernels in an invoke
    both require evaluators and the arguments that are written to are on
    the same space '''
    _, invoke_info = parse(os.path.join(BASE_PATH, "6.3_2eval_invoke.f90"),
                           api="dynamo0.3")
    psy = PSyFactory("dynamo0.3", distributed_memory=False).create(invoke_info)
    gen_code = str(psy.gen)
    print(gen_code)

    assert Dynamo0p3Build(tmpdir).code_compiles(psy)

    output_init = (
        "      !\n"
        "      ! Initialise evaluator-related quantities for the target "
        "function spaces\n"
        "      !\n"
        "      nodes_w0 => f0_proxy%vspace%get_nodes()\n"
        "      !\n"
        "      ! Allocate basis/diff-basis arrays\n"
        "      !\n"
        "      dim_w0 = f0_proxy%vspace%get_dim_space()\n"
        "      ALLOCATE (basis_w0_on_w0(dim_w0, ndf_w0, ndf_w0))\n"
        "      diff_dim_w1 = f1_proxy%vspace%get_dim_space_diff()\n"
        "      ALLOCATE (diff_basis_w1_on_w0(diff_dim_w1, ndf_w1, ndf_w0))\n")
    assert output_init in gen_code
    output_code = (
        "      !\n"
        "      ! Compute basis/diff-basis arrays\n"
        "      !\n"
        "      DO df_nodal=1,ndf_w0\n"
        "        DO df_w0=1,ndf_w0\n"
        "          basis_w0_on_w0(:,df_w0,df_nodal) = f0_proxy%vspace%"
        "call_function(BASIS,df_w0,nodes_w0(:,df_nodal))\n"
        "        END DO \n"
        "      END DO \n"
        "      DO df_nodal=1,ndf_w0\n"
        "        DO df_w1=1,ndf_w1\n"
        "          diff_basis_w1_on_w0(:,df_w1,df_nodal) = f1_proxy%vspace%"
        "call_function(DIFF_BASIS,df_w1,nodes_w0(:,df_nodal))\n"
        "        END DO \n"
        "      END DO \n"
        "      !\n"
        "      ! Call our kernels\n"
        "      !\n"
        "      DO cell=1,f0_proxy%vspace%get_ncell()\n"
        "        !\n"
        "        CALL testkern_eval_code(nlayers, f0_proxy%data, "
        "f1_proxy%data, ndf_w0, undf_w0, map_w0(:,cell), basis_w0_on_w0, "
        "ndf_w1, undf_w1, map_w1(:,cell), diff_basis_w1_on_w0)\n"
        "      END DO \n"
        "      DO cell=1,f2_proxy%vspace%get_ncell()\n"
        "        !\n"
        "        CALL testkern_eval_code(nlayers, f2_proxy%data, "
        "f3_proxy%data, ndf_w0, undf_w0, map_w0(:,cell), basis_w0_on_w0, "
        "ndf_w1, undf_w1, map_w1(:,cell), diff_basis_w1_on_w0)\n"
        "      END DO \n"
    )
    assert output_code in gen_code


def test_two_eval_diff_space(tmpdir):
    ''' Check that we generate correct code when two kernels in an invoke
    both require evaluators and the arguments that are written to are on
    different spaces '''
    _, invoke_info = parse(os.path.join(BASE_PATH, "6.4_2eval_op_invoke.f90"),
                           api="dynamo0.3")
    psy = PSyFactory("dynamo0.3", distributed_memory=False).create(invoke_info)
    gen_code = str(psy.gen)
    print(gen_code)

    assert Dynamo0p3Build(tmpdir).code_compiles(psy)

    # The first kernel in the invoke (testkern_eval_type) requires basis and
    # diff basis functions for the spaces of the first and second field
    # arguments, respectively. It writes to a field on W0 and therefore
    # the basis functions must be evaluated on the nodes of the W0 space.
    # The second kernel in the invoke (testkern_eval_op_type) requires basis
    # functions on the 'from' space of the operator and differential basis
    # functions for the space of the field argument. Since it writes to the op
    # arg we require basis functions on the nodal points of the 'to' space
    # of that operator (W0 in this case).
    expected_init = (
        "      ! Initialise evaluator-related quantities for the target "
        "function spaces\n"
        "      !\n"
        "      nodes_w0 => f0_proxy%vspace%get_nodes()\n"
        "      !\n"
        "      ! Allocate basis/diff-basis arrays\n"
        "      !\n"
        "      dim_w0 = f0_proxy%vspace%get_dim_space()\n"
        "      ALLOCATE (basis_w0_on_w0(dim_w0, ndf_w0, ndf_w0))\n"
        "      diff_dim_w1 = f1_proxy%vspace%get_dim_space_diff()\n"
        "      ALLOCATE (diff_basis_w1_on_w0(diff_dim_w1, ndf_w1, ndf_w0))\n"
        "      dim_w2 = op1_proxy%fs_from%get_dim_space()\n"
        "      ALLOCATE (basis_w2_on_w0(dim_w2, ndf_w2, ndf_w0))\n"
        "      diff_dim_w3 = f2_proxy%vspace%get_dim_space_diff()\n"
        "      ALLOCATE (diff_basis_w3_on_w0(diff_dim_w3, ndf_w3, ndf_w0))\n")
    assert expected_init in gen_code
    expected_code = (
        "      ! Compute basis/diff-basis arrays\n"
        "      !\n"
        "      DO df_nodal=1,ndf_w0\n"
        "        DO df_w0=1,ndf_w0\n"
        "          basis_w0_on_w0(:,df_w0,df_nodal) = f0_proxy%vspace%"
        "call_function(BASIS,df_w0,nodes_w0(:,df_nodal))\n"
        "        END DO \n"
        "      END DO \n"
        "      DO df_nodal=1,ndf_w0\n"
        "        DO df_w1=1,ndf_w1\n"
        "          diff_basis_w1_on_w0(:,df_w1,df_nodal) = f1_proxy%vspace%"
        "call_function(DIFF_BASIS,df_w1,nodes_w0(:,df_nodal))\n"
        "        END DO \n"
        "      END DO \n"
        "      DO df_nodal=1,ndf_w0\n"
        "        DO df_w2=1,ndf_w2\n"
        "          basis_w2_on_w0(:,df_w2,df_nodal) = op1_proxy%fs_from%"
        "call_function(BASIS,df_w2,nodes_w0(:,df_nodal))\n"
        "        END DO \n"
        "      END DO \n"
        "      DO df_nodal=1,ndf_w0\n"
        "        DO df_w3=1,ndf_w3\n"
        "          diff_basis_w3_on_w0(:,df_w3,df_nodal) = f2_proxy%vspace%"
        "call_function(DIFF_BASIS,df_w3,nodes_w0(:,df_nodal))\n"
        "        END DO \n"
        "      END DO \n"
        "      !\n"
        "      ! Call our kernels\n"
        "      !\n"
        "      DO cell=1,f0_proxy%vspace%get_ncell()\n"
        "        !\n"
        "        CALL testkern_eval_code(nlayers, f0_proxy%data, "
        "f1_proxy%data, ndf_w0, undf_w0, map_w0(:,cell), basis_w0_on_w0, "
        "ndf_w1, undf_w1, map_w1(:,cell), diff_basis_w1_on_w0)\n"
        "      END DO \n"
        "      DO cell=1,op1_proxy%fs_from%get_ncell()\n"
        "        !\n"
        "        CALL testkern_eval_op_code(cell, nlayers, op1_proxy%ncell_3d,"
        " op1_proxy%local_stencil, f2_proxy%data, ndf_w0, ndf_w2, "
        "basis_w2_on_w0, ndf_w3, undf_w3, map_w3(:,cell), "
        "diff_basis_w3_on_w0)\n"
        "      END DO \n")
    assert expected_code in gen_code


def test_two_eval_same_var_same_space(tmpdir):
    # pylint: disable=invalid-name
    ''' Check that we generate correct code when two kernels in an invoke
    both require evaluators for the same variable declared as being on the
    same space '''
    _, invoke_info = parse(os.path.join(BASE_PATH,
                                        "6.7_2eval_same_var_invoke.f90"),
                           api="dynamo0.3")
    psy = PSyFactory("dynamo0.3", distributed_memory=False).create(invoke_info)
    gen_code = str(psy.gen)
    print(gen_code)

    assert Dynamo0p3Build(tmpdir).code_compiles(psy)

    # We should only get one set of basis and diff-basis functions in the
    # generated code
    assert gen_code.count(
        "ndf_any_space_1_f0 = f0_proxy%vspace%get_ndf()") == 1
    assert gen_code.count(
        "      DO df_nodal=1,ndf_any_space_1_f0\n"
        "        DO df_w0=1,ndf_w0\n"
        "          basis_w0_on_any_space_1_f0(:,df_w0,df_nodal) = "
        "f1_proxy%vspace%call_function(BASIS,df_w0,"
        "nodes_any_space_1_f0(:,df_nodal))\n"
        "        END DO \n"
        "      END DO \n") == 1
    assert gen_code.count(
        "      DO df_nodal=1,ndf_any_space_1_f0\n"
        "        DO df_w1=1,ndf_w1\n"
        "          diff_basis_w1_on_any_space_1_f0(:,df_w1,df_nodal) = "
        "f2_proxy%vspace%call_function(DIFF_BASIS,df_w1,"
        "nodes_any_space_1_f0(:,df_nodal))\n"
        "        END DO \n"
        "      END DO \n") == 1
    assert gen_code.count(
        "DEALLOCATE (basis_w0_on_any_space_1_f0, "
        "diff_basis_w1_on_any_space_1_f0)") == 1


def test_two_eval_op_to_space(tmpdir):
    ''' Check that we generate correct code when two kernels in an invoke
    both require evaluators and the arguments that are written to are on
    different spaces, one of which is the 'to' space of an operator. '''
    _, invoke_info = parse(os.path.join(BASE_PATH,
                                        "6.5_2eval_op_to_invoke.f90"),
                           api="dynamo0.3")
    psy = PSyFactory("dynamo0.3", distributed_memory=False).create(invoke_info)
    gen_code = str(psy.gen)
    print(gen_code)

    assert Dynamo0p3Build(tmpdir).code_compiles(psy)

    # testkern_eval writes to W0. testkern_eval_op_to writes to W3.
    # testkern_eval requires basis fns on W0 and eval_op_to requires basis
    # fns on W2 which is the 'to' space of the operator arg
    init_code = (
        "      ndf_w2 = op1_proxy%fs_to%get_ndf()\n"
        "      !\n"
        "      ! Initialise number of DoFs for w3\n"
        "      !\n"
        "      ndf_w3 = f2_proxy%vspace%get_ndf()\n"
        "      undf_w3 = f2_proxy%vspace%get_undf()\n"
        "      !\n"
        "      ! Initialise evaluator-related quantities for the target"
        " function spaces\n"
        "      !\n"
        "      nodes_w0 => f0_proxy%vspace%get_nodes()\n"
        "      nodes_w3 => f2_proxy%vspace%get_nodes()\n"
    )
    assert init_code in gen_code
    alloc_code = (
        "      dim_w0 = f0_proxy%vspace%get_dim_space()\n"
        "      ALLOCATE (basis_w0_on_w0(dim_w0, ndf_w0, ndf_w0))\n"
        "      diff_dim_w1 = f1_proxy%vspace%get_dim_space_diff()\n"
        "      ALLOCATE (diff_basis_w1_on_w0(diff_dim_w1, ndf_w1, "
        "ndf_w0))\n"
        "      dim_w2 = op1_proxy%fs_to%get_dim_space()\n"
        "      ALLOCATE (basis_w2_on_w3(dim_w2, ndf_w2, ndf_w3))\n"
        "      diff_dim_w2 = op1_proxy%fs_to%get_dim_space_diff()\n"
        "      ALLOCATE (diff_basis_w2_on_w3(diff_dim_w2, ndf_w2, "
        "ndf_w3))\n"
        "      diff_dim_w3 = f2_proxy%vspace%get_dim_space_diff()\n"
        "      ALLOCATE (diff_basis_w3_on_w3(diff_dim_w3, ndf_w3, "
        "ndf_w3))\n"
    )
    assert alloc_code in gen_code
    # testkern_eval requires diff-basis fns on W1 and testkern_eval_op_to
    # requires them on W2 and W3.
    basis_comp = (
        "      DO df_nodal=1,ndf_w0\n"
        "        DO df_w0=1,ndf_w0\n"
        "          basis_w0_on_w0(:,df_w0,df_nodal) = f0_proxy%vspace%"
        "call_function(BASIS,df_w0,nodes_w0(:,df_nodal))\n"
        "        END DO \n"
        "      END DO \n"
        "      DO df_nodal=1,ndf_w0\n"
        "        DO df_w1=1,ndf_w1\n"
        "          diff_basis_w1_on_w0(:,df_w1,df_nodal) = f1_proxy%vspace%"
        "call_function(DIFF_BASIS,df_w1,nodes_w0(:,df_nodal))\n"
        "        END DO \n"
        "      END DO \n"
        "      DO df_nodal=1,ndf_w3\n"
        "        DO df_w2=1,ndf_w2\n"
        "          basis_w2_on_w3(:,df_w2,df_nodal) = op1_proxy%fs_to%"
        "call_function(BASIS,df_w2,nodes_w3(:,df_nodal))\n"
        "        END DO \n"
        "      END DO \n"
        "      DO df_nodal=1,ndf_w3\n"
        "        DO df_w2=1,ndf_w2\n"
        "          diff_basis_w2_on_w3(:,df_w2,df_nodal) = op1_proxy%fs_to%"
        "call_function(DIFF_BASIS,df_w2,nodes_w3(:,df_nodal))\n"
        "        END DO \n"
        "      END DO \n"
        "      DO df_nodal=1,ndf_w3\n"
        "        DO df_w3=1,ndf_w3\n"
        "          diff_basis_w3_on_w3(:,df_w3,df_nodal) = f2_proxy%vspace%"
        "call_function(DIFF_BASIS,df_w3,nodes_w3(:,df_nodal))\n"
        "        END DO \n"
        "      END DO \n")
    assert basis_comp in gen_code
    kernel_calls = (
        "      DO cell=1,f0_proxy%vspace%get_ncell()\n"
        "        !\n"
        "        CALL testkern_eval_code(nlayers, f0_proxy%data, "
        "f1_proxy%data, ndf_w0, undf_w0, map_w0(:,cell), basis_w0_on_w0, "
        "ndf_w1, undf_w1, map_w1(:,cell), diff_basis_w1_on_w0)\n"
        "      END DO \n"
        "      DO cell=1,f2_proxy%vspace%get_ncell()\n"
        "        !\n"
        "        CALL testkern_eval_op_to_code(cell, nlayers, "
        "op1_proxy%ncell_3d, op1_proxy%local_stencil, f2_proxy%data, "
        "ndf_w2, basis_w2_on_w3, diff_basis_w2_on_w3, ndf_w0, ndf_w3, "
        "undf_w3, map_w3(:,cell), diff_basis_w3_on_w3)\n"
        "      END DO \n"
    )
    assert kernel_calls in gen_code


def test_eval_diff_nodal_space(tmpdir):
    ''' Check that we generate correct code when evaluators are
    required for the same function space but with different nodal
    function spaces '''
    # Kernel testkern_eval_op_to requires an evaluator for basis on W2
    # and W3 and the updated argument is on W3.  Kernel
    # testkern_eval_op_to_w0 also requires an evaluator for basis on
    # W2 and W3 but this time the updated argument is on W0. We
    # therefore require two different basis functions, e.g. basis
    # functions for W2 evaluated at the nodes of W3 and another set
    # evaluated at the nodes of W0.
    _, invoke_info = parse(
        os.path.join(BASE_PATH,
                     "6.6_2eval_diff_nodal_space_invoke.f90"),
        api="dynamo0.3")
    psy = PSyFactory("dynamo0.3", distributed_memory=False).create(invoke_info)
    gen_code = str(psy.gen)
    print(gen_code)

    assert Dynamo0p3Build(tmpdir).code_compiles(psy)

    expected_alloc = (
        "      nodes_w3 => f1_proxy%vspace%get_nodes()\n"
        "      nodes_w0 => op1_proxy%fs_from%get_nodes()\n"
        "      !\n"
        "      ! Allocate basis/diff-basis arrays\n"
        "      !\n"
        "      dim_w2 = op2_proxy%fs_to%get_dim_space()\n"
        "      ALLOCATE (basis_w2_on_w3(dim_w2, ndf_w2, ndf_w3))\n"
        "      diff_dim_w2 = op2_proxy%fs_to%get_dim_space_diff()\n"
        "      ALLOCATE (diff_basis_w2_on_w3(diff_dim_w2, ndf_w2, ndf_w3))\n"
        "      diff_dim_w3 = f1_proxy%vspace%get_dim_space_diff()\n"
        "      ALLOCATE (diff_basis_w3_on_w3(diff_dim_w3, ndf_w3, ndf_w3))\n"
        "      ALLOCATE (basis_w2_on_w0(dim_w2, ndf_w2, ndf_w0))\n"
        "      ALLOCATE (diff_basis_w2_on_w0(diff_dim_w2, ndf_w2, ndf_w0))\n"
        "      ALLOCATE (diff_basis_w3_on_w0(diff_dim_w3, ndf_w3, ndf_w0))\n"
    )
    assert expected_alloc in gen_code
    expected_compute = (
        "      DO df_nodal=1,ndf_w3\n"
        "        DO df_w2=1,ndf_w2\n"
        "          basis_w2_on_w3(:,df_w2,df_nodal) = op2_proxy%fs_to%"
        "call_function(BASIS,df_w2,nodes_w3(:,df_nodal))\n"
        "        END DO \n"
        "      END DO \n"
        "      DO df_nodal=1,ndf_w3\n"
        "        DO df_w2=1,ndf_w2\n"
        "          diff_basis_w2_on_w3(:,df_w2,df_nodal) = op2_proxy%fs_to%"
        "call_function(DIFF_BASIS,df_w2,nodes_w3(:,df_nodal))\n"
        "        END DO \n"
        "      END DO \n"
        "      DO df_nodal=1,ndf_w3\n"
        "        DO df_w3=1,ndf_w3\n"
        "          diff_basis_w3_on_w3(:,df_w3,df_nodal) = f1_proxy%vspace%"
        "call_function(DIFF_BASIS,df_w3,nodes_w3(:,df_nodal))\n"
        "        END DO \n"
        "      END DO \n"
        "      DO df_nodal=1,ndf_w0\n"
        "        DO df_w2=1,ndf_w2\n"
        "          basis_w2_on_w0(:,df_w2,df_nodal) = op1_proxy%fs_to%"
        "call_function(BASIS,df_w2,nodes_w0(:,df_nodal))\n"
        "        END DO \n"
        "      END DO \n"
        "      DO df_nodal=1,ndf_w0\n"
        "        DO df_w2=1,ndf_w2\n"
        "          diff_basis_w2_on_w0(:,df_w2,df_nodal) = op1_proxy%fs_to%"
        "call_function(DIFF_BASIS,df_w2,nodes_w0(:,df_nodal))\n"
        "        END DO \n"
        "      END DO \n"
        "      DO df_nodal=1,ndf_w0\n"
        "        DO df_w3=1,ndf_w3\n"
        "          diff_basis_w3_on_w0(:,df_w3,df_nodal) = f0_proxy%vspace%"
        "call_function(DIFF_BASIS,df_w3,nodes_w0(:,df_nodal))\n"
        "        END DO \n"
        "      END DO \n"
    )
    assert expected_compute in gen_code
    expected_kern_call = (
        "      DO cell=1,f1_proxy%vspace%get_ncell()\n"
        "        !\n"
        "        CALL testkern_eval_op_to_code(cell, nlayers, "
        "op2_proxy%ncell_3d, op2_proxy%local_stencil, f1_proxy%data, "
        "ndf_w2, basis_w2_on_w3, diff_basis_w2_on_w3, ndf_w0, ndf_w3, "
        "undf_w3, map_w3(:,cell), diff_basis_w3_on_w3)\n"
        "      END DO \n"
        "      DO cell=1,f2_proxy%vspace%get_ncell()\n"
        "        !\n"
        "        CALL testkern_eval_op_to_w0_code(cell, nlayers, "
        "op1_proxy%ncell_3d, op1_proxy%local_stencil, f0_proxy%data, "
        "f2_proxy%data, ndf_w2, basis_w2_on_w0, diff_basis_w2_on_w0, "
        "ndf_w0, undf_w0, map_w0(:,cell), ndf_w3, undf_w3, map_w3(:,cell), "
        "diff_basis_w3_on_w0)\n"
        "      END DO \n"
    )
    assert expected_kern_call in gen_code
    expected_dealloc = (
        "      ! Deallocate basis arrays\n"
        "      !\n"
        "      DEALLOCATE ("
        "basis_w2_on_w0, basis_w2_on_w3, diff_basis_w2_on_w0, "
        "diff_basis_w2_on_w3, diff_basis_w3_on_w0, diff_basis_w3_on_w3)\n"
    )
    assert expected_dealloc in gen_code


def test_eval_2fs(tmpdir):
    ''' Test that we generate correct code when a kernel requires that
    a differential basis function be evaluated on two different FS. '''
    _, invoke_info = parse(
        os.path.join(BASE_PATH,
                     "6.8_eval_2fs_invoke.f90"),
        api="dynamo0.3")
    psy = PSyFactory("dynamo0.3", distributed_memory=False).create(invoke_info)
    gen_code = str(psy.gen)

    assert ("      REAL(KIND=r_def), allocatable :: "
            "diff_basis_w1_on_w0(:,:,:), diff_basis_w1_on_w1(:,:,:)\n"
            "      INTEGER diff_dim_w1\n" in
            gen_code)
    assert("      diff_dim_w1 = f1_proxy%vspace%get_dim_space_diff()\n"
           "      ALLOCATE (diff_basis_w1_on_w0(diff_dim_w1, ndf_w1, "
           "ndf_w0))\n"
           "      ALLOCATE (diff_basis_w1_on_w1(diff_dim_w1, ndf_w1, "
           "ndf_w1))\n" in gen_code)
    assert ("CALL testkern_eval_2fs_code(nlayers, f0_proxy%data, "
            "f1_proxy%data, ndf_w0, undf_w0, map_w0(:,cell), ndf_w1, undf_w1, "
            "map_w1(:,cell), diff_basis_w1_on_w0, diff_basis_w1_on_w1)" in
            gen_code)
    assert Dynamo0p3Build(tmpdir).code_compiles(psy)


def test_2eval_2fs(tmpdir):
    ''' Test that we generate correct code when we have an invoke with two
    kernels that both require a differential basis function that is evaluated
    on the same two FSs. '''
    _, invoke_info = parse(
        os.path.join(BASE_PATH,
                     "6.9_2eval_2fs_invoke.f90"), api=API)
    psy = PSyFactory(API, distributed_memory=False).create(invoke_info)
    gen_code = str(psy.gen)

    assert ("REAL(KIND=r_def), allocatable :: diff_basis_w1_on_w0(:,:,:), "
            "diff_basis_w1_on_w1(:,:,:)\n" in gen_code)
    # Check for duplication
    for idx in range(2):
        assert gen_code.count("REAL(KIND=r_def), pointer :: nodes_w{0}(:,:) "
                              "=> null()".format(idx)) == 1
        assert gen_code.count(
            "      nodes_w{0} => f{0}_proxy%vspace%get_nodes()\n".
            format(idx)) == 1

        assert gen_code.count("ALLOCATE (diff_basis_w1_on_w{0}(diff_dim_w1, "
                              "ndf_w1, ndf_w{0}))".format(idx)) == 1

        assert gen_code.count(
            "diff_basis_w1_on_w{0}(:,df_w1,df_nodal) = f1_proxy%vspace%"
            "call_function(DIFF_BASIS,df_w1,nodes_w{0}(:,df_nodal))".
            format(idx)) == 1
    assert Dynamo0p3Build(tmpdir).code_compiles(psy)


def test_2eval_1qr_2fs(tmpdir):
    ''' Test that we generate correct code for an invoke requiring multiple,
    different evaluators *and* quadrature. '''
    _, invoke_info = parse(
        os.path.join(BASE_PATH,
                     "6.10_2eval_2fs_qr_invoke.f90"), api=API)
    psy = PSyFactory(API, distributed_memory=False).create(invoke_info)
    gen_code = str(psy.gen)
    print(gen_code)
    assert gen_code.count(
        "REAL(KIND=r_def), allocatable :: diff_basis_w1_on_w0(:,:,:), "
        "diff_basis_w1_on_w1(:,:,:), basis_w2_on_w0(:,:,:), "
        "diff_basis_w3_on_w0(:,:,:), basis_w1_qr_data(:,:,:,:), "
        "diff_basis_w2_qr_data(:,:,:,:), basis_w3_qr_data(:,:,:,:), "
        "diff_basis_w3_qr_data(:,:,:,:)\n") == 1

    # 1st kernel requires diff basis on W1, evaluated at W0 and W1
    # 2nd kernel requires diff basis on W3, evaluated at W0
    assert gen_code.count(
        "      diff_dim_w1 = f1_proxy%vspace%get_dim_space_diff()\n"
        "      ALLOCATE (diff_basis_w1_on_w0(diff_dim_w1, ndf_w1, ndf_w0))\n"
        "      ALLOCATE (diff_basis_w1_on_w1(diff_dim_w1, ndf_w1, "
        "ndf_w1))\n") == 1
    assert gen_code.count(
        "      diff_dim_w3 = m2_proxy%vspace%get_dim_space_diff()\n"
        "      ALLOCATE (diff_basis_w3_on_w0(diff_dim_w3, ndf_w3, "
        "ndf_w0))\n") == 1

    assert gen_code.count(
        "      DO df_nodal=1,ndf_w0\n"
        "        DO df_w1=1,ndf_w1\n"
        "          diff_basis_w1_on_w0(:,df_w1,df_nodal) = "
        "f1_proxy%vspace%call_function(DIFF_BASIS,df_w1,nodes_w0(:,"
        "df_nodal))\n"
        "        END DO \n"
        "      END DO \n") == 1
    assert gen_code.count(
        "      DO df_nodal=1,ndf_w1\n"
        "        DO df_w1=1,ndf_w1\n"
        "          diff_basis_w1_on_w1(:,df_w1,df_nodal) = f1_proxy%vspace%"
        "call_function(DIFF_BASIS,df_w1,nodes_w1(:,df_nodal))\n"
        "        END DO \n"
        "      END DO \n") == 1
    assert gen_code.count(
        "      DO df_nodal=1,ndf_w0\n"
        "        DO df_w3=1,ndf_w3\n"
        "          diff_basis_w3_on_w0(:,df_w3,df_nodal) = m2_proxy%vspace%"
        "call_function(DIFF_BASIS,df_w3,nodes_w0(:,df_nodal))\n"
        "        END DO \n"
        "      END DO \n") == 1

    # 2nd kernel requires basis on W2 and diff-basis on W3, both evaluated
    # on W0 (the to-space of the operator that is written to)
    assert gen_code.count(
        "      dim_w2 = op1_proxy%fs_from%get_dim_space()\n"
        "      ALLOCATE (basis_w2_on_w0(dim_w2, ndf_w2, ndf_w0))\n") == 1

    assert gen_code.count(
        "      DO df_nodal=1,ndf_w0\n"
        "        DO df_w2=1,ndf_w2\n"
        "          basis_w2_on_w0(:,df_w2,df_nodal) = op1_proxy%fs_from%"
        "call_function(BASIS,df_w2,nodes_w0(:,df_nodal))\n"
        "        END DO \n"
        "      END DO \n") == 1

    # 3rd kernel requires XYoZ quadrature: basis on W1, diff basis on W2 and
    # basis+diff basis on W3.
    assert gen_code.count(
        "      CALL qr_data%compute_function(DIFF_BASIS, f2_proxy%vspace, "
        "diff_dim_w2, ndf_w2, diff_basis_w2_qr_data)\n") == 1
    assert gen_code.count(
        "      CALL qr_data%compute_function(DIFF_BASIS, m2_proxy%vspace, "
        "diff_dim_w3, ndf_w3, diff_basis_w3_qr_data)\n") == 1

    assert ("      DO cell=1,f0_proxy%vspace%get_ncell()\n"
            "        !\n"
            "        CALL testkern_eval_2fs_code(nlayers, f0_proxy%data, "
            "f1_proxy%data, ndf_w0, undf_w0, map_w0(:,cell), ndf_w1, "
            "undf_w1, map_w1(:,cell), diff_basis_w1_on_w0, "
            "diff_basis_w1_on_w1)\n"
            "      END DO \n"
            "      DO cell=1,op1_proxy%fs_from%get_ncell()\n"
            "        !\n"
            "        CALL testkern_eval_op_code(cell, nlayers, "
            "op1_proxy%ncell_3d, op1_proxy%local_stencil, m2_proxy%data, "
            "ndf_w0, ndf_w2, basis_w2_on_w0, ndf_w3, undf_w3, map_w3(:,cell),"
            " diff_basis_w3_on_w0)\n"
            "      END DO \n"
            "      DO cell=1,f1_proxy%vspace%get_ncell()\n"
            "        !\n"
            "        CALL testkern_qr_code(nlayers, f1_proxy%data, "
            "f2_proxy%data, m1_proxy%data, a, m2_proxy%data, istp, ndf_w1, "
            "undf_w1, map_w1(:,cell), basis_w1_qr_data, ndf_w2, undf_w2, "
            "map_w2(:,cell), diff_basis_w2_qr_data, ndf_w3, undf_w3, "
            "map_w3(:,cell), basis_w3_qr_data, diff_basis_w3_qr_data, "
            "np_xy_qr_data, np_z_qr_data, weights_xy_qr_data, "
            "weights_z_qr_data)\n"
            "      END DO \n" in gen_code)

    assert gen_code.count(
        "DEALLOCATE (basis_w1_qr_data, basis_w2_on_w0, basis_w3_qr_data, "
        "diff_basis_w1_on_w0, diff_basis_w1_on_w1, diff_basis_w2_qr_data, "
        "diff_basis_w3_on_w0, diff_basis_w3_qr_data)\n") == 1

    assert Dynamo0p3Build(tmpdir).code_compiles(psy)


def test_eval_agglomerate(tmpdir):
    ''' Check that we aglomerate evaluators when different kernels require
    the same function on the same space but evaluated on different spaces. '''
    _, invoke_info = parse(
        os.path.join(BASE_PATH,
                     "6.11_2eval_2kern_invoke.f90"), api=API)
    psy = PSyFactory(API, distributed_memory=False).create(invoke_info)
    gen_code = str(psy.gen)
    # We should compute differential basis functions for W1 evaluated on both
    # W0 and W1.
    assert gen_code.count("diff_basis_w1_on_w0(:,df_w1,df_nodal) = ") == 1
    assert gen_code.count("diff_basis_w1_on_w1(:,df_w1,df_nodal) = ") == 1
    assert Dynamo0p3Build(tmpdir).code_compiles(psy)


BASIS_EVAL = '''
module dummy_mod
  type, extends(kernel_type) :: dummy_type
     type(arg_type), meta_args(7) =                     &
          (/ arg_type(gh_field,    gh_write, w0),       &
             arg_type(gh_operator, gh_read,  w1, w1),   &
             arg_type(gh_field,    gh_read,  w2),       &
             arg_type(gh_operator, gh_read,  w3, w3),   &
             arg_type(gh_field,    gh_read,  wtheta),   &
             arg_type(gh_operator, gh_read,  w2h, w2h), &
             arg_type(gh_field,    gh_read,  w2v)       &
           /)
     type(func_type), meta_funcs(7) =     &
          (/ func_type(w0, gh_basis),     &
             func_type(w1, gh_basis),     &
             func_type(w2, gh_basis),     &
             func_type(w3, gh_basis),     &
             func_type(wtheta, gh_basis), &
             func_type(w2h, gh_basis),    &
             func_type(w2v, gh_basis)     &
           /)
     integer :: iterates_over = cells
     integer :: gh_shape = gh_evaluator
   contains
     procedure, nopass :: code => dummy_code
  end type dummy_type
contains
  subroutine dummy_code()
  end subroutine dummy_code
end module dummy_mod
'''


def test_basis_evaluator():
    ''' Check that basis functions for an evaluator are handled correctly for
    kernel stubs '''
    ast = fpapi.parse(BASIS_EVAL, ignore_comments=False)
    metadata = DynKernMetadata(ast)
    kernel = DynKern()
    kernel.load_meta(metadata)
    generated_code = str(kernel.gen_stub)
    print(generated_code)
    output_arg_list = (
        "    SUBROUTINE dummy_code(cell, nlayers, field_1_w0, op_2_ncell_3d, "
        "op_2, field_3_w2, op_4_ncell_3d, op_4, field_5_wtheta, "
        "op_6_ncell_3d, op_6, field_7_w2v, ndf_w0, undf_w0, map_w0, "
        "basis_w0_on_w0, ndf_w1, basis_w1_on_w0, ndf_w2, undf_w2, map_w2, "
        "basis_w2_on_w0, ndf_w3, basis_w3_on_w0, ndf_wtheta, undf_wtheta, "
        "map_wtheta, basis_wtheta_on_w0, ndf_w2h, basis_w2h_on_w0, ndf_w2v, "
        "undf_w2v, map_w2v, basis_w2v_on_w0)\n")
    assert output_arg_list in generated_code
    output_declns = (
        "      INTEGER, intent(in) :: cell\n"
        "      INTEGER, intent(in) :: nlayers\n"
        "      INTEGER, intent(in) :: ndf_w0\n"
        "      INTEGER, intent(in) :: undf_w0\n"
        "      INTEGER, intent(in) :: ndf_w1\n"
        "      INTEGER, intent(in) :: ndf_w2\n"
        "      INTEGER, intent(in) :: undf_w2\n"
        "      INTEGER, intent(in) :: ndf_w3\n"
        "      INTEGER, intent(in) :: ndf_wtheta\n"
        "      INTEGER, intent(in) :: undf_wtheta\n"
        "      INTEGER, intent(in) :: ndf_w2h\n"
        "      INTEGER, intent(in) :: ndf_w2v\n"
        "      INTEGER, intent(in) :: undf_w2v\n"
        "      REAL(KIND=r_def), intent(out), dimension(undf_w0) :: "
        "field_1_w0\n"
        "      INTEGER, intent(in) :: op_2_ncell_3d\n"
        "      REAL(KIND=r_def), intent(in), dimension(ndf_w1,ndf_w1,"
        "op_2_ncell_3d) :: op_2\n"
        "      REAL(KIND=r_def), intent(in), dimension(undf_w2) :: "
        "field_3_w2\n"
        "      INTEGER, intent(in) :: op_4_ncell_3d\n"
        "      REAL(KIND=r_def), intent(in), dimension(ndf_w3,ndf_w3,"
        "op_4_ncell_3d) :: op_4\n"
        "      REAL(KIND=r_def), intent(in), dimension(undf_wtheta) :: "
        "field_5_wtheta\n"
        "      INTEGER, intent(in) :: op_6_ncell_3d\n"
        "      REAL(KIND=r_def), intent(in), dimension(ndf_w2h,ndf_w2h,"
        "op_6_ncell_3d) :: op_6\n"
        "      REAL(KIND=r_def), intent(in), dimension(undf_w2v) :: "
        "field_7_w2v\n"
        "      INTEGER, intent(in), dimension(ndf_w0) :: map_w0\n"
        "      REAL(KIND=r_def), intent(in), dimension(1,ndf_w0,ndf_w0) :: "
        "basis_w0_on_w0\n"
        "      REAL(KIND=r_def), intent(in), dimension(3,ndf_w1,ndf_w0) :: "
        "basis_w1_on_w0\n"
        "      INTEGER, intent(in), dimension(ndf_w2) :: map_w2\n"
        "      REAL(KIND=r_def), intent(in), dimension(3,ndf_w2,ndf_w0) :: "
        "basis_w2_on_w0\n"
        "      REAL(KIND=r_def), intent(in), dimension(1,ndf_w3,ndf_w0) :: "
        "basis_w3_on_w0\n"
        "      INTEGER, intent(in), dimension(ndf_wtheta) :: map_wtheta\n"
        "      REAL(KIND=r_def), intent(in), dimension(1,ndf_wtheta,ndf_w0) ::"
        " basis_wtheta_on_w0\n"
        "      REAL(KIND=r_def), intent(in), dimension(3,ndf_w2h,ndf_w0) :: "
        "basis_w2h_on_w0\n"
        "      INTEGER, intent(in), dimension(ndf_w2v) :: map_w2v\n"
        "      REAL(KIND=r_def), intent(in), dimension(3,ndf_w2v,ndf_w0) :: "
        "basis_w2v_on_w0\n"
    )
    assert output_declns in generated_code


BASIS_UNSUPPORTED_SPACE = '''
module dummy_mod
  type, extends(kernel_type) :: dummy_type
     type(arg_type), meta_args(1) =    &
          (/ arg_type(gh_field,gh_write, any_space_1) &
           /)
     type(func_type), meta_funcs(1) =    &
          (/ func_type(any_space_1, gh_basis) &
           /)
     integer :: iterates_over = cells
     integer :: gh_shape = gh_quadrature_XYoZ
   contains
     procedure, nopass :: code => dummy_code
  end type dummy_type
contains
  subroutine dummy_code()
  end subroutine dummy_code
end module dummy_mod
'''


def test_basis_unsupported_space():
    ''' Test that an error is raised when a basis function is on an
    unsupported space (currently any_space_*) '''
    ast = fpapi.parse(BASIS_UNSUPPORTED_SPACE, ignore_comments=False)
    metadata = DynKernMetadata(ast)
    kernel = DynKern()
    kernel.load_meta(metadata)
    with pytest.raises(GenerationError) as excinfo:
        _ = kernel.gen_stub
    assert 'Unsupported space for basis function' in str(excinfo.value)


# diff basis function : spaces
DIFF_BASIS = '''
module dummy_mod
  type, extends(kernel_type) :: dummy_type
     type(arg_type), meta_args(7) =                         &
          (/ arg_type(gh_field,    gh_write,     w0),       &
             arg_type(gh_operator, gh_readwrite, w1, w1),   &
             arg_type(gh_field,    gh_read,      w2),       &
             arg_type(gh_operator, gh_write,     w3, w3),   &
             arg_type(gh_field,    gh_write,     wtheta),   &
             arg_type(gh_operator, gh_readwrite, w2h, w2h), &
             arg_type(gh_field,    gh_read,      w2v)       &
           /)
     type(func_type), meta_funcs(7) =          &
          (/ func_type(w0, gh_diff_basis),     &
             func_type(w1, gh_diff_basis),     &
             func_type(w2, gh_diff_basis),     &
             func_type(w3, gh_diff_basis),     &
             func_type(wtheta, gh_diff_basis), &
             func_type(w2h, gh_diff_basis),    &
             func_type(w2v, gh_diff_basis)     &
           /)
     integer :: iterates_over = cells
     integer :: gh_shape = gh_quadrature_XYoZ
   contains
     procedure, nopass :: code => dummy_code
  end type dummy_type
contains
  subroutine dummy_code()
  end subroutine dummy_code
end module dummy_mod
'''


def test_diff_basis():
    ''' Test that differential basis functions are handled correctly
    for kernel stubs with quadrature '''
    ast = fpapi.parse(DIFF_BASIS, ignore_comments=False)
    metadata = DynKernMetadata(ast)
    kernel = DynKern()
    kernel.load_meta(metadata)
    generated_code = str(kernel.gen_stub)
    output = (
        "  MODULE dummy_mod\n"
        "    IMPLICIT NONE\n"
        "    CONTAINS\n"
        "    SUBROUTINE dummy_code(cell, nlayers, field_1_w0, op_2_ncell_3d, "
        "op_2, field_3_w2, op_4_ncell_3d, op_4, field_5_wtheta, "
        "op_6_ncell_3d, op_6, field_7_w2v, ndf_w0, undf_w0, map_w0, "
        "diff_basis_w0, ndf_w1, diff_basis_w1, ndf_w2, undf_w2, map_w2, "
        "diff_basis_w2, ndf_w3, diff_basis_w3, ndf_wtheta, undf_wtheta, "
        "map_wtheta, diff_basis_wtheta, ndf_w2h, diff_basis_w2h, ndf_w2v, "
        "undf_w2v, map_w2v, diff_basis_w2v, np_xy, np_z, weights_xy, "
        "weights_z)\n"
        "      USE constants_mod, ONLY: r_def\n"
        "      IMPLICIT NONE\n"
        "      INTEGER, intent(in) :: cell\n"
        "      INTEGER, intent(in) :: nlayers\n"
        "      INTEGER, intent(in) :: ndf_w0\n"
        "      INTEGER, intent(in) :: undf_w0\n"
        "      INTEGER, intent(in) :: ndf_w1\n"
        "      INTEGER, intent(in) :: ndf_w2\n"
        "      INTEGER, intent(in) :: undf_w2\n"
        "      INTEGER, intent(in) :: ndf_w3\n"
        "      INTEGER, intent(in) :: ndf_wtheta\n"
        "      INTEGER, intent(in) :: undf_wtheta\n"
        "      INTEGER, intent(in) :: ndf_w2h\n"
        "      INTEGER, intent(in) :: ndf_w2v\n"
        "      INTEGER, intent(in) :: undf_w2v\n"
        "      REAL(KIND=r_def), intent(out), dimension(undf_w0) :: "
        "field_1_w0\n"
        "      INTEGER, intent(in) :: op_2_ncell_3d\n"
        "      REAL(KIND=r_def), intent(inout), dimension(ndf_w1,ndf_w1,"
        "op_2_ncell_3d) :: op_2\n"
        "      REAL(KIND=r_def), intent(in), dimension(undf_w2) :: "
        "field_3_w2\n"
        "      INTEGER, intent(in) :: op_4_ncell_3d\n"
        "      REAL(KIND=r_def), intent(out), dimension(ndf_w3,ndf_w3,"
        "op_4_ncell_3d) :: op_4\n"
        "      REAL(KIND=r_def), intent(out), dimension(undf_wtheta) :: "
        "field_5_wtheta\n"
        "      INTEGER, intent(in) :: op_6_ncell_3d\n"
        "      REAL(KIND=r_def), intent(inout), dimension(ndf_w2h,ndf_w2h,"
        "op_6_ncell_3d) :: op_6\n"
        "      REAL(KIND=r_def), intent(in), dimension(undf_w2v) :: "
        "field_7_w2v\n"
        "      INTEGER, intent(in), dimension(ndf_w0) :: map_w0\n"
        "      REAL(KIND=r_def), intent(in), dimension(3,ndf_w0,np_xy,np_z) "
        ":: diff_basis_w0\n"
        "      REAL(KIND=r_def), intent(in), dimension(3,ndf_w1,np_xy,np_z) "
        ":: diff_basis_w1\n"
        "      INTEGER, intent(in), dimension(ndf_w2) :: map_w2\n"
        "      REAL(KIND=r_def), intent(in), dimension(1,ndf_w2,np_xy,np_z) "
        ":: diff_basis_w2\n"
        "      REAL(KIND=r_def), intent(in), dimension(3,ndf_w3,np_xy,np_z) "
        ":: diff_basis_w3\n"
        "      INTEGER, intent(in), dimension(ndf_wtheta) :: map_wtheta\n"
        "      REAL(KIND=r_def), intent(in), dimension(3,ndf_wtheta,np_xy,"
        "np_z) :: diff_basis_wtheta\n"
        "      REAL(KIND=r_def), intent(in), dimension(1,ndf_w2h,np_xy,np_z) "
        ":: diff_basis_w2h\n"
        "      INTEGER, intent(in), dimension(ndf_w2v) :: map_w2v\n"
        "      REAL(KIND=r_def), intent(in), dimension(1,ndf_w2v,np_xy,np_z) "
        ":: diff_basis_w2v\n"
        "      INTEGER, intent(in) :: np_xy, np_z\n"
        "      REAL(KIND=r_def), intent(in), dimension(np_xy) :: weights_xy\n"
        "      REAL(KIND=r_def), intent(in), dimension(np_z) :: weights_z\n"
        "    END SUBROUTINE dummy_code\n"
        "  END MODULE dummy_mod")
    print(output)
    print(generated_code)
    assert output in generated_code


# Meta-data for a kernel that requires differential basis functions
# evaluated only on W2 (the to-space of the operator that this kernel
# writes to).
DIFF_BASIS_EVAL = '''
module dummy_mod
  type, extends(kernel_type) :: dummy_type
     type(arg_type), meta_args(7) =                         &
          (/ arg_type(gh_field,    gh_read,      w0),       &
             arg_type(gh_operator, gh_readwrite, w2, w1),   &
             arg_type(gh_field,    gh_read,      w2),       &
             arg_type(gh_operator, gh_read,      w3, w3),   &
             arg_type(gh_field,    gh_read,      wtheta),   &
             arg_type(gh_operator, gh_read,      w2h, w2h), &
             arg_type(gh_field,    gh_read,      w2v)       &
           /)
     type(func_type), meta_funcs(7) =          &
          (/ func_type(w0, gh_diff_basis),     &
             func_type(w1, gh_diff_basis),     &
             func_type(w2, gh_diff_basis),     &
             func_type(w3, gh_diff_basis),     &
             func_type(wtheta, gh_diff_basis), &
             func_type(w2h, gh_diff_basis),    &
             func_type(w2v, gh_diff_basis)     &
           /)
     integer :: iterates_over = cells
     integer :: gh_shape = gh_evaluator
   contains
     procedure, nopass :: code => dummy_code
  end type dummy_type
contains
  subroutine dummy_code()
  end subroutine dummy_code
end module dummy_mod
'''


def test_diff_basis_eval():
    ''' Test that differential basis functions are handled correctly
    for kernel stubs with an evaluator '''
    ast = fpapi.parse(DIFF_BASIS_EVAL, ignore_comments=False)
    metadata = DynKernMetadata(ast)
    kernel = DynKern()
    kernel.load_meta(metadata)
    generated_code = str(kernel.gen_stub)
    print(generated_code)
    output_args = (
        "  MODULE dummy_mod\n"
        "    IMPLICIT NONE\n"
        "    CONTAINS\n"
        "    SUBROUTINE dummy_code(cell, nlayers, field_1_w0, op_2_ncell_3d, "
        "op_2, field_3_w2, op_4_ncell_3d, op_4, field_5_wtheta, "
        "op_6_ncell_3d, op_6, field_7_w2v, ndf_w0, undf_w0, map_w0, "
        "diff_basis_w0_on_w2, ndf_w2, undf_w2, map_w2, diff_basis_w2_on_w2, "
        "ndf_w1, diff_basis_w1_on_w2, ndf_w3, diff_basis_w3_on_w2, "
        "ndf_wtheta, undf_wtheta, map_wtheta, diff_basis_wtheta_on_w2, "
        "ndf_w2h, diff_basis_w2h_on_w2, ndf_w2v, undf_w2v, map_w2v, "
        "diff_basis_w2v_on_w2)\n")
    assert output_args in generated_code
    output_declns = (
        "      INTEGER, intent(in) :: cell\n"
        "      INTEGER, intent(in) :: nlayers\n"
        "      INTEGER, intent(in) :: ndf_w0\n"
        "      INTEGER, intent(in) :: undf_w0\n"
        "      INTEGER, intent(in) :: ndf_w2\n"
        "      INTEGER, intent(in) :: undf_w2\n"
        "      INTEGER, intent(in) :: ndf_w1\n"
        "      INTEGER, intent(in) :: ndf_w3\n"
        "      INTEGER, intent(in) :: ndf_wtheta\n"
        "      INTEGER, intent(in) :: undf_wtheta\n"
        "      INTEGER, intent(in) :: ndf_w2h\n"
        "      INTEGER, intent(in) :: ndf_w2v\n"
        "      INTEGER, intent(in) :: undf_w2v\n"
        "      REAL(KIND=r_def), intent(in), dimension(undf_w0) :: "
        "field_1_w0\n"
        "      INTEGER, intent(in) :: op_2_ncell_3d\n"
        "      REAL(KIND=r_def), intent(inout), dimension(ndf_w2,ndf_w1,"
        "op_2_ncell_3d) :: op_2\n"
        "      REAL(KIND=r_def), intent(in), dimension(undf_w2) :: "
        "field_3_w2\n"
        "      INTEGER, intent(in) :: op_4_ncell_3d\n"
        "      REAL(KIND=r_def), intent(in), dimension(ndf_w3,ndf_w3,"
        "op_4_ncell_3d) :: op_4\n"
        "      REAL(KIND=r_def), intent(in), dimension(undf_wtheta) :: "
        "field_5_wtheta\n"
        "      INTEGER, intent(in) :: op_6_ncell_3d\n"
        "      REAL(KIND=r_def), intent(in), dimension(ndf_w2h,ndf_w2h,"
        "op_6_ncell_3d) :: op_6\n"
        "      REAL(KIND=r_def), intent(in), dimension(undf_w2v) :: "
        "field_7_w2v\n"
        "      INTEGER, intent(in), dimension(ndf_w0) :: map_w0\n"
        "      REAL(KIND=r_def), intent(in), dimension(3,ndf_w0,ndf_w2) "
        ":: diff_basis_w0_on_w2\n"
        "      INTEGER, intent(in), dimension(ndf_w2) :: map_w2\n"
        "      REAL(KIND=r_def), intent(in), dimension(1,ndf_w2,ndf_w2) "
        ":: diff_basis_w2_on_w2\n"
        "      REAL(KIND=r_def), intent(in), dimension(3,ndf_w1,ndf_w2) "
        ":: diff_basis_w1_on_w2\n"
        "      REAL(KIND=r_def), intent(in), dimension(3,ndf_w3,ndf_w2) "
        ":: diff_basis_w3_on_w2\n"
        "      INTEGER, intent(in), dimension(ndf_wtheta) :: map_wtheta\n"
        "      REAL(KIND=r_def), intent(in), dimension(3,ndf_wtheta,ndf_w2) "
        ":: diff_basis_wtheta_on_w2\n"
        "      REAL(KIND=r_def), intent(in), dimension(1,ndf_w2h,ndf_w2) "
        ":: diff_basis_w2h_on_w2\n"
        "      INTEGER, intent(in), dimension(ndf_w2v) :: map_w2v\n"
        "      REAL(KIND=r_def), intent(in), dimension(1,ndf_w2v,ndf_w2) "
        ":: diff_basis_w2v_on_w2\n"
        "    END SUBROUTINE dummy_code\n"
    )
    assert output_declns in generated_code


def test_2eval_stubgen():
    ''' Check that we generate the correct kernel stub when an evaluator is
    required on more than one space. '''
    # Modify the meta-data so that it specifies that evaluators be provided
    # on two function spaces
    twoeval_meta = DIFF_BASIS_EVAL.replace(
        "     integer :: gh_shape = gh_evaluator\n",
        "     integer :: gh_shape = gh_evaluator\n"
        "     integer :: gh_evaluator_targets(2) = (/w2h, wtheta/)\n")
    ast = fpapi.parse(twoeval_meta, ignore_comments=False)
    metadata = DynKernMetadata(ast)
    kernel = DynKern()
    kernel.load_meta(metadata)
    generated_code = str(kernel.gen_stub)
    print(generated_code)

    assert (
        "SUBROUTINE dummy_code(cell, nlayers, field_1_w0, op_2_ncell_3d, op_2,"
        " field_3_w2, op_4_ncell_3d, op_4, field_5_wtheta, op_6_ncell_3d, "
        "op_6, field_7_w2v, ndf_w0, undf_w0, map_w0, diff_basis_w0_on_w2h, "
        "diff_basis_w0_on_wtheta, ndf_w2, undf_w2, map_w2, "
        "diff_basis_w2_on_w2h, diff_basis_w2_on_wtheta, ndf_w1, "
        "diff_basis_w1_on_w2h, diff_basis_w1_on_wtheta, ndf_w3, "
        "diff_basis_w3_on_w2h, diff_basis_w3_on_wtheta, ndf_wtheta, "
        "undf_wtheta, map_wtheta, diff_basis_wtheta_on_w2h, "
        "diff_basis_wtheta_on_wtheta, ndf_w2h, diff_basis_w2h_on_w2h, "
        "diff_basis_w2h_on_wtheta, ndf_w2v, undf_w2v, map_w2v, "
        "diff_basis_w2v_on_w2h, diff_basis_w2v_on_wtheta)" in
        generated_code)

    assert (
        "      INTEGER, intent(in) :: cell\n"
        "      INTEGER, intent(in) :: nlayers\n"
        "      INTEGER, intent(in) :: ndf_w0\n"
        "      INTEGER, intent(in) :: undf_w0\n"
        "      INTEGER, intent(in) :: ndf_w2\n"
        "      INTEGER, intent(in) :: undf_w2\n"
        "      INTEGER, intent(in) :: ndf_w1\n"
        "      INTEGER, intent(in) :: ndf_w3\n"
        "      INTEGER, intent(in) :: ndf_wtheta\n"
        "      INTEGER, intent(in) :: undf_wtheta\n"
        "      INTEGER, intent(in) :: ndf_w2h\n"
        "      INTEGER, intent(in) :: ndf_w2v\n"
        "      INTEGER, intent(in) :: undf_w2v\n" in generated_code)

    for space in ["w2h", "wtheta"]:
        assert ("REAL(KIND=r_def), intent(in), dimension(3,ndf_w0,ndf_{0}) "
                ":: diff_basis_w0_on_{0}".format(space) in generated_code)
        assert ("REAL(KIND=r_def), intent(in), dimension(1,ndf_w2,ndf_{0}) "
                ":: diff_basis_w2_on_{0}".format(space) in generated_code)
        assert ("REAL(KIND=r_def), intent(in), dimension(3,ndf_w1,ndf_{0}) "
                ":: diff_basis_w1_on_{0}".format(space) in generated_code)
        assert ("REAL(KIND=r_def), intent(in), dimension(3,ndf_w3,ndf_{0}) "
                ":: diff_basis_w3_on_{0}".format(space) in generated_code)
        assert ("REAL(KIND=r_def), intent(in), dimension(3,ndf_wtheta,ndf_{0})"
                " :: diff_basis_wtheta_on_{0}".format(space) in generated_code)
        assert ("REAL(KIND=r_def), intent(in), dimension(1,ndf_w2h,ndf_{0}) "
                ":: diff_basis_w2h_on_{0}".format(space) in generated_code)
        assert ("REAL(KIND=r_def), intent(in), dimension(1,ndf_w2v,ndf_{0}) "
                ":: diff_basis_w2v_on_{0}".format(space) in generated_code)


DIFF_BASIS_UNSUPPORTED_SPACE = '''
module dummy_mod
  type, extends(kernel_type) :: dummy_type
     type(arg_type), meta_args(1) =    &
          (/ arg_type(gh_field,gh_write, any_space_1) &
           /)
     type(func_type), meta_funcs(1) =    &
          (/ func_type(any_space_1, gh_diff_basis) &
           /)
     integer :: iterates_over = cells
     integer :: gh_shape = gh_quadrature_XYoZ
   contains
     procedure, nopass :: code => dummy_code
  end type dummy_type
contains
  subroutine dummy_code()
  end subroutine dummy_code
end module dummy_mod
'''


def test_diff_basis_unsupp_space():
    ''' Test that an error is raised when a differential basis
    function is on an unsupported space (currently any_space_*)'''
    ast = fpapi.parse(DIFF_BASIS_UNSUPPORTED_SPACE, ignore_comments=False)
    metadata = DynKernMetadata(ast)
    kernel = DynKern()
    kernel.load_meta(metadata)
    with pytest.raises(GenerationError) as excinfo:
        _ = kernel.gen_stub
    assert 'Unsupported space for differential basis function' \
        in str(excinfo.value)<|MERGE_RESOLUTION|>--- conflicted
+++ resolved
@@ -1,7 +1,7 @@
 # -----------------------------------------------------------------------------
 # BSD 3-Clause License
 #
-# Copyright (c) 2017-18, Science and Technology Facilities Council.
+# Copyright (c) 2017-2019, Science and Technology Facilities Council.
 # All rights reserved.
 #
 # Redistribution and use in source and binary forms, with or without
@@ -42,13 +42,9 @@
 import pytest
 import fparser
 from fparser import api as fpapi
-<<<<<<< HEAD
+from dynamo0p3_build import Dynamo0p3Build
 from psyclone.parse.algorithm import parse
 from psyclone.parse.utils import ParseError
-=======
-from dynamo0p3_build import Dynamo0p3Build
-from psyclone.parse import parse, ParseError
->>>>>>> ccffeca4
 from psyclone.psyGen import PSyFactory, GenerationError
 from psyclone.dynamo0p3 import DynKernMetadata, DynKern
 from psyclone_test_utils import print_diffs
