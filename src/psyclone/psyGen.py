--- conflicted
+++ resolved
@@ -49,15 +49,10 @@
 from psyclone.f2pygen import DirectiveGen, CommentGen
 from psyclone.core.access_info import VariablesAccessInfo, AccessType
 from psyclone.psyir.symbols import DataSymbol, ArrayType, RoutineSymbol, \
-<<<<<<< HEAD
     Symbol, ContainerSymbol, GlobalInterface, INTEGER_TYPE, BOOLEAN_TYPE
+from psyclone.psyir.symbols.datatypes import UnknownFortranType
 from psyclone.psyir.nodes import Node, Schedule, Loop, Statement, Container, \
     Routine, PSyDataNode, Call, Reference
-=======
-    Symbol, INTEGER_TYPE, BOOLEAN_TYPE
-from psyclone.psyir.symbols.datatypes import UnknownFortranType
-from psyclone.psyir.nodes import Node, Schedule, Loop, Statement, PSyDataNode
->>>>>>> 55b0c2ea
 from psyclone.errors import GenerationError, InternalError, FieldNotFoundError
 from psyclone.parse.algorithm import BuiltInCall
 
