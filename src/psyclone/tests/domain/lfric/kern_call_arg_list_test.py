# -----------------------------------------------------------------------------
# BSD 3-Clause License
#
# Copyright (c) 2017-2023, Science and Technology Facilities Council.
# All rights reserved.
#
# Redistribution and use in source and binary forms, with or without
# modification, are permitted provided that the following conditions are met:
#
# * Redistributions of source code must retain the above copyright notice, this
#   list of conditions and the following disclaimer.
#
# * Redistributions in binary form must reproduce the above copyright notice,
#   this list of conditions and the following disclaimer in the documentation
#   and/or other materials provided with the distribution.
#
# * Neither the name of the copyright holder nor the names of its
#   contributors may be used to endorse or promote products derived from
#   this software without specific prior written permission.
#
# THIS SOFTWARE IS PROVIDED BY THE COPYRIGHT HOLDERS AND CONTRIBUTORS
# "AS IS" AND ANY EXPRESS OR IMPLIED WARRANTIES, INCLUDING, BUT NOT
# LIMITED TO, THE IMPLIED WARRANTIES OF MERCHANTABILITY AND FITNESS
# FOR A PARTICULAR PURPOSE ARE DISCLAIMED. IN NO EVENT SHALL THE
# COPYRIGHT HOLDER OR CONTRIBUTORS BE LIABLE FOR ANY DIRECT, INDIRECT,
# INCIDENTAL, SPECIAL, EXEMPLARY, OR CONSEQUENTIAL DAMAGES (INCLUDING,
# BUT NOT LIMITED TO, PROCUREMENT OF SUBSTITUTE GOODS OR SERVICES;
# LOSS OF USE, DATA, OR PROFITS; OR BUSINESS INTERRUPTION) HOWEVER
# CAUSED AND ON ANY THEORY OF LIABILITY, WHETHER IN CONTRACT, STRICT
# LIABILITY, OR TORT (INCLUDING NEGLIGENCE OR OTHERWISE) ARISING IN
# ANY WAY OUT OF THE USE OF THIS SOFTWARE, EVEN IF ADVISED OF THE
# POSSIBILITY OF SUCH DAMAGE.
# -----------------------------------------------------------------------------
# Authors R. W. Ford and A. R. Porter, STFC Daresbury Lab
# Modified I. Kavcic, Met Office
# Modified J. Henrichs, Bureau of Meteorology

''' This module tests the LFric KernCallArg class.'''

import os

import pytest

from psyclone.core import Signature, VariablesAccessInfo
from psyclone.domain.lfric import KernCallArgList, LFRicSymbolTable, psyir
from psyclone.errors import GenerationError, InternalError
from psyclone.dynamo0p3 import DynKern
from psyclone.parse.algorithm import parse
from psyclone.psyGen import PSyFactory
from psyclone.psyir.nodes import Literal, Loop, Reference, UnaryOperation
from psyclone.psyir.symbols import ArrayType, ScalarType
from psyclone.tests.utilities import get_base_path, get_invoke
from psyclone.transformations import Dynamo0p3ColourTrans

TEST_API = "dynamo0.3"

# The PSyIR module contains classes generated at runtime
# pylint: disable=no-member


def check_psyir_results(create_arg_list, fortran_writer, valid_classes=None):
    '''Helper function to check if the PSyIR representation of the arguments
    is identical to the old style textual representation. It checks that each
    member of the psyir_arglist is a Reference, and that the textual
    representation matches the textual presentation (which was already
    verified).

    :param create_arg_list: a KernCallArgList instance.
    :type create_arg_list: :py:class:`psyclone.domain.lfric.KernCallArgList`
    :param fortran_writer: a FortranWriter instance.
    :type fortran_writer: \
        :py:class:`psyclone.psyir.backend.fortran.FortranWriter`
    :param valid_classes: a tuple of classes that are expected in the PSyIR \
        argument list. Defaults to `(Reference)`.
    :type valid_classes: Tuple[:py:class:`psyclone.psyir.nodes.node`]

    '''

    if not valid_classes:
        valid_classes = (Reference)

    # Check the PSyIR representation
    result = []
    for node in create_arg_list.psyir_arglist:
        assert isinstance(node, valid_classes)
        result.append(fortran_writer(node))

    assert result == create_arg_list._arglist


def test_cellmap_intergrid(dist_mem, fortran_writer):
    ''' Check the handling of cell_map and fs_intergrid.'''

    full_path = os.path.join(get_base_path(TEST_API),
                             "22.0_intergrid_prolong.f90")

    _, invoke_info = parse(full_path, api=TEST_API)
    psy = PSyFactory(TEST_API,
                     distributed_memory=dist_mem).create(invoke_info)
    schedule = psy.invokes.invoke_list[0].schedule
    kernel = schedule.kernels()[0]

    create_arg_list = KernCallArgList(kernel)
    vai = VariablesAccessInfo()
    create_arg_list.generate(vai)

    # Verify that no array expression turns up in the access information
    assert "cell_map_field2(:,:,cell)" not in str(vai)
    assert Signature("cell_map_field2") in vai

    assert create_arg_list._arglist == [
        'nlayers', 'cell_map_field2(:,:,cell)', 'ncpc_field1_field2_x',
        'ncpc_field1_field2_y', 'ncell_field1', 'field1_proxy%data',
        'field2_proxy%data', 'ndf_w1', 'undf_w1', 'map_w1', 'undf_w2',
        'map_w2(:,cell)']

    check_psyir_results(create_arg_list, fortran_writer)
    array_1d = ArrayType(psyir.LfricRealScalarDataType(),
                         [ArrayType.Extent.DEFERRED])
    assert create_arg_list.psyir_arglist[5].datatype == array_1d


def test_kerncallarglist_face_xyoz(dist_mem, fortran_writer):
    ''' Check the handling of basis, diff_basis, and face and xyoz
    quadrature.'''

    psy, _ = get_invoke("1.1.9_single_invoke_2qr_shapes_int_field.f90",
                        TEST_API, dist_mem=dist_mem, idx=0)

    schedule = psy.invokes.invoke_list[0].schedule
    create_arg_list = KernCallArgList(schedule.kernels()[0])

    create_arg_list.generate()
    assert create_arg_list._arglist == [
        'nlayers', 'f1_proxy%data', 'f2_proxy(1)%data', 'f2_proxy(2)%data',
        'f2_proxy(3)%data', 'f3_proxy%data', 'istp', 'ndf_w2', 'undf_w2',
        'map_w2(:,cell)', 'basis_w2_qr_xyoz', 'basis_w2_qr_face', 'ndf_wchi',
        'undf_wchi', 'map_wchi(:,cell)', 'diff_basis_wchi_qr_xyoz',
        'diff_basis_wchi_qr_face', 'ndf_adspc1_f3', 'undf_adspc1_f3',
        'map_adspc1_f3(:,cell)', 'basis_adspc1_f3_qr_xyoz',
        'basis_adspc1_f3_qr_face', 'diff_basis_adspc1_f3_qr_xyoz',
        'diff_basis_adspc1_f3_qr_face', 'np_xy_qr_xyoz', 'np_z_qr_xyoz',
        'weights_xy_qr_xyoz', 'weights_z_qr_xyoz', 'nfaces_qr_face',
        'np_xyz_qr_face', 'weights_xyz_qr_face']

    check_psyir_results(create_arg_list, fortran_writer)

    # Check that the right datatype is set:
    array_1d = ArrayType(psyir.LfricRealScalarDataType(),
                         [ArrayType.Extent.DEFERRED])
    assert create_arg_list.psyir_arglist[2].datatype == array_1d
    array_4d = ArrayType(psyir.LfricRealScalarDataType(),
                         [ArrayType.Extent.DEFERRED]*4)
    assert create_arg_list.psyir_arglist[15].datatype == array_4d
    assert create_arg_list.psyir_arglist[16].datatype == array_4d


def test_kerncallarglist_face_edge(dist_mem, fortran_writer):
    ''' Check the handling of basis, diff_basis, and quad_rule, including
    face and edge quadrature
    '''

    psy, _ = get_invoke("1.1.7_face_and_edge_qr.f90",
                        TEST_API, dist_mem=dist_mem, idx=0)

    schedule = psy.invokes.invoke_list[0].schedule
    create_arg_list = KernCallArgList(schedule.kernels()[0])

    create_arg_list.generate()
    assert create_arg_list._arglist == [
        'nlayers', 'f1_proxy%data', 'f2_proxy%data', 'm1_proxy%data',
        'm2_proxy%data', 'ndf_w1', 'undf_w1', 'map_w1(:,cell)',
        'basis_w1_qr_face', 'basis_w1_qr_edge', 'ndf_w2', 'undf_w2',
        'map_w2(:,cell)', 'diff_basis_w2_qr_face', 'diff_basis_w2_qr_edge',
        'ndf_w3', 'undf_w3', 'map_w3(:,cell)', 'basis_w3_qr_face',
        'basis_w3_qr_edge', 'diff_basis_w3_qr_face', 'diff_basis_w3_qr_edge',
        'nfaces_qr_face', 'np_xyz_qr_face', 'weights_xyz_qr_face',
        'nedges_qr_edge', 'np_xyz_qr_edge', 'weights_xyz_qr_edge']

    check_psyir_results(create_arg_list, fortran_writer)

    # Test that invalid kernel arguments raise the expected error:
    create_arg_list._kern._qr_rules["gh_quadrature_face"] = \
        DynKern.QRRule("invalid", "invalid", ["invalid"])
    with pytest.raises(InternalError) as err:
        create_arg_list.generate()
    assert "Found invalid kernel argument 'invalid'" in str(err.value)


def test_kerncallarglist_colouring(dist_mem, fortran_writer):
    ''' Check the handling of coluring.
    '''

    psy, _ = get_invoke("4.8_multikernel_invokes.f90",
                        TEST_API, dist_mem=dist_mem, idx=0)

    schedule = psy.invokes.invoke_list[0].schedule
    ctrans = Dynamo0p3ColourTrans()
    loops = schedule.walk(Loop)
    ctrans.apply(loops[0])

    create_arg_list = KernCallArgList(schedule.kernels()[0])
    create_arg_list.generate()
    assert create_arg_list._arglist == [
        'nlayers', 'rdt', 'h_proxy%data', 'f_proxy%data', 'c_proxy%data',
        'd_proxy%data', 'ndf_w1', 'undf_w1', 'map_w1(:,cmap(colour,cell))',
        'ndf_w2', 'undf_w2', 'map_w2(:,cmap(colour,cell))', 'ndf_w3',
        'undf_w3', 'map_w3(:,cmap(colour,cell))']

    check_psyir_results(create_arg_list, fortran_writer)


def test_kerncallarglist_mesh_properties(fortran_writer):
    ''' Check the handling of mesh properties.
    '''

    psy, _ = get_invoke("24.1_mesh_prop_invoke.f90",
                        TEST_API, dist_mem=False, idx=0)

    schedule = psy.invokes.invoke_list[0].schedule
    ctrans = Dynamo0p3ColourTrans()
    ctrans.apply(schedule.children[0])

    create_arg_list = KernCallArgList(schedule.kernels()[0])
    var_info = VariablesAccessInfo()
    create_arg_list.generate(var_accesses=var_info)
    assert str(var_info) == ("a: READ, adjacent_face: READ, cell: READ, "
                             "cmap: READ, colour: READ, f1: READ+WRITE, "
                             "map_w1: READ, ndf_w1: READ, nfaces_re_h: "
                             "READ, nlayers: READ, undf_w1: READ")
    # Tests that multiple reads are reported as expected:
    assert str(var_info[Signature("cell")]) == "cell:READ(0),READ(0)"
    assert str(var_info[Signature("colour")]) == "colour:READ(0),READ(0)"
    assert str(var_info[Signature("cmap")]) == "cmap:READ(0),READ(0)"
    assert str(var_info[Signature("adjacent_face")]) == "adjacent_face:READ(0)"

    assert create_arg_list._arglist == [
        'nlayers', 'a', 'f1_proxy%data', 'ndf_w1', 'undf_w1',
        'map_w1(:,cmap(colour,cell))', 'nfaces_re_h',
        'adjacent_face(:,cmap(colour,cell))']

    check_psyir_results(create_arg_list, fortran_writer)


def test_kerncallarglist_evaluator(fortran_writer):
    ''' Check the handling of evaluators.
    '''

    psy, _ = get_invoke("6.1_eval_invoke.f90", TEST_API,
                        dist_mem=False, idx=0)

    schedule = psy.invokes.invoke_list[0].schedule
    ctrans = Dynamo0p3ColourTrans()
    ctrans.apply(schedule.children[0])

    create_arg_list = KernCallArgList(schedule.kernels()[0])
    create_arg_list.generate()
    assert create_arg_list._arglist == [
        'nlayers', 'f0_proxy%data', 'f1_proxy%data', 'ndf_w0', 'undf_w0',
        'map_w0(:,cmap(colour,cell))', 'basis_w0_on_w0', 'ndf_w1', 'undf_w1',
        'map_w1(:,cmap(colour,cell))', 'diff_basis_w1_on_w0']

    check_psyir_results(create_arg_list, fortran_writer)


def test_kerncallarglist_stencil(fortran_writer):
    ''' Check the handling of stencils.
    '''

    psy, _ = get_invoke("19.7_multiple_stencils.f90", TEST_API,
                        dist_mem=False, idx=0)

    schedule = psy.invokes.invoke_list[0].schedule
    ctrans = Dynamo0p3ColourTrans()
    ctrans.apply(schedule.children[0])

    create_arg_list = KernCallArgList(schedule.kernels()[0])
    create_arg_list.generate()

    assert create_arg_list._arglist == [
        'nlayers', 'f1_proxy%data', 'f2_proxy%data',
        'f2_stencil_size(cmap(colour,cell))',
        'f2_stencil_dofmap(:,:,cmap(colour,cell))', 'f3_proxy%data',
        'f3_stencil_size(cmap(colour,cell))', 'f3_direction',
        'f3_stencil_dofmap(:,:,cmap(colour,cell))', 'f4_proxy%data',
        'f4_stencil_size(cmap(colour,cell))',
        'f4_stencil_dofmap(:,:,cmap(colour,cell))', 'ndf_w1', 'undf_w1',
        'map_w1(:,cmap(colour,cell))', 'ndf_w2', 'undf_w2',
        'map_w2(:,cmap(colour,cell))', 'ndf_w3', 'undf_w3',
        'map_w3(:,cmap(colour,cell))']

    assert create_arg_list.nlayers_positions == [1]
    assert create_arg_list.ndf_positions == [
        KernCallArgList.NdfInfo(13, "w1"),
        KernCallArgList.NdfInfo(16, "w2"),
        KernCallArgList.NdfInfo(19, "w3")]

    check_psyir_results(create_arg_list, fortran_writer)


def test_kerncallarglist_cross2d_stencil(fortran_writer):
    ''' Check the handling of cross-2d stencils.
    '''

    psy, _ = get_invoke("19.26_single_stencil_cross2d.f90", TEST_API,
                        dist_mem=False, idx=0)

    schedule = psy.invokes.invoke_list[0].schedule
    create_arg_list = KernCallArgList(schedule.kernels()[0])
    create_arg_list.generate()

    assert create_arg_list._arglist == [
        'nlayers', 'f1_proxy%data', 'f2_proxy%data',
        'f2_stencil_size(:,cell)', 'f2_max_branch_length',
        'f2_stencil_dofmap(:,:,:,cell)', 'f3_proxy%data', 'f4_proxy%data',
        'ndf_w1', 'undf_w1', 'map_w1(:,cell)', 'ndf_w2', 'undf_w2',
        'map_w2(:,cell)', 'ndf_w3', 'undf_w3', 'map_w3(:,cell)'
    ]
    check_psyir_results(create_arg_list, fortran_writer)


def test_kerncallarglist_bcs(fortran_writer, monkeypatch):
    ''' Check the handling of bc_kernel
    '''

    psy, _ = get_invoke("12.2_enforce_bc_kernel.f90", TEST_API,
                        dist_mem=False, idx=0)

    schedule = psy.invokes.invoke_list[0].schedule
    create_arg_list = KernCallArgList(schedule.kernels()[0])
    create_arg_list.generate()
    assert create_arg_list._arglist == [
        'nlayers', 'a_proxy%data', 'ndf_aspc1_a', 'undf_aspc1_a',
        'map_aspc1_a(:,cell)', 'boundary_dofs_a']

    check_psyir_results(create_arg_list, fortran_writer)

    loop = schedule.children[0]
    call = loop.loop_body[0]
    arg = call.arguments.args[0]

    # Monkeypatch the argument object so that it thinks it is an
    # operator rather than a field
    monkeypatch.setattr(arg, "_argument_type", value="gh_operator")
    with pytest.raises(GenerationError) as err:
        create_arg_list.generate()
    assert ("Expected an argument of ['gh_field'] type from which to look-up "
            "boundary dofs for kernel enforce_bc_code but got 'gh_operator'"
            in str(err.value))


def test_kerncallarglist_bcs_operator(fortran_writer):
    ''' Check the handling of bc_kernel operators.
    '''

    psy, _ = get_invoke("12.4_enforce_op_bc_kernel.f90", TEST_API,
                        dist_mem=False, idx=0)

    schedule = psy.invokes.invoke_list[0].schedule
    create_arg_list = KernCallArgList(schedule.kernels()[0])
    access_info = VariablesAccessInfo()
    create_arg_list.generate(access_info)
    assert create_arg_list._arglist == [
        'cell', 'nlayers', 'op_a_proxy%ncell_3d', 'op_a_proxy%local_stencil',
        'ndf_aspc1_op_a', 'ndf_aspc2_op_a', 'boundary_dofs_op_a']

    check_psyir_results(create_arg_list, fortran_writer)
    assert (create_arg_list.psyir_arglist[2].datatype ==
            psyir.LfricIntegerScalarDataType())
    array_type_3d = ArrayType(psyir.LfricRealScalarDataType(),
                              [ArrayType.Extent.DEFERRED]*3)
    assert create_arg_list.psyir_arglist[3].datatype == array_type_3d

    # Also check that the structure access is correctly converted
    # into a 2-component signature:
    sig = Signature(("op_a_proxy", "local_stencil"))
    assert str(access_info[sig]) == "op_a_proxy%local_stencil:READWRITE(0)"


def test_kerncallarglist_mixed_precision():
    ''' Check the handling of mixed precision. This kernel has three invokes:
    The first using r_def, the second r_solver, the third r_tran.
    '''

    psy, _ = get_invoke("26.8_mixed_precision_args.f90", TEST_API,
                        dist_mem=False, idx=0)

    schedule = psy.invokes.invoke_list[0].schedule
    create_arg_list = KernCallArgList(schedule.kernels()[0])
    create_arg_list.generate()
    # TODO #744: Depending on the implementation of #744, we can replace
    # the test for name with a test for the actual precision, e.g.:
    # assert create_arg_list.psyir_arglist[3].datatype.precision == psyir.R_DEF

    # Scalar:
    assert create_arg_list.psyir_arglist[2].datatype.precision.name == "r_def"
    # field
    assert create_arg_list.psyir_arglist[3].datatype.precision.name == "r_def"
    # operator: ncell_3d:
    assert create_arg_list.psyir_arglist[4].datatype.precision.name == "i_def"
    # operator: local_stencil
    assert create_arg_list.psyir_arglist[5].datatype.precision.name == "r_def"

    create_arg_list = KernCallArgList(schedule.kernels()[1])
    create_arg_list.generate()
    assert (create_arg_list.psyir_arglist[2].datatype.precision.name ==
            "r_solver")
    assert (create_arg_list.psyir_arglist[3].datatype.precision.name ==
            "r_solver")
    assert create_arg_list.psyir_arglist[4].datatype.precision.name == "i_def"
    assert (create_arg_list.psyir_arglist[5].datatype.precision.name ==
            "r_solver")

    create_arg_list = KernCallArgList(schedule.kernels()[2])
    create_arg_list.generate()
    assert create_arg_list.psyir_arglist[2].datatype.precision.name == "r_tran"
    assert create_arg_list.psyir_arglist[3].datatype.precision.name == "r_tran"
    assert create_arg_list.psyir_arglist[4].datatype.precision.name == "i_def"
    # There is no r_tran operator, so its type is r_def:
    assert create_arg_list.psyir_arglist[5].datatype.precision.name == "r_def"


def test_kerncallarglist_scalar_literal(fortran_writer):
    ''' Check the handling of a scalar literal.
    '''

    psy, _ = get_invoke("int_real_literal_scalar.f90", TEST_API,
                        dist_mem=False, idx=0)

    schedule = psy.invokes.invoke_list[0].schedule
    vai = VariablesAccessInfo()
    create_arg_list = KernCallArgList(schedule.kernels()[0])
    create_arg_list.generate(vai)

    # Verify that a constant is not returned in the access info list
    assert "1.0" not in str(vai)

    assert create_arg_list._arglist == [
        'nlayers', 'f1_proxy%data', 'f2_proxy%data', 'm1_proxy%data',
        '1.0_r_def', 'm2_proxy%data', '2_i_def', 'ndf_w1', 'undf_w1',
        'map_w1(:,cell)', 'basis_w1_qr', 'ndf_w2', 'undf_w2', 'map_w2(:,cell)',
        'diff_basis_w2_qr', 'ndf_w3', 'undf_w3', 'map_w3(:,cell)',
        'basis_w3_qr', 'diff_basis_w3_qr', 'np_xy_qr', 'np_z_qr',
        'weights_xy_qr', 'weights_z_qr']

    check_psyir_results(create_arg_list, fortran_writer, (Literal, Reference))

    assert create_arg_list.nqp_positions == [{'horizontal': 21,
                                              'vertical': 22}]

    # Check the handling of logical types. The third argument
    # should be a scalar
    args = schedule.kernels()[0].arguments.args
    assert args[3].is_scalar

    # Make sure a negative number is accepted:
    args[3]._name = "-2.0_r_def"
    create_arg_list.scalar(args[3])
    lit = create_arg_list.psyir_arglist[-1]
    # In Fortran a negative number as above is an UnaryOperation
    assert isinstance(lit, UnaryOperation)

    # Make sure a negative number with a space works
    args[3]._name = "- 2.0_r_def"
    create_arg_list.scalar(args[3])
    lit = create_arg_list.psyir_arglist[-1]
    # In Fortran a negative number as above is an UnaryOperation
    assert isinstance(lit, UnaryOperation)

    # Modify the third argument to be a logical
    args[3]._intrinsic_type = "logical"
    args[3]._name = ".true."
    create_arg_list.scalar(args[3])
    lit = create_arg_list.psyir_arglist[-1]
    assert isinstance(lit, Literal)
    assert lit.datatype.intrinsic == ScalarType.Intrinsic.BOOLEAN

    # Now set the intrinsic type to be invalid and check that the
    # underlying PSyIR creation catches it.
    args[3]._name = "invalid"
    args[3]._intrinsic_type = "invalid"
    with pytest.raises(InternalError) as err:
        create_arg_list.scalar(args[3])
<<<<<<< HEAD
    assert ("Unexpected literal expression 'invalid' in scalar() when "
            "processing kernel 'testkern_qr_code'" in str(err.value))


def test_indirect_dofmap(fortran_writer):
    '''Test the indirect dofmap functionality.
    '''
    psy, _ = get_invoke("20.1.2_cma_apply_disc.f90", TEST_API,
                        dist_mem=False, idx=0)

    schedule = psy.invokes.invoke_list[0].schedule
    create_arg_list = KernCallArgList(schedule.kernels()[0])
    create_arg_list.generate()
    assert (create_arg_list._arglist == [
        'cell', 'ncell_2d', 'field_a_proxy%data', 'field_b_proxy%data',
        'cma_op1_matrix', 'cma_op1_nrow', 'cma_op1_ncol', 'cma_op1_bandwidth',
        'cma_op1_alpha', 'cma_op1_beta', 'cma_op1_gamma_m', 'cma_op1_gamma_p',
        'ndf_adspc1_field_a', 'undf_adspc1_field_a',
        'map_adspc1_field_a(:,cell)', 'cma_indirection_map_adspc1_field_a',
        'ndf_aspc1_field_b', 'undf_aspc1_field_b', 'map_aspc1_field_b(:,cell)',
        'cma_indirection_map_aspc1_field_b'])

    check_psyir_results(create_arg_list, fortran_writer)

    psyir_args = create_arg_list.psyir_arglist
    sym_tab = schedule.symbol_table
    for ref in psyir_args:
        assert ref.symbol.name in sym_tab

    for i in [0, 1, 5, 6, 7, 8, 9, 10, 11, 12, 13, 16, 17]:
        assert (psyir_args[i].symbol.datatype ==
                psyir.LfricIntegerScalarDataType())

    # Create a dummy LFRic symbol table to simplify creating
    # standard LFRic types:
    dummy_sym_tab = LFRicSymbolTable()
    # Test all 1D real arrays:
    real_1d = dummy_sym_tab.find_or_create_array("doesnt_matter1dreal", 1,
                                                 ScalarType.Intrinsic.REAL)
    for i in [2, 3]:
        # The datatype of a field  reference is the type of the member
        # accessed, i.e. it's the 1D real array.
        assert psyir_args[i].datatype == real_1d.datatype

    # Test all 3D real arrays:
    real_3d = dummy_sym_tab.find_or_create_array("doesnt_matter2dreal", 3,
                                                 ScalarType.Intrinsic.REAL)
    assert psyir_args[4].datatype == real_3d.datatype

    # Test all 1D integer arrays:
    int_1d = dummy_sym_tab.find_or_create_array("doesnt_matter1dint", 1,
                                                ScalarType.Intrinsic.INTEGER)
    for i in [15, 19]:
        assert psyir_args[i].datatype == int_1d.datatype

    # Test all 2D integer arrays:
    int_2d = dummy_sym_tab.find_or_create_array("doesnt_matter2dint", 2,
                                                ScalarType.Intrinsic.INTEGER)
    for i in [14, 18]:
        assert psyir_args[i].symbol.datatype == int_2d.datatype


def test_ref_element_handling(fortran_writer):
    '''Test the handling of the reference element.
    '''
    psy, _ = get_invoke("23.5_ref_elem_mixed_prec.f90", TEST_API,
                        dist_mem=False, idx=0)

    schedule = psy.invokes.invoke_list[0].schedule
    create_arg_list = KernCallArgList(schedule.kernels()[0])
    vai = VariablesAccessInfo()
    create_arg_list.generate(vai)

    assert (create_arg_list._arglist == [
        'nlayers', 'f1_proxy%data', 'ndf_w1', 'undf_w1', 'map_w1(:,cell)',
        'nfaces_re_h', 'nfaces_re_v', 'normals_to_horiz_faces',
        'normals_to_vert_faces'])

    assert ("cell: READ, f1: READ+WRITE, map_w1: READ, ndf_w1: READ, "
            "nfaces_re_h: READ, nfaces_re_v: READ, nlayers: READ, "
            "normals_to_horiz_faces: READ, normals_to_vert_faces: READ, "
            "undf_w1: READ" == str(vai))

    check_psyir_results(create_arg_list, fortran_writer)

    psyir_args = create_arg_list.psyir_arglist
    sym_tab = schedule.symbol_table
    for ref in psyir_args:
        assert ref.symbol.name in sym_tab

    for i in [0, 2, 3, 5, 6]:
        assert (psyir_args[i].symbol.datatype ==
                psyir.LfricIntegerScalarDataType())

    # Test the 1d real array, which is of type r_solver
    # The datatype of a field  reference is the type of the member
    # accessed, i.e. it's the 1D real array.
    assert isinstance(psyir_args[1].datatype, ArrayType)
    assert len(psyir_args[1].datatype.shape) == 1
    assert psyir_args[1].datatype.intrinsic == ScalarType.Intrinsic.REAL
    assert psyir_args[1].datatype.precision.name == "r_solver"
    # TODO #2022: it would be convenient if find_or_create_array could
    # create an r_solver based array, then the above tests would  just be:
    # assert psyir_args[i].datatype == r_solver_1d.datatype

    # Create a dummy LFRic symbol table to simplify creating
    # standard LFRic types:
    dummy_sym_tab = LFRicSymbolTable()
    # Test all 2D integer arrays:
    int_2d = dummy_sym_tab.find_or_create_array("doesnt_matter2dint", 2,
                                                ScalarType.Intrinsic.INTEGER)
    for i in [4]:
        assert psyir_args[i].symbol.datatype == int_2d.datatype

    int_arr_2d = dummy_sym_tab.find_or_create_array("doesnt_matter2dreal", 2,
                                                    ScalarType.Intrinsic.REAL)
    for i in [7, 8]:
        assert psyir_args[i].symbol.datatype == int_arr_2d.datatype
=======
    assert ("Unexpected literal expression 'invalid' when "
            "processing kernel 'testkern_qr_code'" in str(err.value))
>>>>>>> 93baf317
<|MERGE_RESOLUTION|>--- conflicted
+++ resolved
@@ -481,8 +481,7 @@
     args[3]._intrinsic_type = "invalid"
     with pytest.raises(InternalError) as err:
         create_arg_list.scalar(args[3])
-<<<<<<< HEAD
-    assert ("Unexpected literal expression 'invalid' in scalar() when "
+    assert ("Unexpected literal expression 'invalid' when "
             "processing kernel 'testkern_qr_code'" in str(err.value))
 
 
@@ -599,8 +598,4 @@
     int_arr_2d = dummy_sym_tab.find_or_create_array("doesnt_matter2dreal", 2,
                                                     ScalarType.Intrinsic.REAL)
     for i in [7, 8]:
-        assert psyir_args[i].symbol.datatype == int_arr_2d.datatype
-=======
-    assert ("Unexpected literal expression 'invalid' when "
-            "processing kernel 'testkern_qr_code'" in str(err.value))
->>>>>>> 93baf317
+        assert psyir_args[i].symbol.datatype == int_arr_2d.datatype