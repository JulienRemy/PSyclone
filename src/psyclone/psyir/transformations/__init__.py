# -----------------------------------------------------------------------------
# BSD 3-Clause License
#
# Copyright (c) 2019-2022, Science and Technology Facilities Council.
# All rights reserved.
#
# Redistribution and use in source and binary forms, with or without
# modification, are permitted provided that the following conditions are met:
#
# * Redistributions of source code must retain the above copyright notice, this
#   list of conditions and the following disclaimer.
#
# * Redistributions in binary form must reproduce the above copyright notice,
#   this list of conditions and the following disclaimer in the documentation
#   and/or other materials provided with the distribution.
#
# * Neither the name of the copyright holder nor the names of its
#   contributors may be used to endorse or promote products derived from
#   this software without specific prior written permission.
#
# THIS SOFTWARE IS PROVIDED BY THE COPYRIGHT HOLDERS AND CONTRIBUTORS
# "AS IS" AND ANY EXPRESS OR IMPLIED WARRANTIES, INCLUDING, BUT NOT
# LIMITED TO, THE IMPLIED WARRANTIES OF MERCHANTABILITY AND FITNESS
# FOR A PARTICULAR PURPOSE ARE DISCLAIMED. IN NO EVENT SHALL THE
# COPYRIGHT HOLDER OR CONTRIBUTORS BE LIABLE FOR ANY DIRECT, INDIRECT,
# INCIDENTAL, SPECIAL, EXEMPLARY, OR CONSEQUENTIAL DAMAGES (INCLUDING,
# BUT NOT LIMITED TO, PROCUREMENT OF SUBSTITUTE GOODS OR SERVICES;
# LOSS OF USE, DATA, OR PROFITS; OR BUSINESS INTERRUPTION) HOWEVER
# CAUSED AND ON ANY THEORY OF LIABILITY, WHETHER IN CONTRACT, STRICT
# LIABILITY, OR TORT (INCLUDING NEGLIGENCE OR OTHERWISE) ARISING IN
# ANY WAY OUT OF THE USE OF THIS SOFTWARE, EVEN IF ADVISED OF THE
# POSSIBILITY OF SUCH DAMAGE.
# -----------------------------------------------------------------------------
# Author J. Henrichs, Bureau of Meteorology
# Modified by: R. W. Ford, STFC Daresbury Lab
#              A. R. Porter, STFC Daresbury Lab
#              S. Siso, STFC Daresbury Lab

'''Transformation module, containing all generic (API independent)
transformations and base classes.
'''

from psyclone.psyir.transformations.arrayrange2loop_trans import \
    ArrayRange2LoopTrans
from psyclone.psyir.transformations.chunk_loop_trans import ChunkLoopTrans
from psyclone.psyir.transformations.extract_trans import ExtractTrans
from psyclone.psyir.transformations.fold_conditional_return_expressions_trans \
    import FoldConditionalReturnExpressionsTrans
from psyclone.psyir.transformations.hoist_local_arrays_trans import \
    HoistLocalArraysTrans
from psyclone.psyir.transformations.hoist_loop_bound_expr_trans import \
    HoistLoopBoundExprTrans
from psyclone.psyir.transformations.hoist_trans import HoistTrans
from psyclone.psyir.transformations.inline_trans import InlineTrans
from psyclone.psyir.transformations.intrinsics.abs2code_trans import \
    Abs2CodeTrans
from psyclone.psyir.transformations.intrinsics.dotproduct2code_trans import \
    DotProduct2CodeTrans
from psyclone.psyir.transformations.intrinsics.matmul2code_trans import \
    Matmul2CodeTrans
from psyclone.psyir.transformations.intrinsics.max2code_trans import \
    Max2CodeTrans
from psyclone.psyir.transformations.intrinsics.min2code_trans import \
    Min2CodeTrans
from psyclone.psyir.transformations.intrinsics.sign2code_trans import \
    Sign2CodeTrans
from psyclone.psyir.transformations.intrinsics.sum2code_trans import \
    Sum2CodeTrans
from psyclone.psyir.transformations.loop_fuse_trans import LoopFuseTrans
from psyclone.psyir.transformations.loop_swap_trans import LoopSwapTrans
from psyclone.psyir.transformations.loop_tiling_2d_trans \
    import LoopTiling2DTrans
from psyclone.psyir.transformations.loop_trans import LoopTrans
from psyclone.psyir.transformations.nan_test_trans import NanTestTrans
from psyclone.psyir.transformations.omp_loop_trans import OMPLoopTrans
from psyclone.psyir.transformations.omp_target_trans import OMPTargetTrans
from psyclone.psyir.transformations.omp_taskwait_trans import OMPTaskwaitTrans
from psyclone.psyir.transformations.omp_task_trans import OMPTaskTrans
from psyclone.psyir.transformations.parallel_loop_trans import \
    ParallelLoopTrans
from psyclone.psyir.transformations.profile_trans import ProfileTrans
from psyclone.psyir.transformations.psy_data_trans import PSyDataTrans
from psyclone.psyir.transformations.read_only_verify_trans \
    import ReadOnlyVerifyTrans
from psyclone.psyir.transformations.region_trans import RegionTrans
from psyclone.psyir.transformations.replace_induction_variables_trans import \
     ReplaceInductionVariablesTrans
from psyclone.psyir.transformations.transformation_error \
    import TransformationError
from psyclone.psyir.transformations.reference2arrayrange_trans import \
    Reference2ArrayRangeTrans

# The entities in the __all__ list are made available to import directly from
# this package e.g.:
# from psyclone.psyir.transformations import ExtractTrans

__all__ = ['ArrayRange2LoopTrans',
           'ChunkLoopTrans',
           'ExtractTrans',
           'FoldConditionalReturnExpressionsTrans',
           'HoistLocalArraysTrans',
           'HoistLoopBoundExprTrans',
           'HoistTrans',
           'Abs2CodeTrans',
           'DotProduct2CodeTrans',
           'Matmul2CodeTrans',
           'Max2CodeTrans',
           'Min2CodeTrans',
           'Sign2CodeTrans',
           'Sum2CodeTrans',
           'LoopFuseTrans',
           'LoopSwapTrans',
           'LoopTiling2DTrans',
           'LoopTrans',
           'NanTestTrans',
<<<<<<< HEAD
           'OMPTaskTrans'
=======
           'OMPLoopTrans',
>>>>>>> 5170f072
           'OMPTaskwaitTrans',
           'OMPTargetTrans',
           'ParallelLoopTrans',
           'ProfileTrans',
           'PSyDataTrans',
           'ReadOnlyVerifyTrans',
           'Reference2ArrayRangeTrans',
           'RegionTrans',
           'ReplaceInductionVariablesTrans',
           'TransformationError']<|MERGE_RESOLUTION|>--- conflicted
+++ resolved
@@ -113,11 +113,8 @@
            'LoopTiling2DTrans',
            'LoopTrans',
            'NanTestTrans',
-<<<<<<< HEAD
            'OMPTaskTrans'
-=======
            'OMPLoopTrans',
->>>>>>> 5170f072
            'OMPTaskwaitTrans',
            'OMPTargetTrans',
            'ParallelLoopTrans',
