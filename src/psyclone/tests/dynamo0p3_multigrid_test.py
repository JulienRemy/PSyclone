--- conflicted
+++ resolved
@@ -673,18 +673,11 @@
         expected = (
             "      DO cell=loop0_start,loop0_stop\n"
             "        !\n"
-<<<<<<< HEAD
-            "        CALL prolong_test_kernel_code(nlayers, cell_map_fld_c"
-            "(:,:,cell), ncpc_fld_m_fld_c_x, ncpc_fld_m_fld_c_y, ncell_fld_m, "
-            "fld_m_data, fld_c_data, ndf_w1, undf_w1, map_w1, "
-            "undf_w2, map_w2(:,cell))\n"
-=======
             "        CALL prolong_test_kernel_code(nlayers, "
             "cell_map_cmap_fld_c(:,:,cell), ncpc_fld_m_cmap_fld_c_x, "
-            "ncpc_fld_m_cmap_fld_c_y, ncell_fld_m, fld_m_proxy%data, "
-            "cmap_fld_c_proxy%data, ndf_w1, undf_w1, map_w1, undf_w2, "
+            "ncpc_fld_m_cmap_fld_c_y, ncell_fld_m, fld_m_data, "
+            "cmap_fld_c_data, ndf_w1, undf_w1, map_w1, undf_w2, "
             "map_w2(:,cell))\n"
->>>>>>> 1f918a72
             "      END DO\n"
             "      DO cell=loop1_start,loop1_stop\n"
             "        !\n"
@@ -703,19 +696,11 @@
             "      END DO\n"
             "      DO cell=loop3_start,loop3_stop\n"
             "        !\n"
-<<<<<<< HEAD
-            "        CALL restrict_test_kernel_code(nlayers, cell_map_fld_c"
-            "(:,:,cell), ncpc_fld_m_fld_c_x, ncpc_fld_m_fld_c_y, ncell_fld_m, "
-            "fld_c_data, fld_m_data, undf_aspc1_fld_c, "
-            "map_aspc1_fld_c(:,cell), ndf_aspc2_fld_m, undf_aspc2_fld_m, "
-            "map_aspc2_fld_m)\n")
-=======
             "        CALL restrict_test_kernel_code(nlayers, "
             "cell_map_cmap_fld_c(:,:,cell), ncpc_fld_m_cmap_fld_c_x, "
-            "ncpc_fld_m_cmap_fld_c_y, ncell_fld_m, cmap_fld_c_proxy%data, "
-            "fld_m_proxy%data, undf_aspc1_cmap_fld_c, map_aspc1_cmap_fld_c"
+            "ncpc_fld_m_cmap_fld_c_y, ncell_fld_m, cmap_fld_c_data, "
+            "fld_m_data, undf_aspc1_cmap_fld_c, map_aspc1_cmap_fld_c"
             "(:,cell), ndf_aspc2_fld_m, undf_aspc2_fld_m, map_aspc2_fld_m)\n")
->>>>>>> 1f918a72
         assert expected in output
 
 
