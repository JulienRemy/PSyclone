--- conflicted
+++ resolved
@@ -310,24 +310,14 @@
             raise InternalError(
                 f"{type(self).__name__} malformed or incomplete: must have "
                 f"one or more children representing array-index expressions "
-<<<<<<< HEAD
                 f"but array '{self.name}' has none.")
-=======
-                f"but found none.")
->>>>>>> ec7a20b0
         for idx, child in enumerate(self._children):
             if not self._validate_child(idx, child):
                 raise InternalError(
                     f"{type(self).__name__} malformed or incomplete: child "
-<<<<<<< HEAD
                     f"{idx} of array '{self.name}' must be a psyir.nodes."
                     f"DataNode or Range representing an array-index "
                     f"expression but found '{type(child).__name__}'")
-=======
-                    f"{idx} must by a psyir.nodes.DataNode or Range "
-                    f"representing an array-index expression but "
-                    f"found '{type(child).__name__}'")
->>>>>>> ec7a20b0
         return self.children
 
 
