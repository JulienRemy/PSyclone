--- conflicted
+++ resolved
@@ -33,17 +33,13 @@
 ! DISCLAIMED. IN NO EVENT SHALL THE COPYRIGHT HOLDER OR CONTRIBUTORS BE LIABLE
 ! FOR ANY DIRECT, INDIRECT, INCIDENTAL, SPECIAL, EXEMPLARY, OR CONSEQUENTIAL
 ! DAMAGES (INCLUDING, BUT NOT LIMITED TO, PROCUREMENT OF SUBSTITUTE GOODS OR
-<<<<<<< HEAD
-!
-! Modified I. Kavcic, Met Office
-=======
 ! SERVICES; LOSS OF USE, DATA, OR PROFITS; OR BUSINESS INTERRUPTION) HOWEVER
 ! CAUSED AND ON ANY THEORY OF LIABILITY, WHETHER IN CONTRACT, STRICT LIABILITY,
 ! OR TORT (INCLUDING NEGLIGENCE OR OTHERWISE) ARISING IN ANY WAY OUT OF THE USE
 ! OF THIS SOFTWARE, EVEN IF ADVISED OF THE POSSIBILITY OF SUCH DAMAGE.
 ! -----------------------------------------------------------------------------
+!
 ! Modified I. Kavcic and A. Coughtrie, Met Office
->>>>>>> 1cd8b850
 !          A. R. Porter, STFC Daresbury Laboratory
 
 
@@ -155,7 +151,6 @@
   integer, public, parameter :: EVALUATOR           = 959
   integer, public, parameter :: GH_EVALUATOR        = 510
 
-<<<<<<< HEAD
 ! Coarse and fine function spaces
   integer, public, parameter :: GH_FINE   = 27745
   integer, public, parameter :: GH_COARSE = 83491
@@ -166,6 +161,8 @@
   integer, public, parameter :: X1D        = 2
   integer, public, parameter :: Y1D        = 3
   integer, public, parameter :: CROSS      = 4
+  integer, public, parameter :: CROSS2D    = 5
+
   !> @}
 
   !> Allows metadata types to be syntactically correct.
@@ -177,16 +174,7 @@
   !>       would remove the need for 1-based monotonically increasing
   !>       enumerator values but GFortran doesn't like that.
   !>
-  integer, public, parameter :: STENCIL(4) = -1
-=======
-  ! Stencil metadata
-  integer, public, parameter :: XORY1D  = 1
-  integer, public, parameter :: X1D     = 2
-  integer, public, parameter :: Y1D     = 3
-  integer, public, parameter :: CROSS   = 4
-  integer, public, parameter :: CROSS2D = 5
   integer, public, parameter :: STENCIL(5) = -1
->>>>>>> 1cd8b850
 
   !> @defgroup mesh_data_items Enumeration of mesh data items.
   !> @{
