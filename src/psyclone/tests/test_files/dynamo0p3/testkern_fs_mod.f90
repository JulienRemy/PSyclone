--- conflicted
+++ resolved
@@ -47,26 +47,22 @@
   !              and one discontinuous (wtheta) field writer
   type, public, extends(kernel_type) :: testkern_fs_type
      private
-     type(arg_type), dimension(13) :: meta_args = (/       &
-          arg_type(gh_field, gh_real, gh_inc,   w1),       &
-          arg_type(gh_field, gh_real, gh_read,  w2),       &
-          arg_type(gh_field, gh_real, gh_read,  w0),       &
-          arg_type(gh_field, gh_real, gh_read,  w3),       &
-          arg_type(gh_field, gh_real, gh_write, wtheta),   &
-          arg_type(gh_field, gh_real, gh_read,  w2h),      &
-          arg_type(gh_field, gh_real, gh_read,  w2v),      &
-          arg_type(gh_field, gh_real, gh_read,  w2broken), &
-          arg_type(gh_field, gh_real, gh_read,  w2trace),  &
-          arg_type(gh_field, gh_real, gh_read,  w2htrace), &
-          arg_type(gh_field, gh_real, gh_read,  w2vtrace), &
-          arg_type(gh_field, gh_real, gh_read,  wchi),     &
-          arg_type(gh_field, gh_real, gh_read,  any_w2)    &
+     type(arg_type), dimension(13) :: meta_args = (/ &
+          arg_type(gh_field, gh_inc,   w1),          &
+          arg_type(gh_field, gh_read,  w2),          &
+          arg_type(gh_field, gh_read,  w0),          &
+          arg_type(gh_field, gh_read,  w3),          &
+          arg_type(gh_field, gh_write, wtheta),      &
+          arg_type(gh_field, gh_read,  w2h),         &
+          arg_type(gh_field, gh_read,  w2v),         &
+          arg_type(gh_field, gh_read,  w2broken),    &
+          arg_type(gh_field, gh_read,  w2trace),     &
+          arg_type(gh_field, gh_read,  w2htrace),    &
+          arg_type(gh_field, gh_read,  w2vtrace),    &
+          arg_type(gh_field, gh_read,  wchi),        &
+          arg_type(gh_field, gh_read,  any_w2)       &
            /)
-<<<<<<< HEAD
      integer :: operates_on = cell_column
-=======
-     integer :: operates_on = CELL_COLUMN
->>>>>>> 741379af
    contains
      procedure, public, nopass :: code => testkern_fs_code
   end type testkern_fs_type
