# -----------------------------------------------------------------------------
# BSD 3-Clause License
#
# Copyright (c) 2019-2023, Science and Technology Facilities Council.
# All rights reserved.
#
# Redistribution and use in source and binary forms, with or without
# modification, are permitted provided that the following conditions are met:
#
# * Redistributions of source code must retain the above copyright notice, this
#   list of conditions and the following disclaimer.
#
# * Redistributions in binary form must reproduce the above copyright notice,
#   this list of conditions and the following disclaimer in the documentation
#   and/or other materials provided with the distribution.
#
# * Neither the name of the copyright holder nor the names of its
#   contributors may be used to endorse or promote products derived from
#   this software without specific prior written permission.
#
# THIS SOFTWARE IS PROVIDED BY THE COPYRIGHT HOLDERS AND CONTRIBUTORS
# "AS IS" AND ANY EXPRESS OR IMPLIED WARRANTIES, INCLUDING, BUT NOT
# LIMITED TO, THE IMPLIED WARRANTIES OF MERCHANTABILITY AND FITNESS
# FOR A PARTICULAR PURPOSE ARE DISCLAIMED. IN NO EVENT SHALL THE
# COPYRIGHT HOLDER OR CONTRIBUTORS BE LIABLE FOR ANY DIRECT, INDIRECT,
# INCIDENTAL, SPECIAL, EXEMPLARY, OR CONSEQUENTIAL DAMAGES (INCLUDING,
# BUT NOT LIMITED TO, PROCUREMENT OF SUBSTITUTE GOODS OR SERVICES;
# LOSS OF USE, DATA, OR PROFITS; OR BUSINESS INTERRUPTION) HOWEVER
# CAUSED AND ON ANY THEORY OF LIABILITY, WHETHER IN CONTRACT, STRICT
# LIABILITY, OR TORT (INCLUDING NEGLIGENCE OR OTHERWISE) ARISING IN
# ANY WAY OUT OF THE USE OF THIS SOFTWARE, EVEN IF ADVISED OF THE
# POSSIBILITY OF SUCH DAMAGE.
# -----------------------------------------------------------------------------
# Authors: R. W. Ford, A. R. Porter and S. Siso, STFC Daresbury Lab
# -----------------------------------------------------------------------------

''' Performs pytest tests on the 'gen_decls()' method of the fortran
    PSyIR backend. '''

import pytest
from psyclone.psyir.backend.visitor import VisitorError
from psyclone.psyir.nodes import (Literal, Reference, BinaryOperation,
                                  Container, Routine, Return)
from psyclone.psyir.symbols import (Symbol, DataSymbol, DataTypeSymbol,
                                    SymbolTable, ContainerSymbol, ScalarType,
                                    DeferredType, StructureType, RoutineSymbol,
                                    ImportInterface, UnresolvedInterface,
                                    ArgumentInterface, INTEGER_TYPE, REAL_TYPE,
                                    StaticInterface)


def test_gen_param_decls_dependencies(fortran_writer):
    ''' Test that dependencies between parameter declarations are handled. '''
    symbol_table = SymbolTable()
    rlg_sym = DataSymbol("rlg", INTEGER_TYPE, is_constant=True,
                         initial_value=Literal("8", INTEGER_TYPE))
    wp_sym = DataSymbol("wp", INTEGER_TYPE, is_constant=True,
                        initial_value=Reference(rlg_sym))
    var_sym = DataSymbol("var", INTEGER_TYPE, is_constant=True,
                         initial_value=BinaryOperation.create(
                             BinaryOperation.Operator.ADD,
                             Reference(rlg_sym), Reference(wp_sym)))
    symbol_table.add(var_sym)
    symbol_table.add(wp_sym)
    symbol_table.add(rlg_sym)
    result = fortran_writer._gen_parameter_decls(symbol_table)
    assert (result == "integer, parameter :: rlg = 8\n"
                      "integer, parameter :: wp = rlg\n"
                      "integer, parameter :: var = rlg + wp\n")
    # Check that an (invalid, obviously) circular dependency is handled.
    # Replace "rlg" with a new one that depends on "wp".
    del symbol_table._symbols[rlg_sym.name]
    rlg_sym = DataSymbol("rlg", INTEGER_TYPE, is_constant=True,
                         initial_value=Reference(wp_sym))
    symbol_table.add(rlg_sym)
    with pytest.raises(VisitorError) as err:
        fortran_writer._gen_parameter_decls(symbol_table)
    assert ("Unable to satisfy dependencies for the declarations of ['var', "
            "'wp', 'rlg']" in str(err.value))


def test_gen_param_decls_imported_dep(fortran_reader, fortran_writer):
    ''' Check that the dependency handling doesn't generate a false positive
    for a dependence on an imported symbol. '''
    code = ("program my_prog\n"
            "  use my_kinds_mod\n"
            "  use other_kinds_mod, only: rdef\n"
            "  integer, parameter :: fbdp = wp\n"
            "  integer, parameter :: obdp = rdef\n"
            "end program my_prog\n")
    psyir = fortran_reader.psyir_from_source(code)
    table = psyir.walk(Routine)[0].symbol_table
    result = fortran_writer._gen_parameter_decls(table)
    assert result == ("integer, parameter :: fbdp = wp\n"
                      "integer, parameter :: obdp = rdef\n")


def test_gen_param_decls_kind_dep(fortran_writer):
    ''' Check that symbols defining precision are accounted for when
    allowing for dependencies between parameter declarations. '''
    table = SymbolTable()
    rdef_sym = DataSymbol("r_def", INTEGER_TYPE, is_constant=True,
                          initial_value=Literal("4", INTEGER_TYPE))
    wp_sym = DataSymbol("wp", INTEGER_TYPE, is_constant=True,
                        initial_value=Reference(rdef_sym))
    rdef_type = ScalarType(ScalarType.Intrinsic.REAL, wp_sym)
    var_sym = DataSymbol("var", rdef_type, is_constant=True,
                         initial_value=Literal("1.0", rdef_type))
    var2_sym = DataSymbol("var2", REAL_TYPE, is_constant=True,
                          initial_value=Literal("1.0", rdef_type))
    table.add(var2_sym)
    table.add(var_sym)
    table.add(wp_sym)
    table.add(rdef_sym)
    result = fortran_writer._gen_parameter_decls(table)
    assert result == ("integer, parameter :: r_def = 4\n"
                      "integer, parameter :: wp = r_def\n"
                      "real, parameter :: var2 = 1.0_wp\n"
                      "real(kind=wp), parameter :: var = 1.0_wp\n")


def test_gen_decls(fortran_writer):
    '''Check the FortranWriter class gen_decls method produces the
    expected declarations. Also check that an exception is raised if
    an 'argument' symbol exists in the supplied symbol table and the
    optional argument 'is_module_scope' is set to True.

    '''
    symbol_table = SymbolTable()
    symbol_table.add(ContainerSymbol("my_module"))
    use_statement = DataSymbol("my_use", DeferredType(),
                               interface=ImportInterface(
                                   symbol_table.lookup("my_module")))
    symbol_table.add(use_statement)
    local_variable = DataSymbol("local", INTEGER_TYPE)
    symbol_table.add(local_variable)
    dtype = StructureType.create([
        ("flag", INTEGER_TYPE, Symbol.Visibility.PUBLIC)])
    dtype_variable = DataTypeSymbol("field", dtype)
    symbol_table.add(dtype_variable)
    grid_type = DataTypeSymbol("grid_type", DeferredType(),
                               interface=ImportInterface(
                                   symbol_table.lookup("my_module")))
    symbol_table.add(grid_type)
    grid_variable = DataSymbol("grid", grid_type)
    symbol_table.add(grid_variable)
    symbol_table.add(DataSymbol("rlg", INTEGER_TYPE, is_constant=True,
                                initial_value=Literal("8", INTEGER_TYPE)))
    result = fortran_writer.gen_decls(symbol_table)
    # If derived type declaration is not inside a module then its components
    # cannot have accessibility attributes.
    assert (result == "integer, parameter :: rlg = 8\n"
                      "type :: field\n"
                      "  integer :: flag\n"
                      "end type field\n"
                      "integer :: local\n"
                      "type(grid_type) :: grid\n")
    # Repeat but specify that these declarations are within a module.
    result = fortran_writer.gen_decls(symbol_table, is_module_scope=True)
    assert (result == "integer, parameter, public :: rlg = 8\n"
                      "type, public :: field\n"
                      "  integer, public :: flag\n"
                      "end type field\n"
                      "integer, public :: local\n"
                      "type(grid_type), public :: grid\n")
    # Add a Symbol with an argument interface.
    argument_variable = DataSymbol("arg", INTEGER_TYPE,
                                   interface=ArgumentInterface())
    symbol_table.add(argument_variable)
    result = fortran_writer.gen_decls(symbol_table)
    assert (result == "integer, parameter :: rlg = 8\n"
                      "integer :: arg\n"
                      "type :: field\n"
                      "  integer :: flag\n"
                      "end type field\n"
                      "integer :: local\n"
                      "type(grid_type) :: grid\n")
    result = fortran_writer.gen_decls(symbol_table)
    # We can't have an argument if these declarations are in a module.
    with pytest.raises(VisitorError) as excinfo:
        _ = fortran_writer.gen_decls(symbol_table, is_module_scope=True)
    assert ("Arguments are not allowed in this context but this symbol table "
            "contains argument(s): '['arg']'." in str(excinfo.value))

    # Add a symbol with a deferred (unknown) interface
    symbol_table.add(DataSymbol("unknown", INTEGER_TYPE,
                                interface=UnresolvedInterface()))
    with pytest.raises(VisitorError) as excinfo:
        _ = fortran_writer.gen_decls(symbol_table)
    assert ("The following symbols are not explicitly declared or imported "
            "from a module and there are no wildcard "
            "imports which could be bringing them into scope: "
            "'unknown'" in str(excinfo.value))


def test_gen_decls_nested_scope(fortran_writer):
    ''' Test that gen_decls() correctly checks for potential wildcard imports
    of an unresolved symbol in an outer scope.

    '''
    inner_table = SymbolTable()
    inner_table.add(DataSymbol("unknown1", INTEGER_TYPE,
                               interface=UnresolvedInterface()))
    routine = Routine.create("my_func", inner_table, [Return()])
    cont_table = SymbolTable()
    _ = Container.create("my_mod", cont_table, [routine])

    cont_table.add(ContainerSymbol("my_module"))
    # Innermost symbol table contains "unknown1" and there's no way it can
    # be brought into scope
    with pytest.raises(VisitorError) as err:
        fortran_writer.gen_decls(inner_table)
    assert ("symbols are not explicitly declared or imported from a module "
            "and there are no wildcard imports which "
            "could be bringing them into scope: 'unknown1'" in str(err.value))
    # Add a ContainerSymbol with a wildcard import in the outermost scope
    csym = ContainerSymbol("other_mod")
    csym.wildcard_import = True
    cont_table.add(csym)
    # The inner symbol table contains a symbol with an unresolved interface
    # but nothing that requires an actual declaration
    result = fortran_writer.gen_decls(inner_table)
    assert result == ""
    # Move the wildcard import into the innermost table
    cont_table.remove(csym)
    inner_table.add(csym)
    result = fortran_writer.gen_decls(inner_table)
    assert result == ""


def test_gen_decls_routine_unresolved(fortran_writer):
    '''Test that the gen_decls method accepts routine symbols with
    unresolved interfaces.

    '''
    symbol_table = SymbolTable()
    # Check that a RoutineSymbol representing an intrinsic is OK
    symbol_table.add(RoutineSymbol("nint", interface=UnresolvedInterface()))
    result = fortran_writer.gen_decls(symbol_table)
    assert result == ""

    # Check that a RoutineSymbol representing a user-defined Routine is OK
    symbol_table.add(RoutineSymbol("my_sub", interface=UnresolvedInterface()))
    result = fortran_writer.gen_decls(symbol_table)
    assert result == ""

    # Check that a routine 'symbol' resulting from a call to a type-
    # bound procedure is quietly ignored.
    symbol_table.add(RoutineSymbol("grid%init",
                                   interface=UnresolvedInterface()))
    result = fortran_writer.gen_decls(symbol_table)
    assert result == ""


def test_gen_decls_routine_wrong_interface(fortran_writer):
    '''Test that the gen_decls method raises an exception if the interface
    of a routine symbol is of the wrong type.

    '''
    symbol_table = SymbolTable()
    # Add a routine symbol with an unsupported ArgumentInterface
    rsym = RoutineSymbol("arg_sub", interface=ArgumentInterface())
    symbol_table.add(rsym)
    with pytest.raises(VisitorError) as info:
        _ = fortran_writer.gen_decls(symbol_table)
    assert (" Routine symbol 'arg_sub' has 'Argument(Access.UNKNOWN)'. This "
            "is not supported by the Fortran back-end." in str(info.value))


def test_gen_decls_static_variables(fortran_writer):
    '''Test that the gen_decls and gen_vardecl methods add the appropriate
    Fortran attributes to static variables.

    '''
    symbol_table = SymbolTable()
    sym = DataSymbol("v1", datatype=INTEGER_TYPE, interface=StaticInterface())
    symbol_table.add(sym)
    assert "integer, save :: v1" in fortran_writer.gen_decls(symbol_table)
    assert "integer, save :: v1" in fortran_writer.gen_vardecl(sym)
<<<<<<< HEAD
    sym.constant_value = 1
    assert "parameter :: v1 = 1" in fortran_writer.gen_vardecl(sym)


@pytest.mark.parametrize("visibility", ["public", "private"])
def test_visibility_interface(fortran_reader, fortran_writer, visibility):
    '''Test that PSyclone's Fortran backend successfully writes out
    public/private clauses and symbols when the symbol's declaration
    is hidden in an abstract interface.

    '''
    code = (
        f"module test\n"
        f"  abstract interface\n"
        f"     subroutine update_interface()\n"
        f"     end subroutine update_interface\n"
        f"  end interface\n"
        f"  {visibility} :: update_interface\n"
        f"contains\n"
        f"  subroutine alg()\n"
        f"  end subroutine alg\n"
        f"end module test\n")
    psyir = fortran_reader.psyir_from_source(code)
    result = fortran_writer(psyir)
    # The default visibility is PUBLIC so it is always output by
    # the backend.
    assert "public\n" in result
    if visibility == "public":
        # The generic PUBLIC visibility covers all symbols so we do
        # not need to output "public :: update_interface".
        assert "public :: update_interface" not in result
    if visibility == "private":
        assert "private :: update_interface" in result
=======
    sym.initial_value = 1
    sym.is_constant = True
    assert "parameter :: v1 = 1" in fortran_writer.gen_vardecl(sym)
>>>>>>> d2fe7a36
<|MERGE_RESOLUTION|>--- conflicted
+++ resolved
@@ -277,8 +277,8 @@
     symbol_table.add(sym)
     assert "integer, save :: v1" in fortran_writer.gen_decls(symbol_table)
     assert "integer, save :: v1" in fortran_writer.gen_vardecl(sym)
-<<<<<<< HEAD
-    sym.constant_value = 1
+    sym.initial_value = 1
+    sym.is_constant = True
     assert "parameter :: v1 = 1" in fortran_writer.gen_vardecl(sym)
 
 
@@ -310,9 +310,4 @@
         # not need to output "public :: update_interface".
         assert "public :: update_interface" not in result
     if visibility == "private":
-        assert "private :: update_interface" in result
-=======
-    sym.initial_value = 1
-    sym.is_constant = True
-    assert "parameter :: v1 = 1" in fortran_writer.gen_vardecl(sym)
->>>>>>> d2fe7a36
+        assert "private :: update_interface" in result