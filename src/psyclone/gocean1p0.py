--- conflicted
+++ resolved
@@ -57,24 +57,19 @@
 from psyclone.parse.utils import ParseError
 from psyclone.parse.algorithm import Arg
 from psyclone.psyir.nodes import Loop, Literal, Schedule, Node, \
-    KernelSchedule, StructureReference
+    KernelSchedule, StructureReference, BinaryOperation, Reference, \
+    Return, IfBlock
 from psyclone.psyGen import PSy, Invokes, Invoke, InvokeSchedule, \
     CodedKern, Arguments, Argument, KernelArgument, args_filter, \
     AccessType, ACCEnterDataDirective, HaloExchange
 from psyclone.errors import GenerationError, InternalError
 from psyclone.psyir.symbols import SymbolTable, ScalarType, ArrayType, \
-<<<<<<< HEAD
-    INTEGER_TYPE, DataSymbol, ArgumentInterface, RoutineSymbol, \
-    ContainerSymbol, TypeSymbol, DeferredType, UnresolvedInterface
-=======
     INTEGER_TYPE, DataSymbol, ArgumentInterface, RoutineSymbol, Symbol, \
-    ContainerSymbol, DeferredType, TypeSymbol, GlobalInterface
->>>>>>> 23454229
+    ContainerSymbol, DeferredType, TypeSymbol, GlobalInterface, \
+    UnresolvedInterface
 from psyclone.psyir.frontend.fparser2 import Fparser2Reader
 import psyclone.expression as expr
 from psyclone.psyir.backend.fortran import FortranWriter
-from psyclone.psyir.nodes import BinaryOperation, Reference, Return, IfBlock, \
-    StructureReference
 from psyclone.f2pygen import CallGen, DeclGen, AssignGen, CommentGen, \
     IfThenGen, UseGen, ModuleGen, SubroutineGen, TypeDeclGen
 
