--- conflicted
+++ resolved
@@ -1395,10 +1395,7 @@
         if use_sympy:
             for ref in self.recording.walk(ArrayReference):
                 if ref.name == tape.name:
-<<<<<<< HEAD
-=======
                     # print(f"Simplifying {ref.name}")
->>>>>>> 10e461e5
                     ref.replace_with(
                         tape.simplify_expression_with_sympy(
                             ref, self.recording_table
