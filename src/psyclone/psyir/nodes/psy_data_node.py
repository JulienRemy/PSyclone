--- conflicted
+++ resolved
@@ -93,7 +93,6 @@
     psy_data_var = "psy_data"
 
     def __init__(self, ast=None, children=None, parent=None, options=None):
-<<<<<<< HEAD
         # Store the name of the PSyData variable that is used for this
         # PSyDataNode. This allows the variable name to be shown in str
         # (and also, calling create_name in gen() would result in the name
@@ -119,9 +118,6 @@
             .format(self.make_symbol("psy_data_mod")) + \
             ", ".join(self.make_symbol(symbol) for symbol in
                       PSyDataNode.symbols)
-=======
-        # TODO: #415 Support different classes of PSyData calls.
->>>>>>> 68528174
 
         if children:
             # We need to store the position of the original children,
