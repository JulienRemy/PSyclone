# -----------------------------------------------------------------------------
# BSD 3-Clause License
#
# Copyright (c) 2022-2023, Science and Technology Facilities Council
# All rights reserved.
#
# Redistribution and use in source and binary forms, with or without
# modification, are permitted provided that the following conditions are met:
#
# * Redistributions of source code must retain the above copyright notice, this
#   list of conditions and the following disclaimer.
#
# * Redistributions in binary form must reproduce the above copyright notice,
#   this list of conditions and the following disclaimer in the documentation
#   and/or other materials provided with the distribution.
#
# * Neither the name of the copyright holder nor the names of its
#   contributors may be used to endorse or promote products derived from
#   this software without specific prior written permission.
#
# THIS SOFTWARE IS PROVIDED BY THE COPYRIGHT HOLDERS AND CONTRIBUTORS
# "AS IS" AND ANY EXPRESS OR IMPLIED WARRANTIES, INCLUDING, BUT NOT
# LIMITED TO, THE IMPLIED WARRANTIES OF MERCHANTABILITY AND FITNESS
# FOR A PARTICULAR PURPOSE ARE DISCLAIMED. IN NO EVENT SHALL THE
# COPYRIGHT HOLDER OR CONTRIBUTORS BE LIABLE FOR ANY DIRECT, INDIRECT,
# INCIDENTAL, SPECIAL, EXEMPLARY, OR CONSEQUENTIAL DAMAGES (INCLUDING,
# BUT NOT LIMITED TO, PROCUREMENT OF SUBSTITUTE GOODS OR SERVICES;
# LOSS OF USE, DATA, OR PROFITS; OR BUSINESS INTERRUPTION) HOWEVER
# CAUSED AND ON ANY THEORY OF LIABILITY, WHETHER IN CONTRACT, STRICT
# LIABILITY, OR TORT (INCLUDING NEGLIGENCE OR OTHERWISE) ARISING IN
# ANY WAY OUT OF THE USE OF THIS SOFTWARE, EVEN IF ADVISED OF THE
# POSSIBILITY OF SUCH DAMAGE.
# -----------------------------------------------------------------------------
# Author R. W. Ford, STFC Daresbury Lab

'''Module containing tests for the CommonArgMetadata class.

'''
import pytest

from fparser.two import Fortran2003

from psyclone.domain.lfric.kernel import CommonArgMetadata


def test_init():
    '''Test that the CommonArgMetadata class can't be created as it is
    abstract.

    '''
    # pylint: disable=abstract-class-instantiated
    with pytest.raises(TypeError) as info:
        _ = CommonArgMetadata()
<<<<<<< HEAD
    assert ("Can't instantiate abstract class CommonArgMetadata"
            in str(info.value))
=======
    # Python >= 3.9 spots that 'method' should be singular. Prior to this it
    # was plural. Python >= 3.12 tweaks the error message yet again to mention
    # the lack of an implementation and to quote the method name.
    # We split the check to accomodate for this.
    assert ("Can't instantiate abstract class CommonArgMetadata with"
            in str(info.value))
    assert ("abstract method" in str(info.value))
    assert ("create_from_fparser2" in str(info.value))
>>>>>>> 8fa5800a
    # pylint: enable=abstract-class-instantiated


def test_check_boolean():
    '''Test that the check_boolean method works as expected.'''

    with pytest.raises(TypeError) as info:
        CommonArgMetadata.check_boolean("hello", "test")
    assert "The test should be a boolean but found 'str'." in str(info.value)
    CommonArgMetadata.check_boolean(True, "")


def test_check_nargs():
    '''Test that the check_nargs method works as expected.'''
    fparser2_tree = CommonArgMetadata.create_fparser2(
        "args(one, two, three)", Fortran2003.Part_Ref)
    CommonArgMetadata.check_nargs(fparser2_tree, 3)
    CommonArgMetadata.check_nargs(fparser2_tree, (3, 3))
    with pytest.raises(ValueError) as info:
        CommonArgMetadata.check_nargs(fparser2_tree, 2)
    assert ("Expected kernel metadata to have 2 arguments, but found 3 in "
            "'args(one, two, three)'." in str(info.value))
    with pytest.raises(ValueError) as info:
        CommonArgMetadata.check_nargs(fparser2_tree, (1, 2))
    assert ("Expected kernel metadata to have between 1 and 2 arguments, but "
            "found 3 in 'args(one, two, three)'." in str(info.value))
    with pytest.raises(ValueError) as info:
        CommonArgMetadata.check_nargs(fparser2_tree, (4, 5))
    assert ("Expected kernel metadata to have between 4 and 5 arguments, but "
            "found 3 in 'args(one, two, three)'." in str(info.value))


def test_check_fparser2_arg():
    '''Test that the check_fparser2_arg method in the CommonArgMetadata
    class works as expected.

    '''
    with pytest.raises(TypeError) as info:
        _ = CommonArgMetadata.check_fparser2_arg(None, None)
    assert ("Expected kernel metadata to be encoded as an fparser2 Part_Ref "
            "object but found type 'NoneType' with value 'None'."
            in str(info.value))

    fparser_tree = CommonArgMetadata.create_fparser2(
        "braz_type(GH_FIELD, GH_REAL, GH_READ)", Fortran2003.Part_Ref)
    with pytest.raises(ValueError) as info:
        _ = CommonArgMetadata.check_fparser2_arg(fparser_tree, "arg_type")
    assert ("Expected kernel metadata to have the name 'arg_type' and be in "
            "the form 'arg_type(...)', but found 'braz_type(GH_FIELD, "
            "GH_REAL, GH_READ)'." in str(info.value))


def test_get_nargs():
    '''Test that the get_nargs method works as expected.'''
    fparser2_tree = CommonArgMetadata.create_fparser2(
        "args(one, two, three)", Fortran2003.Part_Ref)
    assert CommonArgMetadata.get_nargs(fparser2_tree) == 3


def test_get_arg():
    '''Test that the get_arg method in the CommonArgMetadata class works
    as expected.

    '''
    fparser_tree = CommonArgMetadata.create_fparser2(
        "arg_type(GH_FIELD, GH_REAL, GH_READ)", Fortran2003.Part_Ref)
    assert CommonArgMetadata.get_arg(fparser_tree, 0) == "GH_FIELD"
    assert CommonArgMetadata.get_arg(fparser_tree, 1) == "GH_REAL"
    assert CommonArgMetadata.get_arg(fparser_tree, 2) == "GH_READ"
    assert CommonArgMetadata.get_arg(fparser_tree, 3) is None<|MERGE_RESOLUTION|>--- conflicted
+++ resolved
@@ -51,10 +51,6 @@
     # pylint: disable=abstract-class-instantiated
     with pytest.raises(TypeError) as info:
         _ = CommonArgMetadata()
-<<<<<<< HEAD
-    assert ("Can't instantiate abstract class CommonArgMetadata"
-            in str(info.value))
-=======
     # Python >= 3.9 spots that 'method' should be singular. Prior to this it
     # was plural. Python >= 3.12 tweaks the error message yet again to mention
     # the lack of an implementation and to quote the method name.
@@ -63,7 +59,6 @@
             in str(info.value))
     assert ("abstract method" in str(info.value))
     assert ("create_from_fparser2" in str(info.value))
->>>>>>> 8fa5800a
     # pylint: enable=abstract-class-instantiated
 
 
