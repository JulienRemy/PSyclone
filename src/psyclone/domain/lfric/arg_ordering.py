--- conflicted
+++ resolved
@@ -66,11 +66,7 @@
         self._kern = kern
         self._generate_called = False
         self._arglist = []
-<<<<<<< HEAD
-        self._mdata_idx_by_arg = {}
-=======
         self._arg_index_to_metadata_index = {}
->>>>>>> 2df2c6d1
 
     def append(self, var_name, var_accesses=None, var_access_name=None,
                mode=AccessType.READ, metadata_posn=None):
@@ -163,15 +159,6 @@
                 f"Has the generate() method been called?")
         return self._arglist
 
-<<<<<<< HEAD
-    def lookup_metadata_index(self, sym):
-        '''
-        Lookup the index of the kernel argument in the list of arguments
-        in the metadata.
-
-        :param sym: the symbol for which to lookup the metadata index.
-        :type sym: :py:class:`psyclone.psyir.symbols.Symbol`
-=======
     def metadata_index_from_actual_index(self, idx):
         '''
         Returns the index of the entry in the meta_args list from which the
@@ -179,22 +166,14 @@
 
         :param int idx: the index of an actual argument to the kernel \
                         subroutine.
->>>>>>> 2df2c6d1
 
         :returns: the 0-indexed position of the corresponding metadata entry.
         :rtype: int
 
-<<<<<<< HEAD
-        :raises KeyError: if this symbol does not correspond to an entry \
-                          in the 'meta_args' list.
-        '''
-        return self._mdata_idx_by_arg[sym]
-=======
         :raises KeyError: if no entry for the specified argument exists.
 
         '''
         return self._arg_index_to_metadata_index[idx]
->>>>>>> 2df2c6d1
 
     def generate(self, var_accesses=None):
         # pylint: disable=too-many-statements, too-many-branches
