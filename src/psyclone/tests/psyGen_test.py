# -----------------------------------------------------------------------------
# BSD 3-Clause License
#
# Copyright (c) 2017-2019, Science and Technology Facilities Council.
# All rights reserved.
#
# Redistribution and use in source and binary forms, with or without
# modification, are permitted provided that the following conditions are met:
#
# * Redistributions of source code must retain the above copyright notice, this
#   list of conditions and the following disclaimer.
#
# * Redistributions in binary form must reproduce the above copyright notice,
#   this list of conditions and the following disclaimer in the documentation
#   and/or other materials provided with the distribution.
#
# * Neither the name of the copyright holder nor the names of its
#   contributors may be used to endorse or promote products derived from
#   this software without specific prior written permission.
#
# THIS SOFTWARE IS PROVIDED BY THE COPYRIGHT HOLDERS AND CONTRIBUTORS
# "AS IS" AND ANY EXPRESS OR IMPLIED WARRANTIES, INCLUDING, BUT NOT
# LIMITED TO, THE IMPLIED WARRANTIES OF MERCHANTABILITY AND FITNESS
# FOR A PARTICULAR PURPOSE ARE DISCLAIMED. IN NO EVENT SHALL THE
# COPYRIGHT HOLDER OR CONTRIBUTORS BE LIABLE FOR ANY DIRECT, INDIRECT,
# INCIDENTAL, SPECIAL, EXEMPLARY, OR CONSEQUENTIAL DAMAGES (INCLUDING,
# BUT NOT LIMITED TO, PROCUREMENT OF SUBSTITUTE GOODS OR SERVICES;
# LOSS OF USE, DATA, OR PROFITS; OR BUSINESS INTERRUPTION) HOWEVER
# CAUSED AND ON ANY THEORY OF LIABILITY, WHETHER IN CONTRACT, STRICT
# LIABILITY, OR TORT (INCLUDING NEGLIGENCE OR OTHERWISE) ARISING IN
# ANY WAY OUT OF THE USE OF THIS SOFTWARE, EVEN IF ADVISED OF THE
# POSSIBILITY OF SUCH DAMAGE.
# -----------------------------------------------------------------------------
# Authors R. W. Ford, A. R. Porter and S. Siso, STFC Daresbury Lab
# Modified I. Kavcic, Met Office
# -----------------------------------------------------------------------------

''' Performs py.test tests on the psygen module '''


# internal classes requiring tests
# PSy,Invokes,Dependencies,NameSpaceFactory,NameSpace,Invoke,Node,Schedule,
# LoopDirective,OMPLoopDirective,Loop,Call,Inf,SetInfCall,Kern,Arguments,
# InfArguments,Argument,KernelArgument,InfArgument

# user classes requiring tests
# PSyFactory, TransInfo, Transformation
from __future__ import absolute_import, print_function
import os
import re
import pytest
from fparser import api as fpapi
from psyclone.core.access_type import AccessType
from psyclone.psyGen import TransInfo, Transformation, PSyFactory, NameSpace, \
    NameSpaceFactory, OMPParallelDoDirective, \
    OMPParallelDirective, OMPDoDirective, OMPDirective, Directive, CodeBlock, \
    Assignment, Reference, BinaryOperation, Array, Literal, Node, IfBlock, \
    KernelSchedule, Schedule, UnaryOperation, NaryOperation, Return, \
    ACCEnterDataDirective, ACCKernelsDirective, Container
from psyclone.psyir.symbols import DataSymbol, SymbolTable
from psyclone.psyGen import GenerationError, FieldNotFoundError, \
     InternalError, HaloExchange, Invoke, DataAccess
from psyclone.psyGen import Kern, Arguments, CodedKern
from psyclone.dynamo0p3 import DynKern, DynKernMetadata, DynInvokeSchedule
from psyclone.parse.algorithm import parse, InvokeCall
from psyclone.transformations import OMPParallelLoopTrans, \
    DynamoLoopFuseTrans, Dynamo0p3RedundantComputationTrans, \
    ACCEnterDataTrans, ACCParallelTrans, ACCLoopTrans, ACCKernelsTrans
from psyclone.generator import generate
from psyclone.configuration import Config
from psyclone.tests.utilities import get_invoke

BASE_PATH = os.path.join(os.path.dirname(os.path.abspath(__file__)),
                         "test_files", "dynamo0p3")
GOCEAN_BASE_PATH = os.path.join(os.path.dirname(os.path.abspath(__file__)),
                                "test_files", "gocean1p0")


# Module fixtures

@pytest.fixture(scope="module", autouse=True)
def setup():
    '''Make sure that all tests here use dynamo0.3 as API.'''
    Config.get().api = "dynamo0.3"

# Tests for utilities


def test_object_index():
    ''' Tests for the object_index() utility. '''
    from psyclone.psyGen import object_index
    two = "two"
    my_list = ["one", two, "three"]
    assert object_index(my_list, two) == 1
    with pytest.raises(InternalError) as err:
        _ = object_index(my_list, None)
    assert "Cannot search for None item in list" in str(err)

# PSyFactory class unit tests


def test_invalid_api():
    '''test that psyfactory raises appropriate error when an invalid api
    is supplied'''
    with pytest.raises(GenerationError):
        _ = PSyFactory(api="invalid")


def test_psyfactory_valid_return_object():
    '''test that psyfactory returns a psyfactory object for all supported
    inputs'''
    psy_factory = PSyFactory()
    assert isinstance(psy_factory, PSyFactory)
    _config = Config.get()
    apis = _config.supported_apis[:]
    apis.insert(0, "")
    for api in apis:
        psy_factory = PSyFactory(api=api)
        assert isinstance(psy_factory, PSyFactory)


def test_psyfactory_valid_dm_flag():
    '''test that a PSyFactory instance raises an exception if the
    optional distributed_memory flag is set to an invalid value
    and does not if the value is valid '''
    with pytest.raises(GenerationError) as excinfo:
        _ = PSyFactory(distributed_memory="ellie")
    assert "distributed_memory flag" in str(excinfo.value)
    _ = PSyFactory(distributed_memory=True)
    _ = PSyFactory(distributed_memory=False)


# Transformation class unit tests

def test_base_class_not_callable():
    '''make sure we can not instantiate abstract Transformation class
    directly'''
    with pytest.raises(TypeError):
        _ = Transformation()  # pylint: disable=abstract-class-instantiated


# TransInfo class unit tests

def test_new_module():
    '''check that we can change the module where we look for
    transformations.  There should be no transformations
    available as the new module uses a different
    transformation base class'''
    from .test_files import dummy_transformations
    trans = TransInfo(module=dummy_transformations)
    assert trans.num_trans == 0


def test_new_baseclass():
    '''check that we can change the transformations baseclass. There
    should be no transformations available as the default
    transformations module does not use the specified base
    class'''
    from .test_files.dummy_transformations import \
        LocalTransformation
    trans = TransInfo(base_class=LocalTransformation)
    assert trans.num_trans == 0


def test_new_module_and_baseclass():
    '''check that we can change the module where we look for
    transformations and the baseclass. There should be one
    transformation available as the module specifies one test
    transformation using the specified base class '''
    from .test_files import dummy_transformations
    trans = TransInfo(module=dummy_transformations,
                      base_class=dummy_transformations.LocalTransformation)
    assert trans.num_trans == 1


def test_list_valid_return_object():
    ''' check the list method returns the valid type '''
    trans = TransInfo()
    assert isinstance(trans.list, str)


def test_list_return_data():
    ''' check the list method returns sensible information '''
    trans = TransInfo()
    assert trans.list.find("available") != -1


def test_invalid_low_number():
    '''check an out-of-range low number for get_trans_num method raises
    correct exception'''
    trans = TransInfo()
    with pytest.raises(GenerationError):
        _ = trans.get_trans_num(0)


def test_invalid_high_number():
    '''check an out-of-range high number for get_trans_num method raises
    correct exception'''
    trans = TransInfo()
    with pytest.raises(GenerationError):
        _ = trans.get_trans_num(999)


def test_valid_return_object_from_number():
    ''' check get_trans_num method returns expected type of instance '''
    trans = TransInfo()
    transform = trans.get_trans_num(1)
    assert isinstance(transform, Transformation)


def test_invalid_name():
    '''check get_trans_name method fails correctly when an invalid name
    is provided'''
    trans = TransInfo()
    with pytest.raises(GenerationError):
        _ = trans.get_trans_name("invalid")


def test_valid_return_object_from_name():
    ''' check get_trans_name method return the correct object type '''
    trans = TransInfo()
    transform = trans.get_trans_name("LoopFuse")
    assert isinstance(transform, Transformation)


# NameSpace class unit tests

def test_fail_context_label():
    '''check an error is raised if one of context and label is not None'''
    namespace = NameSpace()
    with pytest.raises(RuntimeError):
        namespace.create_name(context="dummy_context")
    with pytest.raises(RuntimeError):
        namespace.create_name(label="dummy_context")


def test_case_sensitive_names():
    ''' tests that in the case sensitive option, names that only differ by
    case are treated as being distinct'''
    namespace_cs = NameSpace(case_sensitive=True)
    name = "Rupert"
    name1 = namespace_cs.create_name(root_name=name)
    name2 = namespace_cs.create_name(root_name=name.lower())
    assert name1 == name
    assert name2 == name.lower()


def test_case_insensitive_names():
    ''' tests that in the case insensitive option (the default), names that
    only differ by case are treated as being the same '''
    namespace = NameSpace()
    name = "Rupert"
    name1 = namespace.create_name(root_name=name)
    name2 = namespace.create_name(root_name=name.lower())
    assert name1 == name.lower()
    assert name2 == name1 + "_1"


def test_new_labels():
    '''tests that different labels and contexts are treated as being
    distinct'''
    namespace = NameSpace()
    name = "Rupert"
    name1 = namespace.create_name(root_name=name, context="home",
                                  label="me")
    name2 = namespace.create_name(root_name=name, context="work",
                                  label="me")
    name3 = namespace.create_name(root_name=name, context="home",
                                  label="a bear")
    name4 = namespace.create_name(root_name=name, context="work",
                                  label="a bear")
    assert name1 == name.lower()
    assert name2 == name1+"_1"
    assert name3 == name1+"_2"
    assert name4 == name1+"_3"


def test_new_labels_case_sensitive():
    '''tests that different labels and contexts are treated as being
    distinct for case sensitive names'''
    namespace = NameSpace(case_sensitive=True)
    name = "Rupert"
    name1 = namespace.create_name(root_name=name, context="home",
                                  label="me")
    name2 = namespace.create_name(root_name=name, context="work",
                                  label="me")
    name3 = namespace.create_name(root_name=name, context="home",
                                  label="Me")
    name4 = namespace.create_name(root_name=name, context="Work",
                                  label="me")
    assert name1 == name
    assert name2 == name1+"_1"
    assert name3 == name1+"_2"
    assert name4 == name1+"_3"


def test_existing_labels():
    '''tests that existing labels and contexts return the previous name'''
    namespace = NameSpace()
    name = "Rupert"
    name1 = namespace.create_name(root_name=name, context="home",
                                  label="me")
    name2 = namespace.create_name(root_name=name, context="work",
                                  label="me")
    name3 = namespace.create_name(root_name=name, context="home",
                                  label="Me")
    name4 = namespace.create_name(root_name=name, context="Work",
                                  label="me")
    assert name1 == name.lower()
    assert name2 == name1+"_1"
    assert name3 == name1
    assert name4 == name2


def test_existing_labels_case_sensitive():
    '''tests that existing labels and contexts return the previous name'''
    namespace = NameSpace(case_sensitive=True)
    name = "Rupert"
    name1 = namespace.create_name(root_name=name, context="home",
                                  label="me")
    name2 = namespace.create_name(root_name=name, context="Work",
                                  label="Me")
    name3 = namespace.create_name(root_name=name, context="home",
                                  label="me")
    name4 = namespace.create_name(root_name=name, context="Work",
                                  label="Me")
    assert name1 == name
    assert name2 == name1+"_1"
    assert name3 == name1
    assert name4 == name2


def test_reserved_names():
    '''tests that reserved names are not returned by the name space
    manager'''
    namea = "PSyclone"
    nameb = "Dynamo"
    namespace = NameSpace()
    namespace.add_reserved_name(namea)
    name1 = namespace.create_name(root_name=namea.lower())
    assert name1 == namea.lower()+"_1"
    namespace.add_reserved_names([nameb.lower()])
    name1 = namespace.create_name(root_name=nameb)
    assert name1 == nameb.lower()+"_1"


def test_reserved_names_case_sensitive():
    '''tests that reserved names are not returned by the case sensitive
    name space manager'''
    namea = "PSyclone"
    nameb = "Dynamo"
    namespace = NameSpace(case_sensitive=True)
    namespace.add_reserved_name(namea)
    name1 = namespace.create_name(root_name=namea)
    assert name1 == namea+"_1"
    name1 = namespace.create_name(root_name=namea.lower())
    assert name1 == namea.lower()
    namespace.add_reserved_names([nameb])
    name1 = namespace.create_name(root_name=nameb)
    assert name1 == nameb+"_1"
    name1 = namespace.create_name(root_name=nameb.lower())
    assert name1 == nameb.lower()


def test_reserved_name_exists():
    '''tests that an error is generated if a reserved name has already
    been used as a name'''
    name = "PSyclone"
    namespace = NameSpace()
    _ = namespace.create_name(root_name=name)
    with pytest.raises(RuntimeError):
        namespace.add_reserved_name(name)
    with pytest.raises(RuntimeError):
        namespace.add_reserved_name(name.lower())


def test_reserved_name_exists_case_sensitive():
    '''tests that an error is generated if a reserved name has already
    been used as a name'''
    name = "PSyclone"
    namespace = NameSpace(case_sensitive=True)
    _ = namespace.create_name(root_name=name)
    namespace.add_reserved_name(name.lower())
    with pytest.raises(RuntimeError):
        namespace.add_reserved_name(name)
    with pytest.raises(RuntimeError):
        namespace.add_reserved_names([name])


def test_anonymous_name():
    ''' tests that anonymous names are successfully created '''
    namespace = NameSpace()
    name1 = namespace.create_name()
    assert name1 == "anon"
    name2 = namespace.create_name()
    assert name2 == "anon_1"


def test_internal_name_clashes():
    ''' tests that names that are generated internally by the namespace
    manager can be used as root names'''
    anon_name = "Anon"
    namespace = NameSpace()
    name1 = namespace.create_name()
    name2 = namespace.create_name(root_name=anon_name)
    assert name1 == anon_name.lower()
    assert name2 == name1+"_1"
    name3 = namespace.create_name(root_name=anon_name+"_1")
    assert name3 == name2+"_1"


def test_intern_name_clash_case_sensitive():
    '''tests that names that are generated internally by the case
    sensitive namespace manager can be used as root names'''
    anon_name = "Anon"
    namespace = NameSpace(case_sensitive=True)
    _ = namespace.create_name()
    name2 = namespace.create_name(root_name=anon_name)
    assert name2 == anon_name
    name3 = namespace.create_name(root_name=anon_name.lower())
    assert name3 == anon_name.lower()+"_1"


# tests that the NameSpaceFactory class is working correctly

def test_create():
    '''tests that a NameSpace object is returned from the create method'''
    nsf = NameSpaceFactory()
    nspace = nsf.create()
    assert isinstance(nspace, NameSpace)


def test_singleton():
    '''test that the same NameSpace object is returned from different
    NameSpaceFactory's by default'''
    nsf = NameSpaceFactory()
    ns1 = nsf.create()
    nsf = NameSpaceFactory()
    ns2 = nsf.create()
    assert ns1 == ns2


def test_reset():
    ''' test that different NameSpace objects are returned from different
    NameSpaceFactory's when the reset option is set'''
    nsf = NameSpaceFactory()
    ns1 = nsf.create()
    nsf = NameSpaceFactory(reset=True)
    ns2 = nsf.create()
    assert ns1 != ns2

# tests for class Call


def test_invokes_can_always_be_printed():
    '''Test that an Invoke instance can always be printed (i.e. is
    initialised fully)'''
    inv = Invoke(None, None, None)
    assert inv.__str__() == "invoke()"

    invoke_call = InvokeCall([], "TestName")
    inv = Invoke(invoke_call, 12, DynInvokeSchedule)
    # Name is converted to lower case if set in constructor of InvokeCall:
    assert inv.__str__() == "invoke_testname()"

    invoke_call._name = None
    inv = Invoke(invoke_call, 12, DynInvokeSchedule)
    assert inv.__str__() == "invoke_12()"

    # Last test case: one kernel call - to avoid constructing
    # the InvokeCall, parse an existing Fortran file"

    _, invoke = parse(
        os.path.join(BASE_PATH, "1.12_single_invoke_deref_name_clash.f90"),
        api="dynamo0.3")

    alg_invocation = invoke.calls[0]
    inv = Invoke(alg_invocation, 0, DynInvokeSchedule)
    assert inv.__str__() == \
        "invoke_0_testkern_type(a, f1_my_field, f1 % my_field, m1, m2)"


def test_same_name_invalid():
    '''test that we raise an error if the same name is passed into the
    same kernel or built-in instance. We need to choose a particular
    API to check this although the code is in psyGen.py '''
    with pytest.raises(GenerationError) as excinfo:
        _, _ = generate(
            os.path.join(BASE_PATH, "1.10_single_invoke_same_name.f90"),
            api="dynamo0.3")
    assert ("Argument 'f1' is passed into kernel 'testkern_code' code "
            "more than once") in str(excinfo.value)


def test_same_name_invalid_array():
    '''test that we raise an error if the same name is passed into the
    same kernel or built-in instance. In this case arguments have
    array references and mixed case. We need to choose a particular
    API to check this although the code is in psyGen.py. '''
    with pytest.raises(GenerationError) as excinfo:
        _, _ = generate(
            os.path.join(BASE_PATH, "1.11_single_invoke_same_name_array.f90"),
            api="dynamo0.3")
    assert ("Argument 'f1(1, n)' is passed into kernel 'testkern_code' code "
            "more than once") in str(excinfo.value)


def test_derived_type_deref_naming():
    ''' Test that we do not get a name clash for dummy arguments in the PSy
    layer when the name generation for the component of a derived type
    may lead to a name already taken by another argument. '''
    _, invoke = parse(
        os.path.join(BASE_PATH, "1.12_single_invoke_deref_name_clash.f90"),
        api="dynamo0.3")
    psy = PSyFactory("dynamo0.3", distributed_memory=True).create(invoke)
    generated_code = str(psy.gen)
    print(generated_code)
    output = (
        "    SUBROUTINE invoke_0_testkern_type"
        "(a, f1_my_field, f1_my_field_1, m1, m2)\n"
        "      USE testkern_mod, ONLY: testkern_code\n"
        "      USE mesh_mod, ONLY: mesh_type\n"
        "      REAL(KIND=r_def), intent(in) :: a\n"
        "      TYPE(field_type), intent(inout) :: f1_my_field\n"
        "      TYPE(field_type), intent(in) :: f1_my_field_1, m1, m2\n")
    assert output in generated_code


FAKE_KERNEL_METADATA = '''
module dummy_mod
  type, extends(kernel_type) :: dummy_type
     type(arg_type), meta_args(3) =                    &
          (/ arg_type(gh_field, gh_write,     w3),     &
             arg_type(gh_field, gh_readwrite, wtheta), &
             arg_type(gh_field, gh_inc,       w1)      &
           /)
     integer :: iterates_over = cells
   contains
     procedure, nopass :: code => dummy_code
  end type dummy_type
contains
  subroutine dummy_code()
  end subroutine dummy_code
end module dummy_mod
'''


# Schedule class tests

def test_sched_node_str():
    ''' Check the node_str method of the Schedule class'''
    from psyclone.psyGen import colored, SCHEDULE_COLOUR_MAP
    sched = Schedule()
    assert colored("Schedule", SCHEDULE_COLOUR_MAP["Schedule"]) in \
        sched.node_str()


def test_sched_getitem():
    '''Test that Schedule has the [int] operator overloaded to return the
    given index child'''
    _, invoke_info = parse(os.path.join(BASE_PATH,
                                        "15.9.1_X_innerproduct_Y_builtin.f90"),
                           api="dynamo0.3")
    psy = PSyFactory("dynamo0.3", distributed_memory=True).create(invoke_info)

    sched = psy.invokes.invoke_list[0].schedule
    for indx in range(len(sched._children)):
        assert sched[indx] is sched._children[indx]

    # Test range indexing
    children = sched[:]
    assert len(children) == 2
    assert children[0] is sched._children[0]
    assert children[1] is sched._children[1]

    # Test index out-of-bounds Error
    with pytest.raises(IndexError) as err:
        _ = sched[len(sched._children)]
    assert "list index out of range" in str(err)


def test_sched_can_be_printed():
    ''' Check the schedule class can always be printed'''
    _, invoke_info = parse(os.path.join(BASE_PATH,
                                        "15.9.1_X_innerproduct_Y_builtin.f90"),
                           api="dynamo0.3")
    psy = PSyFactory("dynamo0.3", distributed_memory=True).create(invoke_info)

    # For this test use the generic class
    psy.invokes.invoke_list[0].schedule.__class__ = Schedule
    output = str(psy.invokes.invoke_list[0].schedule)

    assert "Schedule:\n" in output


# InvokeSchedule class tests

def test_invokeschedule_node_str():
    ''' Check the node_str method of the InvokeSchedule class. We need an
    Invoke object for this which we get using the dynamo0.3 API. '''
    from psyclone.psyGen import colored, SCHEDULE_COLOUR_MAP, InvokeSchedule
    _, invoke_info = parse(os.path.join(BASE_PATH,
                                        "15.9.1_X_innerproduct_Y_builtin.f90"),
                           api="dynamo0.3")
    psy = PSyFactory("dynamo0.3", distributed_memory=True).create(invoke_info)
    # Create a plain InvokeSchedule
    sched = InvokeSchedule(None, None)
    # Manually supply it with an Invoke object created with the Dynamo API.
    sched._invoke = psy.invokes.invoke_list[0]
    output = sched.node_str()
    assert colored("InvokeSchedule", SCHEDULE_COLOUR_MAP["Schedule"]) in output


def test_sched_ocl_setter():
    ''' Check that the opencl setter raises the expected error if not passed
    a bool. '''
    _, invoke_info = parse(os.path.join(BASE_PATH,
                                        "15.9.1_X_innerproduct_Y_builtin.f90"),
                           api="dynamo0.3")
    psy = PSyFactory("dynamo0.3", distributed_memory=True).create(invoke_info)
    with pytest.raises(ValueError) as err:
        psy.invokes.invoke_list[0].schedule.opencl = "a string"
    assert "Schedule.opencl must be a bool but got " in str(err)


def test_invokeschedule_can_be_printed():
    ''' Check the InvokeSchedule class can always be printed'''
    from psyclone.psyGen import InvokeSchedule
    _, invoke_info = parse(os.path.join(BASE_PATH,
                                        "15.9.1_X_innerproduct_Y_builtin.f90"),
                           api="dynamo0.3")
    psy = PSyFactory("dynamo0.3", distributed_memory=True).create(invoke_info)

    # For this test use the generic class
    psy.invokes.invoke_list[0].schedule.__class__ = InvokeSchedule
    output = str(psy.invokes.invoke_list[0].schedule)

    assert "InvokeSchedule:\n" in output


# Kern class test

def test_kern_get_kernel_schedule():
    ''' Tests the get_kernel_schedule method in the Kern class.
    '''
    ast = fpapi.parse(FAKE_KERNEL_METADATA, ignore_comments=False)
    metadata = DynKernMetadata(ast)
    my_kern = DynKern()
    my_kern.load_meta(metadata)
    schedule = my_kern.get_kernel_schedule()
    assert isinstance(schedule, KernelSchedule)


def test_codedkern_node_str():
    ''' Tests the node_str method in the CodedKern class. The simplest way to
    do this is via the dynamo0.3 subclass '''
    from psyclone.psyGen import colored, SCHEDULE_COLOUR_MAP
    ast = fpapi.parse(FAKE_KERNEL_METADATA, ignore_comments=False)
    metadata = DynKernMetadata(ast)
    my_kern = DynKern()
    my_kern.load_meta(metadata)
    out = my_kern.node_str()
    expected_output = (
        colored("CodedKern", SCHEDULE_COLOUR_MAP["CodedKern"]) +
        " dummy_code(field_1,field_2,field_3) [module_inline=False]")
    assert expected_output in out


def test_kern_coloured_text():
    ''' Check that the coloured_name method of both CodedKern and
    BuiltIn return what we expect. '''
    from psyclone.psyGen import colored, SCHEDULE_COLOUR_MAP
    # Use a Dynamo example that has both a CodedKern and a BuiltIn
    _, invoke_info = parse(
        os.path.join(BASE_PATH,
                     "15.14.4_builtin_and_normal_kernel_invoke.f90"),
        api="dynamo0.3")
    psy = PSyFactory("dynamo0.3", distributed_memory=False).create(invoke_info)
    invoke = psy.invokes.invoke_list[0]
    schedule = invoke.schedule
    ckern = schedule.children[0].loop_body[0]
    bkern = schedule.children[1].loop_body[0]
    ret_str = ckern.coloured_name(True)
    assert colored("CodedKern", SCHEDULE_COLOUR_MAP["CodedKern"]) in ret_str
    ret_str = bkern.coloured_name(True)
    assert colored("BuiltIn", SCHEDULE_COLOUR_MAP["BuiltIn"]) in ret_str


def test_kern_abstract_methods():
    ''' Check that the abstract methods of the Kern class raise the
    NotImplementedError. '''
    # We need to get a valid kernel object
    from psyclone import dynamo0p3
    ast = fpapi.parse(FAKE_KERNEL_METADATA, ignore_comments=False)
    metadata = DynKernMetadata(ast)
    my_kern = DynKern()
    my_kern.load_meta(metadata)
    with pytest.raises(NotImplementedError) as err:
        super(dynamo0p3.DynKern, my_kern).gen_arg_setter_code(None)
    assert "gen_arg_setter_code must be implemented by sub-class" in str(err)


def test_call_abstract_methods():
    ''' Check that calling the abstract methods of Kern raises
    the expected exceptions '''
    my_arguments = Arguments(None)

    class KernType(object):
        ''' temporary dummy class '''
        def __init__(self):
            self.iterates_over = "stuff"
    my_ktype = KernType()

    class DummyClass(object):
        ''' temporary dummy class '''
        def __init__(self, ktype):
            self.module_name = "dummy_module"
            self.ktype = ktype

    dummy_call = DummyClass(my_ktype)
    my_call = Kern(None, dummy_call, "dummy", my_arguments)
    with pytest.raises(NotImplementedError) as excinfo:
        my_call.local_vars()
    assert "Kern.local_vars should be implemented" in str(excinfo.value)

    with pytest.raises(NotImplementedError) as excinfo:
        my_call.__str__()
    assert "Kern.__str__ should be implemented" in str(excinfo.value)

    with pytest.raises(NotImplementedError) as excinfo:
        my_call.gen_code(None)
    assert "Kern.gen_code should be implemented" in str(excinfo.value)


def test_arguments_abstract():
    ''' Check that we raise NotImplementedError if any of the virtual methods
    of the Arguments class are called. '''
    my_arguments = Arguments(None)
    with pytest.raises(NotImplementedError) as err:
        _ = my_arguments.acc_args
    assert "Arguments.acc_args must be implemented in sub-class" in str(err)
    with pytest.raises(NotImplementedError) as err:
        _ = my_arguments.scalars
    assert "Arguments.scalars must be implemented in sub-class" in str(err)
    with pytest.raises(NotImplementedError) as err:
        _ = my_arguments.raw_arg_list()
    assert ("Arguments.raw_arg_list must be implemented in sub-class"
            in str(err))


def test_incremented_arg():
    ''' Check that we raise the expected exception when
    CodedKern.incremented_arg() is called for a kernel that does not have
    an argument that is incremented '''
    # Change the kernel metadata so that the the incremented kernel
    # argument has read access
    import fparser
    fparser.logging.disable(fparser.logging.CRITICAL)
    # If we change the meta-data then we trip the check in the parser.
    # Therefore, we change the object produced by parsing the meta-data
    # instead
    ast = fpapi.parse(FAKE_KERNEL_METADATA, ignore_comments=False)
    metadata = DynKernMetadata(ast)
    for descriptor in metadata.arg_descriptors:
        if descriptor.access == AccessType.INC:
            descriptor._access = AccessType.READ
    my_kern = DynKern()
    my_kern.load_meta(metadata)
    with pytest.raises(FieldNotFoundError) as excinfo:
        CodedKern.incremented_arg(my_kern)
    assert ("does not have an argument with gh_inc access"
            in str(excinfo.value))


def test_ompdo_constructor():
    ''' Check that we can make an OMPDoDirective with and without
    children '''
    _, invoke_info = parse(os.path.join(BASE_PATH, "1_single_invoke.f90"),
                           api="dynamo0.3")
    psy = PSyFactory("dynamo0.3", distributed_memory=False).create(invoke_info)
    schedule = psy.invokes.invoke_list[0].schedule
    ompdo = OMPDoDirective(parent=schedule)
    # A Directive always has a Schedule
    assert len(ompdo.children) == 1
    assert isinstance(ompdo.children[0], Schedule)
    # Check the dir_body property
    assert isinstance(ompdo.dir_body, Schedule)
    # Break the directive
    ompdo.children[0] = "not-a-schedule"
    with pytest.raises(InternalError) as err:
        ompdo.dir_body
    assert ("malformed or incomplete. It should have a single Schedule as a "
            "child but found: ['str']" in str(err.value))
    ompdo = OMPDoDirective(parent=schedule, children=[schedule.children[0]])
    assert len(ompdo.dir_body.children) == 1


def test_ompdo_directive_class_node_str(dist_mem):
    '''Tests the node_str method in the OMPDoDirective class. We create a
    sub-class object then call this method from it '''
    from psyclone.psyGen import colored, SCHEDULE_COLOUR_MAP
    _, invoke_info = parse(os.path.join(BASE_PATH, "1_single_invoke.f90"),
                           api="dynamo0.3")

    cases = [
        {"current_class": OMPParallelDoDirective,
         "current_string": "[OMP parallel do]"},
        {"current_class": OMPDoDirective, "current_string": "[OMP do]"},
        {"current_class": OMPParallelDirective,
         "current_string": "[OMP parallel]"},
        {"current_class": OMPDirective, "current_string": "[OMP]"},
        {"current_class": Directive, "current_string": ""}]
    otrans = OMPParallelLoopTrans()

    psy = PSyFactory("dynamo0.3", distributed_memory=dist_mem).\
        create(invoke_info)
    schedule = psy.invokes.invoke_list[0].schedule

    if dist_mem:
        idx = 3
    else:
        idx = 0

    _, _ = otrans.apply(schedule.children[idx])
    omp_parallel_loop = schedule.children[idx]

    for case in cases:
        # call the OMPDirective node_str method
        out = case["current_class"].node_str(omp_parallel_loop)

        directive = colored("Directive", SCHEDULE_COLOUR_MAP["Directive"])
        expected_output = directive + case["current_string"]

        assert expected_output in out


def test_acc_dir_node_str():
    ''' Test the node_str() method of OpenACC directives '''
    from psyclone.psyGen import colored, SCHEDULE_COLOUR_MAP

    acclt = ACCLoopTrans()
    accdt = ACCEnterDataTrans()
    accpt = ACCParallelTrans()
    _, invoke = get_invoke("single_invoke.f90", "gocean1.0", idx=0)
    colour = SCHEDULE_COLOUR_MAP["Directive"]
    schedule = invoke.schedule

    # Enter-data
    new_sched, _ = accdt.apply(schedule)
    out = new_sched[0].node_str()
    assert out.startswith(
        colored("Directive", colour)+"[ACC enter data]")

    # Parallel region around outermost loop
    new_sched, _ = accpt.apply(new_sched[1])
    out = new_sched[1].node_str()
    assert out.startswith(
        colored("Directive", colour)+"[ACC Parallel]")

    # Loop directive on outermost loop
    new_sched, _ = acclt.apply(new_sched[1].dir_body[0])
    out = new_sched[1].dir_body[0].node_str()
    assert out.startswith(
        colored("Directive", colour)+"[ACC Loop, independent]")

    # Loop directive with collapse
    new_sched, _ = acclt.apply(new_sched[1].dir_body[0].dir_body[0],
                               {"collapse": 2})
    out = new_sched[1].dir_body[0].dir_body[0].node_str()
    assert out.startswith(
        colored("Directive", colour) + "[ACC Loop, collapse=2, independent]")


def test_haloexchange_unknown_halo_depth():
    '''test the case when the halo exchange base class is called without
    a halo depth'''
    halo_exchange = HaloExchange(None)
    assert halo_exchange._halo_depth is None


def test_globalsum_node_str():
    '''test the node_str method in the GlobalSum class. The simplest way to do
    this is to use a dynamo0p3 builtin example which contains a scalar and
    then call node_str() on that.'''
    from psyclone.psyGen import colored, SCHEDULE_COLOUR_MAP
    from psyclone import dynamo0p3
    _, invoke_info = parse(os.path.join(BASE_PATH,
                                        "15.9.1_X_innerproduct_Y_builtin.f90"),
                           api="dynamo0.3")
    psy = PSyFactory("dynamo0.3", distributed_memory=True).create(invoke_info)
    gsum = None
    for child in psy.invokes.invoke_list[0].schedule.children:
        if isinstance(child, dynamo0p3.DynGlobalSum):
            gsum = child
            break
    assert gsum
    output = gsum.node_str()
    expected_output = (colored("GlobalSum",
                               SCHEDULE_COLOUR_MAP["GlobalSum"]) +
                       "[scalar='asum']")
    assert expected_output in output


def test_args_filter():
    '''the args_filter() method is in both Loop() and Arguments() classes
    with the former method calling the latter. This example tests the
    case when unique is set to True and therefore any replicated names
    are not returned. The simplest way to do this is to use a
    dynamo0p3 example which includes two kernels which share argument
    names. We choose dm=False to make it easier to fuse the loops.'''
    _, invoke_info = parse(os.path.join(BASE_PATH, "1.2_multi_invoke.f90"),
                           api="dynamo0.3")
    psy = PSyFactory("dynamo0.3",
                     distributed_memory=False).create(invoke_info)
    # fuse our loops so we have more than one Kernel in a loop
    schedule = psy.invokes.invoke_list[0].schedule
    ftrans = DynamoLoopFuseTrans()
    schedule, _ = ftrans.apply(schedule.children[0],
                               schedule.children[1])
    # get our loop and call our method ...
    loop = schedule.children[0]
    args = loop.args_filter(unique=True)
    expected_output = ["a", "f1", "f2", "m1", "m2", "f3"]
    for arg in args:
        assert arg.name in expected_output
    assert len(args) == len(expected_output)


def test_args_filter2():
    '''the args_filter() method is in both Loop() and Arguments() classes
    with the former method calling the latter. This example tests the cases
    when one or both of the intent and type arguments are not specified.'''
    _, invoke_info = parse(os.path.join(BASE_PATH, "10_operator.f90"),
                           api="dynamo0.3")
    psy = PSyFactory("dynamo0.3", distributed_memory=True).create(invoke_info)
    schedule = psy.invokes.invoke_list[0].schedule
    loop = schedule.children[3]

    # arg_accesses
    args = loop.args_filter(arg_accesses=[AccessType.READ])
    expected_output = ["chi", "a"]
    for arg in args:
        assert arg.name in expected_output
    assert len(args) == len(expected_output)

    # arg_types
    args = loop.args_filter(arg_types=["gh_operator", "gh_integer"])
    expected_output = ["mm_w0", "a"]
    for arg in args:
        assert arg.name in expected_output
    assert len(args) == len(expected_output)

    # neither
    args = loop.args_filter()
    expected_output = ["chi", "mm_w0", "a"]
    for arg in args:
        assert arg.name in expected_output
    assert len(args) == len(expected_output)


def test_reduction_var_error():
    '''Check that we raise an exception if the zero_reduction_variable()
    method is provided with an incorrect type of argument'''
    _, invoke_info = parse(os.path.join(BASE_PATH, "1_single_invoke.f90"),
                           api="dynamo0.3")
    for dist_mem in [False, True]:
        psy = PSyFactory("dynamo0.3",
                         distributed_memory=dist_mem).create(invoke_info)
        schedule = psy.invokes.invoke_list[0].schedule
        call = schedule.kernels()[0]
        # args[1] is of type gh_field
        call._reduction_arg = call.arguments.args[1]
        with pytest.raises(GenerationError) as err:
            call.zero_reduction_variable(None)
        assert ("zero_reduction variable should be one of ['gh_real', "
                "'gh_integer']") in str(err)


def test_reduction_sum_error():
    '''Check that we raise an exception if the reduction_sum_loop()
    method is provided with an incorrect type of argument'''
    _, invoke_info = parse(os.path.join(BASE_PATH, "1_single_invoke.f90"),
                           api="dynamo0.3")
    for dist_mem in [False, True]:
        psy = PSyFactory("dynamo0.3",
                         distributed_memory=dist_mem).create(invoke_info)
        schedule = psy.invokes.invoke_list[0].schedule
        call = schedule.kernels()[0]
        # args[1] is of type gh_field
        call._reduction_arg = call.arguments.args[1]
        with pytest.raises(GenerationError) as err:
            call.reduction_sum_loop(None)
        assert (
            "unsupported reduction access 'gh_write' found in DynBuiltin:"
            "reduction_sum_loop(). Expected one of '['gh_sum']") in str(err)


def test_call_multi_reduction_error(monkeypatch):
    '''Check that we raise an exception if we try to create a Call (a
    Kernel or a Builtin) with more than one reduction in it. Since we have
    a rule that only Builtins can write to scalars we need a built-in that
    attempts to perform two reductions. '''
    from psyclone import dynamo0p3_builtins
    monkeypatch.setattr(dynamo0p3_builtins, "BUILTIN_DEFINITIONS_FILE",
                        value=os.path.join(BASE_PATH,
                                           "multi_reduction_builtins_mod.f90"))
    for dist_mem in [False, True]:
        _, invoke_info = parse(
            os.path.join(BASE_PATH, "16.4.1_multiple_scalar_sums2.f90"),
            api="dynamo0.3")
        with pytest.raises(GenerationError) as err:
            _ = PSyFactory("dynamo0.3",
                           distributed_memory=dist_mem).create(invoke_info)
        assert (
            "PSyclone currently only supports a single reduction in a kernel "
            "or builtin" in str(err))


def test_invoke_name():
    ''' Check that specifying the name of an invoke in the Algorithm
    layer results in a correctly-named routine in the PSy layer '''
    _, invoke_info = parse(os.path.join(BASE_PATH,
                                        "1.0.1_single_named_invoke.f90"),
                           api="dynamo0.3")
    psy = PSyFactory("dynamo0.3", distributed_memory=True).create(invoke_info)
    gen = str(psy.gen)
    print(gen)
    assert "SUBROUTINE invoke_important_invoke" in gen


def test_multi_kern_named_invoke():
    ''' Check that specifying the name of an invoke containing multiple
    kernel invocations result in a correctly-named routine in the PSy layer '''
    _, invoke_info = parse(os.path.join(BASE_PATH,
                                        "4.9_named_multikernel_invokes.f90"),
                           api="dynamo0.3")
    psy = PSyFactory("dynamo0.3", distributed_memory=True).create(invoke_info)
    gen = str(psy.gen)
    print(gen)
    assert "SUBROUTINE invoke_some_name" in gen


def test_named_multi_invokes():
    ''' Check that we generate correct code when we have more than one
    named invoke in an Algorithm file '''
    _, invoke_info = parse(
        os.path.join(BASE_PATH,
                     "3.2_multi_functions_multi_named_invokes.f90"),
        api="dynamo0.3")
    psy = PSyFactory("dynamo0.3", distributed_memory=True).create(invoke_info)
    gen = str(psy.gen)
    print(gen)
    assert "SUBROUTINE invoke_my_first(" in gen
    assert "SUBROUTINE invoke_my_second(" in gen


def test_named_invoke_name_clash():
    ''' Check that we do not get a name clash when the name of a variable
    in the PSy layer would normally conflict with the name given to the
    subroutine generated by an Invoke. '''
    _, invoke_info = parse(os.path.join(BASE_PATH,
                                        "4.11_named_invoke_name_clash.f90"),
                           api="dynamo0.3")
    psy = PSyFactory("dynamo0.3", distributed_memory=True).create(invoke_info)
    gen = str(psy.gen)
    print(gen)
    assert "SUBROUTINE invoke_a(invoke_a_1, b, c, istp, rdt," in gen
    assert "TYPE(field_type), intent(inout) :: invoke_a_1" in gen


def test_invalid_reprod_pad_size(monkeypatch, dist_mem):
    '''Check that we raise an exception if the pad size in psyclone.cfg is
    set to an invalid value '''
    # Make sure we monkey patch the correct Config object
    config = Config.get()
    monkeypatch.setattr(config._instance, "_reprod_pad_size", 0)
    _, invoke_info = parse(os.path.join(BASE_PATH,
                                        "15.9.1_X_innerproduct_Y_builtin.f90"),
                           api="dynamo0.3")
    psy = PSyFactory("dynamo0.3",
                     distributed_memory=dist_mem).create(invoke_info)
    invoke = psy.invokes.invoke_list[0]
    schedule = invoke.schedule
    from psyclone.transformations import Dynamo0p3OMPLoopTrans, \
        OMPParallelTrans
    otrans = Dynamo0p3OMPLoopTrans()
    rtrans = OMPParallelTrans()
    # Apply an OpenMP do directive to the loop
    schedule, _ = otrans.apply(schedule.children[0], {"reprod": True})
    # Apply an OpenMP Parallel directive around the OpenMP do directive
    schedule, _ = rtrans.apply(schedule.children[0])
    invoke.schedule = schedule
    with pytest.raises(GenerationError) as excinfo:
        _ = str(psy.gen)
    assert (
        "REPROD_PAD_SIZE in {0} should be a positive "
        "integer".format(Config.get().filename) in str(excinfo.value))


def test_argument_depends_on():
    '''Check that the depends_on method returns the appropriate boolean
    value for arguments with combinations of read and write access'''
    _, invoke_info = parse(os.path.join(BASE_PATH,
                                        "4.5_multikernel_invokes.f90"),
                           api="dynamo0.3")
    psy = PSyFactory("dynamo0.3", distributed_memory=False).create(invoke_info)
    invoke = psy.invokes.invoke_list[0]
    schedule = invoke.schedule
    arg_f1_inc_1 = schedule.children[0].loop_body[0].arguments.args[0]
    arg_f1_inc_2 = schedule.children[2].loop_body[0].arguments.args[0]
    arg_f2_read_1 = schedule.children[0].loop_body[0].arguments.args[2]
    arg_f2_inc = schedule.children[1].loop_body[0].arguments.args[0]
    arg_f2_read_2 = schedule.children[2].loop_body[0].arguments.args[1]
    # different names returns False
    assert not arg_f2_inc._depends_on(arg_f1_inc_1)
    # same name both reads returns False
    assert not arg_f2_read_1._depends_on(arg_f2_read_2)
    # same name both incs (write to read) returns True
    assert arg_f1_inc_2._depends_on(arg_f1_inc_1)
    # read to write returns True
    assert arg_f2_read_1._depends_on(arg_f2_inc)
    # write to read returns True
    assert arg_f2_inc._depends_on(arg_f2_read_1)
    # same name both writes (the 4.5 example only uses inc) returns True
    _, invoke_info = parse(
        os.path.join(BASE_PATH,
                     "15.14.4_builtin_and_normal_kernel_invoke.f90"),
        api="dynamo0.3")
    psy = PSyFactory("dynamo0.3", distributed_memory=False).create(invoke_info)
    invoke = psy.invokes.invoke_list[0]
    schedule = invoke.schedule
    arg_f1_write_1 = schedule.children[0].loop_body[0].arguments.args[1]
    arg_f1_write_2 = schedule.children[1].loop_body[0].arguments.args[0]
    assert arg_f1_write_1._depends_on(arg_f1_write_2)


def test_argument_find_argument():
    '''Check that the find_argument method returns the first dependent
    argument in a list of nodes, or None if none are found'''
    _, invoke_info = parse(
        os.path.join(BASE_PATH, "15.14.1_multi_aX_plus_Y_builtin.f90"),
        api="dynamo0.3")
    psy = PSyFactory("dynamo0.3", distributed_memory=True).create(invoke_info)
    invoke = psy.invokes.invoke_list[0]
    schedule = invoke.schedule
    # 1: returns none if none found
    f1_first_read = schedule.children[0].loop_body[0].arguments.args[2]
    # a) empty node list
    assert not f1_first_read._find_argument([])
    # b) check many reads
    call_nodes = schedule.kernels()
    assert not f1_first_read._find_argument(call_nodes)
    # 2: returns first dependent kernel arg when there are many
    # dependencies (check first read returned)
    f3_write = schedule.children[3].loop_body[0].arguments.args[0]
    f3_first_read = schedule.children[0].loop_body[0].arguments.args[3]
    result = f3_write._find_argument(call_nodes)
    assert result == f3_first_read
    # 3: haloexchange node
    _, invoke_info = parse(
        os.path.join(BASE_PATH,
                     "15.14.4_builtin_and_normal_kernel_invoke.f90"),
        api="dynamo0.3")
    psy = PSyFactory("dynamo0.3", distributed_memory=True).create(invoke_info)
    invoke = psy.invokes.invoke_list[0]
    schedule = invoke.schedule
    # a) kern arg depends on halo arg
    m2_read_arg = schedule.children[3].loop_body[0].arguments.args[4]
    m2_halo_field = schedule.children[2].field
    result = m2_read_arg._find_argument(schedule.children)
    assert result == m2_halo_field
    # b) halo arg depends on kern arg
    result = m2_halo_field._find_argument([schedule.children[3].loop_body[0]])
    assert result == m2_read_arg
    # 4: globalsum node
    _, invoke_info = parse(
        os.path.join(BASE_PATH, "15.14.3_sum_setval_field_builtin.f90"),
        api="dynamo0.3")
    psy = PSyFactory("dynamo0.3", distributed_memory=True).create(invoke_info)
    invoke = psy.invokes.invoke_list[0]
    schedule = invoke.schedule
    # a) globalsum arg depends on kern arg
    kern_asum_arg = schedule.children[3].loop_body[0].arguments.args[1]
    glob_sum_arg = schedule.children[2].scalar
    result = kern_asum_arg._find_argument(schedule.children)
    assert result == glob_sum_arg
    # b) kern arg depends on globalsum arg
    result = glob_sum_arg._find_argument([schedule.children[3].loop_body[0]])
    assert result == kern_asum_arg


def test_argument_find_read_arguments():
    '''Check that the find_read_arguments method returns the appropriate
    arguments in a list of nodes.'''
    _, invoke_info = parse(
        os.path.join(BASE_PATH, "15.14.1_multi_aX_plus_Y_builtin.f90"),
        api="dynamo0.3")
    psy = PSyFactory("dynamo0.3", distributed_memory=True).create(invoke_info)
    invoke = psy.invokes.invoke_list[0]
    schedule = invoke.schedule
    # 1: returns [] if not a writer. f1 is read, not written.
    f1_first_read = schedule.children[0].loop_body[0].arguments.args[2]
    call_nodes = schedule.kernels()
    assert f1_first_read._find_read_arguments(call_nodes) == []
    # 2: return list of readers (f3 is written to and then read by
    # three following calls)
    f3_write = schedule.children[3].loop_body[0].arguments.args[0]
    result = f3_write._find_read_arguments(call_nodes[4:])
    assert len(result) == 3
    for idx in range(3):
        loop = schedule.children[idx+4]
        assert result[idx] == loop.loop_body[0].arguments.args[3]
    # 3: Return empty list if no readers (f2 is written to but not
    # read)
    f2_write = schedule.children[0].loop_body[0].arguments.args[0]
    assert f2_write._find_read_arguments(call_nodes[1:]) == []
    # 4: Return list of readers before a subsequent writer
    f3_write = schedule.children[3].loop_body[0].arguments.args[0]
    result = f3_write._find_read_arguments(call_nodes)
    assert len(result) == 3
    for idx in range(3):
        loop = schedule.children[idx]
        assert result[idx] == loop.loop_body[0].arguments.args[3]


def test_globalsum_arg():
    ''' Check that the globalsum argument is defined as gh_readwrite and
    points to the GlobalSum node '''
    _, invoke_info = parse(
        os.path.join(BASE_PATH, "15.14.3_sum_setval_field_builtin.f90"),
        api="dynamo0.3")
    psy = PSyFactory("dynamo0.3", distributed_memory=True).create(invoke_info)
    invoke = psy.invokes.invoke_list[0]
    schedule = invoke.schedule
    glob_sum = schedule.children[2]
    glob_sum_arg = glob_sum.scalar
    assert glob_sum_arg.access == AccessType.READWRITE
    assert glob_sum_arg.call == glob_sum


def test_haloexchange_arg():
    '''Check that the HaloExchange argument is defined as gh_readwrite and
    points to the HaloExchange node'''
    _, invoke_info = parse(
        os.path.join(BASE_PATH,
                     "15.14.4_builtin_and_normal_kernel_invoke.f90"),
        api="dynamo0.3")
    psy = PSyFactory("dynamo0.3", distributed_memory=True).create(invoke_info)
    invoke = psy.invokes.invoke_list[0]
    schedule = invoke.schedule
    halo_exchange = schedule.children[2]
    halo_exchange_arg = halo_exchange.field
    assert halo_exchange_arg.access == AccessType.READWRITE
    assert halo_exchange_arg.call == halo_exchange


def test_argument_forward_read_dependencies():
    '''Check that the forward_read_dependencies method returns the appropriate
    arguments in a schedule.'''
    _, invoke_info = parse(
        os.path.join(BASE_PATH, "15.14.1_multi_aX_plus_Y_builtin.f90"),
        api="dynamo0.3")
    psy = PSyFactory("dynamo0.3", distributed_memory=True).create(invoke_info)
    invoke = psy.invokes.invoke_list[0]
    schedule = invoke.schedule
    # 1: returns [] if not a writer. f1 is read, not written.
    f1_first_read = schedule.children[0].loop_body[0].arguments.args[2]
    _ = schedule.kernels()
    assert f1_first_read.forward_read_dependencies() == []
    # 2: return list of readers (f3 is written to and then read by
    # three following calls)
    f3_write = schedule.children[3].loop_body[0].arguments.args[0]
    result = f3_write.forward_read_dependencies()
    assert len(result) == 3
    for idx in range(3):
        loop = schedule.children[idx+4]
        assert result[idx] == loop.loop_body[0].arguments.args[3]
    # 3: Return empty list if no readers (f2 is written to but not
    # read)
    f2_write = schedule.children[0].loop_body[0].arguments.args[0]
    assert f2_write.forward_read_dependencies() == []


def test_argument_forward_dependence(monkeypatch, annexed):
    '''Check that forward_dependence method returns the first dependent
    argument after the current Node in the schedule or None if none
    are found. We also test when annexed is False and True as it
    affects how many halo exchanges are generated.

    '''
    config = Config.get()
    dyn_config = config.api_conf("dynamo0.3")
    monkeypatch.setattr(dyn_config, "_compute_annexed_dofs", annexed)
    _, invoke_info = parse(
        os.path.join(BASE_PATH, "15.14.1_multi_aX_plus_Y_builtin.f90"),
        api="dynamo0.3")
    psy = PSyFactory("dynamo0.3", distributed_memory=True).create(invoke_info)
    invoke = psy.invokes.invoke_list[0]
    schedule = invoke.schedule
    f1_first_read = schedule.children[0].loop_body[0].arguments.args[2]
    # 1: returns none if none found (check many reads)
    assert not f1_first_read.forward_dependence()
    # 2: returns first dependent kernel arg when there are many
    # dependencies (check first read returned)
    f3_write = schedule.children[3].loop_body[0].arguments.args[0]
    f3_next_read = schedule.children[4].loop_body[0].arguments.args[3]
    result = f3_write.forward_dependence()
    assert result == f3_next_read
    # 3: haloexchange dependencies
    _, invoke_info = parse(
        os.path.join(BASE_PATH, "4.5_multikernel_invokes.f90"),
        api="dynamo0.3")
    psy = PSyFactory("dynamo0.3", distributed_memory=True).create(invoke_info)
    invoke = psy.invokes.invoke_list[0]
    schedule = invoke.schedule
    if annexed:
        index = 7
    else:
        index = 8
    f2_prev_arg = schedule.children[index-1].loop_body[0].arguments.args[0]
    f2_halo_field = schedule.children[index].field
    f2_next_arg = schedule.children[index+1].loop_body[0].arguments.args[1]
    # a) previous kern arg depends on halo arg
    result = f2_prev_arg.forward_dependence()
    assert result == f2_halo_field
    # b) halo arg depends on following kern arg
    result = f2_halo_field.forward_dependence()
    assert result == f2_next_arg
    # 4: globalsum dependencies
    _, invoke_info = parse(
        os.path.join(BASE_PATH, "15.14.3_sum_setval_field_builtin.f90"),
        api="dynamo0.3")
    psy = PSyFactory("dynamo0.3", distributed_memory=True).create(invoke_info)
    invoke = psy.invokes.invoke_list[0]
    schedule = invoke.schedule
    prev_arg = schedule.children[0].loop_body[0].arguments.args[1]
    sum_arg = schedule.children[1].loop_body[0].arguments.args[0]
    global_sum_arg = schedule.children[2].scalar
    next_arg = schedule.children[3].loop_body[0].arguments.args[1]
    # a) prev kern arg depends on sum
    result = prev_arg.forward_dependence()
    assert result == sum_arg
    # b) sum arg depends on global sum arg
    result = sum_arg.forward_dependence()
    assert result == global_sum_arg
    # c) global sum arg depends on next kern arg
    result = global_sum_arg.forward_dependence()
    assert result == next_arg


def test_argument_backward_dependence(monkeypatch, annexed):
    '''Check that backward_dependence method returns the first dependent
    argument before the current Node in the schedule or None if none
    are found. We also test when annexed is False and True as it
    affects how many halo exchanges are generated.

    '''
    config = Config.get()
    dyn_config = config.api_conf("dynamo0.3")
    monkeypatch.setattr(dyn_config, "_compute_annexed_dofs", annexed)
    _, invoke_info = parse(
        os.path.join(BASE_PATH, "15.14.1_multi_aX_plus_Y_builtin.f90"),
        api="dynamo0.3")
    psy = PSyFactory("dynamo0.3", distributed_memory=True).create(invoke_info)
    invoke = psy.invokes.invoke_list[0]
    schedule = invoke.schedule
    f1_last_read = schedule.children[6].loop_body[0].arguments.args[2]
    # 1: returns none if none found (check many reads)
    assert not f1_last_read.backward_dependence()
    # 2: returns first dependent kernel arg when there are many
    # dependencies (check first read returned)
    f3_write = schedule.children[3].loop_body[0].arguments.args[0]
    f3_prev_read = schedule.children[2].loop_body[0].arguments.args[3]
    result = f3_write.backward_dependence()
    assert result == f3_prev_read
    # 3: haloexchange dependencies
    _, invoke_info = parse(
        os.path.join(BASE_PATH, "4.5_multikernel_invokes.f90"),
        api="dynamo0.3")
    psy = PSyFactory("dynamo0.3", distributed_memory=True).create(invoke_info)
    invoke = psy.invokes.invoke_list[0]
    schedule = invoke.schedule
    if annexed:
        index = 7
    else:
        index = 8
    f2_prev_arg = schedule.children[index-1].loop_body[0].arguments.args[0]
    f2_halo_field = schedule.children[index].field
    f2_next_arg = schedule.children[index+1].loop_body[0].arguments.args[1]
    # a) following kern arg depends on halo arg
    result = f2_next_arg.backward_dependence()
    assert result == f2_halo_field
    # b) halo arg depends on previous kern arg
    result = f2_halo_field.backward_dependence()
    assert result == f2_prev_arg
    # 4: globalsum dependencies
    _, invoke_info = parse(
        os.path.join(BASE_PATH, "15.14.3_sum_setval_field_builtin.f90"),
        api="dynamo0.3")
    psy = PSyFactory("dynamo0.3", distributed_memory=True).create(invoke_info)
    invoke = psy.invokes.invoke_list[0]
    schedule = invoke.schedule
    prev_arg = schedule.children[0].loop_body[0].arguments.args[1]
    sum_arg = schedule.children[1].loop_body[0].arguments.args[0]
    global_sum_arg = schedule.children[2].scalar
    next_arg = schedule.children[3].loop_body[0].arguments.args[1]
    # a) next kern arg depends on global sum arg
    result = next_arg.backward_dependence()
    assert result == global_sum_arg
    # b) global sum arg depends on sum arg
    result = global_sum_arg.backward_dependence()
    assert result == sum_arg
    # c) sum depends on prev kern arg
    result = sum_arg.backward_dependence()
    assert result == prev_arg


def test_node_depth():
    '''
    Test that the Node class depth method returns the correct value for a
    Node in a tree. The start depth to determine a Node's depth is set to
    0. Depth of a Schedule is 1 and increases for its descendants.
    '''
    _, invoke_info = parse(
        os.path.join(BASE_PATH, "1_single_invoke.f90"),
        api="dynamo0.3")
    psy = PSyFactory("dynamo0.3", distributed_memory=True).create(invoke_info)
    invoke = psy.invokes.invoke_list[0]
    schedule = invoke.schedule
    # Assert that start_depth of any Node (including Schedule) is 0
    assert schedule.START_DEPTH == 0
    # Assert that Schedule depth is 1
    assert schedule.depth == 1
    # Depth increases by 1 for descendants at each level
    for child in schedule.children:
        assert child.depth == 2
    for child in schedule.children[3].children:
        assert child.depth == 3


def test_node_position():
    '''
    Test that the Node class position and abs_position methods return
    the correct value for a Node in a tree. The start position is
    set to 0. Relative position starts from 0 and absolute from 1.
    '''
    _, invoke_info = parse(
        os.path.join(BASE_PATH, "4.7_multikernel_invokes.f90"),
        api="dynamo0.3")
    psy = PSyFactory("dynamo0.3", distributed_memory=True).create(invoke_info)
    invoke = psy.invokes.invoke_list[0]
    schedule = invoke.schedule
    child = schedule.children[6]
    # Assert that position of a Schedule (no parent Node) is 0
    assert schedule.position == 0
    # Assert that start_position of any Node is 0
    assert child.START_POSITION == 0
    # Assert that relative and absolute positions return correct values
    assert child.position == 6
    assert child.abs_position == 7
    # Test InternalError for _find_position with an incorrect position
    with pytest.raises(InternalError) as excinfo:
        _, _ = child._find_position(child.root.children, -2)
    assert "started from -2 instead of 0" in str(excinfo.value)
    # Test InternalError for abs_position with a Node that does
    # not belong to the Schedule
    ompdir = OMPDoDirective()
    with pytest.raises(InternalError) as excinfo:
        _ = ompdir.abs_position
    assert ("PSyclone internal error: Error in search for Node position "
            "in the tree") in str(excinfo.value)


def test_node_root():
    '''
    Test that the Node class root method returns the correct instance
    for a Node in a tree.
    '''
    _, invoke_info = parse(
        os.path.join(BASE_PATH, "4.7_multikernel_invokes.f90"),
        api="dynamo0.3")
    psy = PSyFactory("dynamo0.3", distributed_memory=False).create(invoke_info)
    invoke = psy.invokes.invoke_list[0]
    ru_schedule = invoke.schedule
    # Select a loop and the kernel inside
    ru_loop = ru_schedule.children[1]
    ru_kern = ru_loop.children[0]
    # Assert that the absolute root is a Schedule
    assert isinstance(ru_kern.root, Schedule)


def test_node_args():
    '''Test that the Node class args method returns the correct arguments
    for Nodes that do not have arguments themselves'''
    _, invoke_info = parse(
        os.path.join(BASE_PATH, "4_multikernel_invokes.f90"),
        api="dynamo0.3")
    psy = PSyFactory("dynamo0.3", distributed_memory=False).create(invoke_info)
    invoke = psy.invokes.invoke_list[0]
    schedule = invoke.schedule
    loop1 = schedule.children[0]
    kern1 = loop1.loop_body[0]
    loop2 = schedule.children[1]
    kern2 = loop2.loop_body[0]
    # 1) Schedule (not that this is useful)
    all_args = kern1.arguments.args
    all_args.extend(kern2.arguments.args)
    schedule_args = schedule.args
    for idx, arg in enumerate(all_args):
        assert arg == schedule_args[idx]
    # 2) Loop1
    loop1_args = loop1.args
    for idx, arg in enumerate(kern1.arguments.args):
        assert arg == loop1_args[idx]
    # 3) Loop2
    loop2_args = loop2.args
    for idx, arg in enumerate(kern2.arguments.args):
        assert arg == loop2_args[idx]
    # 4) Loop fuse
    ftrans = DynamoLoopFuseTrans()
    ftrans.same_space = True
    schedule, _ = ftrans.apply(schedule.children[0], schedule.children[1])
    loop = schedule.children[0]
    kern1 = loop.loop_body[0]
    kern2 = loop.loop_body[1]
    loop_args = loop.args
    kern_args = kern1.arguments.args
    kern_args.extend(kern2.arguments.args)
    for idx, arg in enumerate(kern_args):
        assert arg == loop_args[idx]


def test_call_args():
    '''Test that the call class args method returns the appropriate
    arguments '''
    _, invoke_info = parse(
        os.path.join(BASE_PATH,
                     "15.14.4_builtin_and_normal_kernel_invoke.f90"),
        api="dynamo0.3")
    psy = PSyFactory("dynamo0.3", distributed_memory=False).create(invoke_info)
    invoke = psy.invokes.invoke_list[0]
    schedule = invoke.schedule
    kern = schedule.children[0].loop_body[0]
    builtin = schedule.children[1].loop_body[0]
    # 1) kern
    for idx, arg in enumerate(kern.args):
        assert arg == kern.arguments.args[idx]
    # 2) builtin
    for idx, arg in enumerate(builtin.args):
        assert arg == builtin.arguments.args[idx]


def test_haloexchange_can_be_printed():
    '''Test that the HaloExchange class can always be printed'''
    _, invoke_info = parse(
        os.path.join(BASE_PATH, "1_single_invoke.f90"),
        api="dynamo0.3")
    psy = PSyFactory("dynamo0.3", distributed_memory=True).create(invoke_info)
    invoke = psy.invokes.invoke_list[0]
    schedule = invoke.schedule
    for haloexchange in schedule.children[:2]:
        assert "HaloExchange[field='" in str(haloexchange)
        assert "', type='" in str(haloexchange)
        assert "', depth=" in str(haloexchange)
        assert ", check_dirty=" in str(haloexchange)


def test_haloexchange_node_str():
    ''' Test the node_str() method of HaloExchange. '''
    from psyclone.psyGen import colored, SCHEDULE_COLOUR_MAP
    # We have to use the dynamo0.3 API as that's currently the only one
    # that supports halo exchanges.
    _, invoke_info = parse(
        os.path.join(BASE_PATH, "1_single_invoke.f90"),
        api="dynamo0.3")
    psy = PSyFactory("dynamo0.3", distributed_memory=True).create(invoke_info)
    invoke = psy.invokes.invoke_list[0]
    schedule = invoke.schedule
    # We have to manually call the correct node_str() method as the one we want
    # to test is overidden in DynHaloExchange.
    out = HaloExchange.node_str(schedule.children[1])
    colour = SCHEDULE_COLOUR_MAP["HaloExchange"]
    assert (colored("HaloExchange", colour) +
            "[field='m1', type='None', depth=None, check_dirty=True]" in out)


def test_haloexchange_args():
    '''Test that the haloexchange class args method returns the appropriate
    argument '''
    _, invoke_info = parse(
        os.path.join(BASE_PATH, "1_single_invoke.f90"),
        api="dynamo0.3")
    psy = PSyFactory("dynamo0.3", distributed_memory=True).create(invoke_info)
    invoke = psy.invokes.invoke_list[0]
    schedule = invoke.schedule
    for haloexchange in schedule.children[:2]:
        assert len(haloexchange.args) == 1
        assert haloexchange.args[0] == haloexchange.field


def test_globalsum_args():
    '''Test that the globalsum class args method returns the appropriate
    argument '''
    _, invoke_info = parse(
        os.path.join(BASE_PATH, "15.14.3_sum_setval_field_builtin.f90"),
        api="dynamo0.3")
    psy = PSyFactory("dynamo0.3", distributed_memory=True).create(invoke_info)
    invoke = psy.invokes.invoke_list[0]
    schedule = invoke.schedule
    global_sum = schedule.children[2]
    assert len(global_sum.args) == 1
    assert global_sum.args[0] == global_sum.scalar


def test_node_forward_dependence():
    '''Test that the Node class forward_dependence method returns the
    closest dependent Node after the current Node in the schedule or
    None if none are found.'''
    _, invoke_info = parse(
        os.path.join(BASE_PATH, "15.14.1_multi_aX_plus_Y_builtin.f90"),
        api="dynamo0.3")
    psy = PSyFactory("dynamo0.3", distributed_memory=True).create(invoke_info)
    invoke = psy.invokes.invoke_list[0]
    schedule = invoke.schedule
    read4 = schedule.children[4]
    # 1: returns none if none found
    # a) check many reads
    assert not read4.forward_dependence()
    # b) check no dependencies for a call
    assert not read4.children[0].forward_dependence()
    # 2: returns first dependent kernel arg when there are many
    # dependencies
    # a) check first read returned
    writer = schedule.children[3]
    next_read = schedule.children[4]
    assert writer.forward_dependence() == next_read
    # a) check writer returned
    first_loop = schedule.children[0]
    assert first_loop.forward_dependence() == writer
    # 3: haloexchange dependencies
    _, invoke_info = parse(
        os.path.join(BASE_PATH, "4.5_multikernel_invokes.f90"),
        api="dynamo0.3")
    psy = PSyFactory("dynamo0.3", distributed_memory=True).create(invoke_info)
    invoke = psy.invokes.invoke_list[0]
    schedule = invoke.schedule
    prev_loop = schedule.children[7]
    halo_field = schedule.children[8]
    next_loop = schedule.children[9]
    # a) previous loop depends on halo exchange
    assert prev_loop.forward_dependence() == halo_field
    # b) halo exchange depends on following loop
    assert halo_field.forward_dependence() == next_loop

    # 4: globalsum dependencies
    _, invoke_info = parse(
        os.path.join(BASE_PATH, "15.14.3_sum_setval_field_builtin.f90"),
        api="dynamo0.3")
    psy = PSyFactory("dynamo0.3", distributed_memory=True).create(invoke_info)
    invoke = psy.invokes.invoke_list[0]
    schedule = invoke.schedule
    prev_loop = schedule.children[0]
    sum_loop = schedule.children[1]
    global_sum_loop = schedule.children[2]
    next_loop = schedule.children[3]
    # a) prev loop depends on sum loop
    assert prev_loop.forward_dependence() == sum_loop
    # b) sum loop depends on global sum loop
    assert sum_loop.forward_dependence() == global_sum_loop
    # c) global sum loop depends on next loop
    assert global_sum_loop.forward_dependence() == next_loop


def test_node_backward_dependence():
    '''Test that the Node class backward_dependence method returns the
    closest dependent Node before the current Node in the schedule or
    None if none are found.'''
    _, invoke_info = parse(
        os.path.join(BASE_PATH, "15.14.1_multi_aX_plus_Y_builtin.f90"),
        api="dynamo0.3")
    psy = PSyFactory("dynamo0.3", distributed_memory=True).create(invoke_info)
    invoke = psy.invokes.invoke_list[0]
    schedule = invoke.schedule
    # 1: loop no backwards dependence
    loop3 = schedule.children[2]
    assert not loop3.backward_dependence()
    # 2: loop to loop backward dependence
    # a) many steps
    last_loop_node = schedule.children[6]
    prev_dep_loop_node = schedule.children[3]
    assert last_loop_node.backward_dependence() == prev_dep_loop_node
    # b) previous
    assert prev_dep_loop_node.backward_dependence() == loop3
    # 3: haloexchange dependencies
    _, invoke_info = parse(
        os.path.join(BASE_PATH, "4.5_multikernel_invokes.f90"),
        api="dynamo0.3")
    psy = PSyFactory("dynamo0.3", distributed_memory=True).create(invoke_info)
    invoke = psy.invokes.invoke_list[0]
    schedule = invoke.schedule
    loop2 = schedule.children[7]
    halo_exchange = schedule.children[8]
    loop3 = schedule.children[9]
    # a) following loop node depends on halo exchange node
    result = loop3.backward_dependence()
    assert result == halo_exchange
    # b) halo exchange node depends on previous loop node
    result = halo_exchange.backward_dependence()
    assert result == loop2
    # 4: globalsum dependencies
    _, invoke_info = parse(
        os.path.join(BASE_PATH, "15.14.3_sum_setval_field_builtin.f90"),
        api="dynamo0.3")
    psy = PSyFactory("dynamo0.3", distributed_memory=True).create(invoke_info)
    invoke = psy.invokes.invoke_list[0]
    schedule = invoke.schedule
    loop1 = schedule.children[0]
    loop2 = schedule.children[1]
    global_sum = schedule.children[2]
    loop3 = schedule.children[3]
    # a) loop3 depends on global sum
    assert loop3.backward_dependence() == global_sum
    # b) global sum depends on loop2
    assert global_sum.backward_dependence() == loop2
    # c) loop2 (sum) depends on loop1
    assert loop2.backward_dependence() == loop1


def test_call_forward_dependence():
    '''Test that the Call class forward_dependence method returns the
    closest dependent call after the current call in the schedule or
    None if none are found. This is achieved by loop fusing first.'''
    _, invoke_info = parse(
        os.path.join(BASE_PATH, "15.14.1_multi_aX_plus_Y_builtin.f90"),
        api="dynamo0.3")
    psy = PSyFactory("dynamo0.3", distributed_memory=False).create(invoke_info)
    invoke = psy.invokes.invoke_list[0]
    schedule = invoke.schedule
    ftrans = DynamoLoopFuseTrans()
    ftrans.same_space = True
    for _ in range(6):
        schedule, _ = ftrans.apply(schedule.children[0], schedule.children[1])
    read4 = schedule.children[0].loop_body[4]
    # 1: returns none if none found
    # a) check many reads
    assert not read4.forward_dependence()
    # 2: returns first dependent kernel arg when there are many
    # dependencies
    # a) check first read returned
    writer = schedule.children[0].loop_body[3]
    next_read = schedule.children[0].loop_body[4]
    assert writer.forward_dependence() == next_read
    # a) check writer returned
    first_loop = schedule.children[0].loop_body[0]
    assert first_loop.forward_dependence() == writer


def test_call_backward_dependence():
    '''Test that the Call class backward_dependence method returns the
    closest dependent call before the current call in the schedule or
    None if none are found. This is achieved by loop fusing first.'''
    _, invoke_info = parse(
        os.path.join(BASE_PATH, "15.14.1_multi_aX_plus_Y_builtin.f90"),
        api="dynamo0.3")
    psy = PSyFactory("dynamo0.3", distributed_memory=False).create(invoke_info)
    invoke = psy.invokes.invoke_list[0]
    schedule = invoke.schedule
    ftrans = DynamoLoopFuseTrans()
    ftrans.same_space = True
    for _ in range(6):
        schedule, _ = ftrans.apply(schedule.children[0], schedule.children[1])
    # 1: loop no backwards dependence
    call3 = schedule.children[0].loop_body[2]
    assert not call3.backward_dependence()
    # 2: call to call backward dependence
    # a) many steps
    last_call_node = schedule.children[0].loop_body[6]
    prev_dep_call_node = schedule.children[0].loop_body[3]
    assert last_call_node.backward_dependence() == prev_dep_call_node
    # b) previous
    assert prev_dep_call_node.backward_dependence() == call3


def test_omp_forward_dependence():
    '''Test that the forward_dependence method works for Directives,
    returning the closest dependent Node after the current Node in the
    schedule or None if none are found. '''
    _, invoke_info = parse(
        os.path.join(BASE_PATH, "15.14.1_multi_aX_plus_Y_builtin.f90"),
        api="dynamo0.3")
    psy = PSyFactory("dynamo0.3", distributed_memory=True).create(invoke_info)
    invoke = psy.invokes.invoke_list[0]
    schedule = invoke.schedule
    from psyclone.transformations import DynamoOMPParallelLoopTrans
    otrans = DynamoOMPParallelLoopTrans()
    for child in schedule.children:
        schedule, _ = otrans.apply(child)
    read4 = schedule.children[4]
    # 1: returns none if none found
    # a) check many reads
    assert not read4.forward_dependence()
    # b) check no dependencies for the loop
    assert not read4.children[0].forward_dependence()
    # 2: returns first dependent kernel arg when there are many
    # dependencies
    # a) check first read returned
    writer = schedule.children[3]
    next_read = schedule.children[4]
    assert writer.forward_dependence() == next_read
    # b) check writer returned
    first_omp = schedule.children[0]
    assert first_omp.forward_dependence() == writer
    # 3: directive and globalsum dependencies
    _, invoke_info = parse(
        os.path.join(BASE_PATH, "15.14.3_sum_setval_field_builtin.f90"),
        api="dynamo0.3")
    psy = PSyFactory("dynamo0.3", distributed_memory=True).create(invoke_info)
    invoke = psy.invokes.invoke_list[0]
    schedule = invoke.schedule
    schedule, _ = otrans.apply(schedule.children[0])
    schedule, _ = otrans.apply(schedule.children[1])
    schedule, _ = otrans.apply(schedule.children[3])
    prev_omp = schedule.children[0]
    sum_omp = schedule.children[1]
    global_sum_loop = schedule.children[2]
    next_omp = schedule.children[3]
    # a) prev omp depends on sum omp
    assert prev_omp.forward_dependence() == sum_omp
    # b) sum omp depends on global sum loop
    assert sum_omp.forward_dependence() == global_sum_loop
    # c) global sum loop depends on next omp
    assert global_sum_loop.forward_dependence() == next_omp


def test_directive_backward_dependence():
    '''Test that the backward_dependence method works for Directives,
    returning the closest dependent Node before the current Node in
    the schedule or None if none are found.'''
    _, invoke_info = parse(
        os.path.join(BASE_PATH, "15.14.1_multi_aX_plus_Y_builtin.f90"),
        api="dynamo0.3")
    psy = PSyFactory("dynamo0.3", distributed_memory=True).create(invoke_info)
    invoke = psy.invokes.invoke_list[0]
    schedule = invoke.schedule
    from psyclone.transformations import DynamoOMPParallelLoopTrans
    otrans = DynamoOMPParallelLoopTrans()
    for child in schedule.children:
        schedule, _ = otrans.apply(child)
    # 1: omp directive no backwards dependence
    omp3 = schedule.children[2]
    assert not omp3.backward_dependence()
    # 2: omp to omp backward dependence
    # a) many steps
    last_omp_node = schedule.children[6]
    prev_dep_omp_node = schedule.children[3]
    assert last_omp_node.backward_dependence() == prev_dep_omp_node
    # b) previous
    assert prev_dep_omp_node.backward_dependence() == omp3
    # 3: globalsum dependencies
    _, invoke_info = parse(
        os.path.join(BASE_PATH, "15.14.3_sum_setval_field_builtin.f90"),
        api="dynamo0.3")
    psy = PSyFactory("dynamo0.3", distributed_memory=True).create(invoke_info)
    invoke = psy.invokes.invoke_list[0]
    schedule = invoke.schedule
    schedule, _ = otrans.apply(schedule.children[0])
    schedule, _ = otrans.apply(schedule.children[1])
    schedule, _ = otrans.apply(schedule.children[3])
    omp1 = schedule.children[0]
    omp2 = schedule.children[1]
    global_sum = schedule.children[2]
    omp3 = schedule.children[3]
    # a) omp3 depends on global sum
    assert omp3.backward_dependence() == global_sum
    # b) global sum depends on omp2
    assert global_sum.backward_dependence() == omp2
    # c) omp2 (sum) depends on omp1
    assert omp2.backward_dependence() == omp1


def test_directive_get_private(monkeypatch):
    ''' Tests for the _get_private_list() method of OMPParallelDirective. '''
    _, invoke_info = parse(
        os.path.join(BASE_PATH, "1_single_invoke.f90"), api="dynamo0.3")
    psy = PSyFactory("dynamo0.3",
                     distributed_memory=False).create(invoke_info)
    invoke = psy.invokes.invoke_list[0]
    schedule = invoke.schedule
    # We use Transformations to introduce the necessary directives
    from psyclone.transformations import Dynamo0p3OMPLoopTrans, \
        OMPParallelTrans
    otrans = Dynamo0p3OMPLoopTrans()
    rtrans = OMPParallelTrans()
    # Apply an OpenMP do directive to the loop
    schedule, _ = otrans.apply(schedule.children[0], {"reprod": True})
    # Apply an OpenMP Parallel directive around the OpenMP do directive
    schedule, _ = rtrans.apply(schedule.children[0])
    directive = schedule.children[0]
    assert isinstance(directive, OMPParallelDirective)
    # Now check that _get_private_list returns what we expect
    pvars = directive._get_private_list()
    assert pvars == ['cell']
    # Now use monkeypatch to break the Call within the loop
    call = directive.dir_body[0].dir_body[0].loop_body[0]
    monkeypatch.setattr(call, "local_vars", lambda: [""])
    with pytest.raises(InternalError) as err:
        _ = directive._get_private_list()
    assert ("call 'testkern_code' has a local variable but its name is "
            "not set" in str(err))


def test_node_is_valid_location():
    '''Test that the Node class is_valid_location method returns True if
    the new location does not break any data dependencies, otherwise it
    returns False'''
    _, invoke_info = parse(
        os.path.join(BASE_PATH, "1_single_invoke.f90"),
        api="dynamo0.3")
    psy = PSyFactory("dynamo0.3", distributed_memory=True).create(invoke_info)
    invoke = psy.invokes.invoke_list[0]
    schedule = invoke.schedule
    # 1: new node argument is invalid
    node = schedule.children[0]
    with pytest.raises(GenerationError) as excinfo:
        node.is_valid_location("invalid_node_argument")
    assert "argument is not a Node, it is a 'str'." in str(excinfo.value)
    # 2: optional position argument is invalid
    with pytest.raises(GenerationError) as excinfo:
        node.is_valid_location(node, position="invalid_node_argument")
    assert "The position argument in the psyGen" in str(excinfo.value)
    assert "method must be one of" in str(excinfo.value)
    # 3: parents of node and new_node are not the same
    with pytest.raises(GenerationError) as excinfo:
        node.is_valid_location(schedule.children[3].children[0])
    assert ("the node and the location do not have the same "
            "parent") in str(excinfo.value)
    # 4: positions are the same
    prev_node = schedule.children[0]
    node = schedule.children[1]
    next_node = schedule.children[2]
    # a) before this node
    with pytest.raises(GenerationError) as excinfo:
        node.is_valid_location(node, position="before")
    assert "the node and the location are the same" in str(excinfo.value)
    # b) after this node
    with pytest.raises(GenerationError) as excinfo:
        node.is_valid_location(node, position="after")
    assert "the node and the location are the same" in str(excinfo.value)
    # c) after previous node
    with pytest.raises(GenerationError) as excinfo:
        node.is_valid_location(prev_node, position="after")
    assert "the node and the location are the same" in str(excinfo.value)
    # d) before next node
    with pytest.raises(GenerationError) as excinfo:
        node.is_valid_location(next_node, position="before")
    assert "the node and the location are the same" in str(excinfo.value)
    # 5: valid no previous dependency
    _, invoke_info = parse(
        os.path.join(BASE_PATH, "15.14.1_multi_aX_plus_Y_builtin.f90"),
        api="dynamo0.3")
    psy = PSyFactory("dynamo0.3", distributed_memory=True).create(invoke_info)
    invoke = psy.invokes.invoke_list[0]
    schedule = invoke.schedule
    # 6: valid no prev dep
    node = schedule.children[2]
    assert node.is_valid_location(schedule.children[0])
    # 7: valid prev dep (after)
    node = schedule.children[6]
    assert node.is_valid_location(schedule.children[3], position="after")
    # 8: invalid prev dep (before)
    assert not node.is_valid_location(schedule.children[3], position="before")
    # 9: valid no following dep
    node = schedule.children[4]
    assert node.is_valid_location(schedule.children[6], position="after")
    # 10: valid following dep (before)
    node = schedule.children[0]
    assert node.is_valid_location(schedule.children[3], position="before")
    # 11: invalid following dep (after)
    node = schedule.children[0]
    assert not node.is_valid_location(schedule.children[3], position="after")


def test_node_ancestor():
    ''' Test the Node.ancestor() method '''
    _, invoke = get_invoke("single_invoke.f90", "gocean1.0", idx=0)
    sched = invoke.schedule
    kern = sched.children[0].loop_body[0].loop_body[0]
    node = kern.ancestor(Node)
    assert isinstance(node, Schedule)
    node = kern.ancestor(Node, excluding=[Schedule])
    assert node is sched.children[0].loop_body[0]


def test_dag_names():
    '''test that the dag_name method returns the correct value for the
    node class and its specialisations'''
    _, invoke_info = parse(
        os.path.join(BASE_PATH, "1_single_invoke.f90"),
        api="dynamo0.3")
    psy = PSyFactory("dynamo0.3", distributed_memory=True).create(invoke_info)
    invoke = psy.invokes.invoke_list[0]
    schedule = invoke.schedule
    assert super(Schedule, schedule).dag_name == "node_0"
    assert schedule.dag_name == "InvokeSchedule"
    assert schedule.children[0].dag_name == "checkHaloExchange(f2)_0"
    assert schedule.children[3].dag_name == "loop_4"
    schedule.children[3].loop_type = "colour"
    assert schedule.children[3].dag_name == "loop_[colour]_4"
    schedule.children[3].loop_type = ""
    assert (schedule.children[3].loop_body[0].dag_name ==
            "kernel_testkern_code_9")
    _, invoke_info = parse(
        os.path.join(BASE_PATH, "15.14.3_sum_setval_field_builtin.f90"),
        api="dynamo0.3")
    psy = PSyFactory("dynamo0.3", distributed_memory=True).create(invoke_info)
    invoke = psy.invokes.invoke_list[0]
    schedule = invoke.schedule
    global_sum = schedule.children[2]
    assert global_sum.dag_name == "globalsum(asum)_2"
    builtin = schedule.children[1].loop_body[0]
    assert builtin.dag_name == "builtin_sum_x_12"


def test_openmp_pdo_dag_name():
    '''Test that we generate the correct dag name for the OpenMP parallel
    do node'''
    _, info = parse(os.path.join(BASE_PATH,
                                 "15.7.2_setval_X_builtin.f90"),
                    api="dynamo0.3")
    psy = PSyFactory("dynamo0.3", distributed_memory=False).create(info)
    invoke = psy.invokes.invoke_list[0]
    schedule = invoke.schedule
    from psyclone.transformations import DynamoOMPParallelLoopTrans
    otrans = DynamoOMPParallelLoopTrans()
    # Apply OpenMP parallelisation to the loop
    schedule, _ = otrans.apply(schedule.children[0])
    assert schedule.children[0].dag_name == "OMP_parallel_do_1"


def test_omp_dag_names():
    '''Test that we generate the correct dag names for omp parallel, omp
    do, omp directive and directive nodes'''
    _, info = parse(os.path.join(os.path.dirname(os.path.abspath(__file__)),
                                 "test_files", "dynamo0p3",
                                 "1_single_invoke.f90"),
                    api="dynamo0.3")
    psy = PSyFactory("dynamo0.3", distributed_memory=False).create(info)
    invoke = psy.invokes.get('invoke_0_testkern_type')
    schedule = invoke.schedule
    from psyclone.transformations import Dynamo0p3OMPLoopTrans, \
        OMPParallelTrans
    olooptrans = Dynamo0p3OMPLoopTrans()
    ptrans = OMPParallelTrans()
    # Put an OMP PARALLEL around this loop
    child = schedule.children[0]
    oschedule, _ = ptrans.apply(child)
    # Put an OMP DO around this loop
    schedule, _ = olooptrans.apply(oschedule[0].dir_body[0])
    # Replace the original loop schedule with the transformed one
    omp_par_node = schedule.children[0]
    assert omp_par_node.dag_name == "OMP_parallel_1"
    assert omp_par_node.dir_body[0].dag_name == "OMP_do_3"
    omp_directive = super(OMPParallelDirective, omp_par_node)
    assert omp_directive.dag_name == "OMP_directive_1"
    print(type(omp_directive))
    directive = super(OMPDirective, omp_par_node)
    assert directive.dag_name == "directive_1"


def test_acc_dag_names():
    ''' Check that we generate the correct dag names for ACC parallel,
    ACC enter-data and ACC loop directive Nodes '''
    _, invoke = get_invoke("single_invoke.f90", "gocean1.0", idx=0)
    schedule = invoke.schedule

    acclt = ACCLoopTrans()
    accdt = ACCEnterDataTrans()
    accpt = ACCParallelTrans()
    # Enter-data
    new_sched, _ = accdt.apply(schedule)
    assert schedule[0].dag_name == "ACC_data_1"
    # Parallel region
    new_sched, _ = accpt.apply(new_sched[1])
    assert schedule[1].dag_name == "ACC_parallel_3"
    # Loop directive
    new_sched, _ = acclt.apply(new_sched[1].dir_body[0])
    assert schedule[1].dir_body[0].dag_name == "ACC_loop_5"
    # Base class
    name = super(ACCEnterDataDirective, schedule[0]).dag_name
    assert name == "ACC_directive_1"

# Class ACCKernelsDirective start


# (1/1) Method __init__
def test_acckernelsdirective_init():
    '''Test an ACCKernelsDirective can be created and that the optional
    arguments are set and can be set as expected.

    '''
    directive = ACCKernelsDirective()
    assert directive._default_present
    assert directive.parent is None
    assert len(directive.children) == 1
    assert isinstance(directive.children[0], Schedule)
    directive = ACCKernelsDirective(default_present=False)
    assert not directive._default_present


# (1/1) Method dag_name
def test_acckernelsdirective_dagname():
    '''Check that the dag_name method in the ACCKernelsDirective class
    behaves as expected.

    '''
    _, info = parse(os.path.join(BASE_PATH, "1_single_invoke.f90"))
    psy = PSyFactory(distributed_memory=False).create(info)
    sched = psy.invokes.get('invoke_0_testkern_type').schedule

    trans = ACCKernelsTrans()
    _, _ = trans.apply(sched)
    assert sched.children[0].dag_name == "ACC_kernels_1"


# (1/1) Method node_str
def test_acckernelsdirective_node_str():
    '''Check that the node_str method in the ACCKernelsDirective class behaves
    as expected.

    '''
    from psyclone.psyGen import colored, SCHEDULE_COLOUR_MAP

    _, info = parse(os.path.join(BASE_PATH, "1_single_invoke.f90"))
    psy = PSyFactory(distributed_memory=False).create(info)
    sched = psy.invokes.get('invoke_0_testkern_type').schedule

    dcolour = SCHEDULE_COLOUR_MAP["Directive"]
    lcolour = SCHEDULE_COLOUR_MAP["Loop"]

    trans = ACCKernelsTrans()
    _, _ = trans.apply(sched)

    out = sched[0].node_str()
    assert out.startswith(
        colored("Directive", dcolour)+"[ACC Kernels]")
    assert colored("Loop", lcolour) in sched[0].dir_body[0].node_str()
    assert "CodedKern" in sched[0].dir_body[0].loop_body[0].node_str()


# (1/1) Method gen_code
@pytest.mark.parametrize("default_present", [False, True])
def test_acckernelsdirective_gencode(default_present):
    '''Check that the gen_code method in the ACCKernelsDirective class
    generates the expected code. Use the dynamo0.3 API.

    '''
    _, info = parse(os.path.join(BASE_PATH, "1_single_invoke.f90"))
    psy = PSyFactory(distributed_memory=False).create(info)
    sched = psy.invokes.get('invoke_0_testkern_type').schedule

    trans = ACCKernelsTrans()
    _, _ = trans.apply(sched, {"default_present": default_present})

    code = str(psy.gen)
    string = ""
    if default_present:
        string = " default(present)"
    assert (
        "      !$acc kernels{0}\n"
        "      DO cell=1,f1_proxy%vspace%get_ncell()\n".format(string) in code)
    assert (
        "      END DO \n"
        "      !$acc end kernels\n" in code)


# (1/1) Method update
@pytest.mark.parametrize("default_present", [False, True])
def test_acckernelsdirective_update(parser, default_present):
    '''Check that the update method in the ACCKernelsDirective class
    generates the expected code. Use the nemo API.

    '''
    from fparser.common.readfortran import FortranStringReader
    reader = FortranStringReader("program implicit_loop\n"
                                 "real(kind=wp) :: sto_tmp(5,5)\n"
                                 "sto_tmp(:,:) = 0.0_wp\n"
                                 "end program implicit_loop\n")
    code = parser(reader)
    psy = PSyFactory("nemo", distributed_memory=False).create(code)
    schedule = psy.invokes.invoke_list[0].schedule
    kernels_trans = ACCKernelsTrans()
    schedule, _ = kernels_trans.apply(schedule.children[0:1],
                                      {"default_present": default_present})
    gen_code = str(psy.gen)
    string = ""
    if default_present:
        string = " DEFAULT(PRESENT)"
    assert ("  !$ACC KERNELS{0}\n"
            "  sto_tmp(:, :) = 0.0_wp\n"
            "  !$ACC END KERNELS\n".format(string) in gen_code)

# Class ACCKernelsDirective end

# Class ACCEnterDataDirective start


# (1/1) Method __init__
def test_acc_datadevice_virtual():
    ''' Check that we can't instantiate an instance of
    ACCEnterDataDirective. '''
    # pylint:disable=abstract-class-instantiated
    with pytest.raises(TypeError) as err:
        ACCEnterDataDirective()
    # pylint:enable=abstract-class-instantiated
    assert ("instantiate abstract class ACCEnterDataDirective with abstract "
            "methods data_on_device" in str(err))

# (1/1) Method node_str
# Covered in test test_acc_dir_node_str

# (1/1) Method dag_name
# Covered in test_acc_dag_names


# (1/4) Method gen_code
def test_accenterdatadirective_gencode_1():
    '''Test that an OpenACC Enter Data directive, when added to a schedule
    with a single loop, raises the expected exception as there is no
    following OpenACC Parallel directive and at least one is
    required. This test uses the dynamo0.3 API.

    '''
    acc_enter_trans = ACCEnterDataTrans()
    _, info = parse(os.path.join(BASE_PATH, "1_single_invoke.f90"))
    psy = PSyFactory(distributed_memory=False).create(info)
    sched = psy.invokes.get('invoke_0_testkern_type').schedule
    acc_enter_trans.apply(sched)
    with pytest.raises(GenerationError) as excinfo:
        str(psy.gen)
    assert ("ACCEnterData directive did not find any data to copyin. Perhaps "
            "there are no ACCParallel directives within the region."
            in str(excinfo.value))


# (2/4) Method gen_code
def test_accenterdatadirective_gencode_2():
    '''Test that an OpenACC Enter Data directive, when added to a schedule
    with multiple loops, raises the expected exception, as there is no
    following OpenACC Parallel directive and at least one is
    required. This test uses the dynamo0.3 API.

    '''
    acc_enter_trans = ACCEnterDataTrans()
    _, info = parse(os.path.join(BASE_PATH, "1.2_multi_invoke.f90"))
    psy = PSyFactory(distributed_memory=False).create(info)
    sched = psy.invokes.get('invoke_0').schedule
    acc_enter_trans.apply(sched)
    with pytest.raises(GenerationError) as excinfo:
        str(psy.gen)
    assert ("ACCEnterData directive did not find any data to copyin. Perhaps "
            "there are no ACCParallel directives within the region."
            in str(excinfo.value))


# (3/4) Method gen_code
def test_accenterdatadirective_gencode_3():
    '''Test that an OpenACC Enter Data directive, when added to a schedule
    with a single loop, produces the expected code (there should be
    "copy in" data as there is a following OpenACC parallel
    directive). This test uses the dynamo0.3 API.

    '''
    acc_par_trans = ACCParallelTrans()
    acc_enter_trans = ACCEnterDataTrans()
    _, info = parse(os.path.join(BASE_PATH, "1_single_invoke.f90"))
    psy = PSyFactory(distributed_memory=False).create(info)
    sched = psy.invokes.get('invoke_0_testkern_type').schedule
    _ = acc_par_trans.apply(sched.children)
    _ = acc_enter_trans.apply(sched)
    code = str(psy.gen)
    assert (
        "      !$acc enter data copyin(nlayers,a,f1_proxy,f1_proxy%data,"
        "f2_proxy,f2_proxy%data,m1_proxy,m1_proxy%data,m2_proxy,"
        "m2_proxy%data,ndf_w1,undf_w1,map_w1,ndf_w2,undf_w2,map_w2,"
        "ndf_w3,undf_w3,map_w3)\n" in code)


# (4/4) Method gen_code
def test_accenterdatadirective_gencode_4():
    '''Test that an OpenACC Enter Data directive, when added to a schedule
    with multiple loops and multiple OpenACC parallel directives,
    produces the expected code (when the same argument is used in
    multiple loops there should only be one entry). This test uses the
    dynamo0.3 API.

    '''
    acc_par_trans = ACCParallelTrans()
    acc_enter_trans = ACCEnterDataTrans()
    _, info = parse(os.path.join(BASE_PATH, "1.2_multi_invoke.f90"))
    psy = PSyFactory(distributed_memory=False).create(info)
    sched = psy.invokes.get('invoke_0').schedule
    _ = acc_par_trans.apply(sched.children[1])
    _ = acc_par_trans.apply(sched.children[0])
    _ = acc_enter_trans.apply(sched)
    code = str(psy.gen)
    assert (
        "      !$acc enter data copyin(nlayers,a,f1_proxy,f1_proxy%data,"
        "f2_proxy,f2_proxy%data,m1_proxy,m1_proxy%data,m2_proxy,m2_proxy%data,"
        "ndf_w1,undf_w1,map_w1,ndf_w2,undf_w2,map_w2,ndf_w3,undf_w3,map_w3,"
        "f3_proxy,f3_proxy%data)\n" in code)

# Class ACCEnterDataDirective end


def test_node_dag_no_graphviz(tmpdir, monkeypatch):
    '''test that dag generation does nothing if graphviz is not
    installed. We monkeypatch sys.modules to ensure that it always
    appears that graphviz is not installed on this system. '''
    import sys
    monkeypatch.setitem(sys.modules, 'graphviz', None)
    _, invoke_info = parse(
        os.path.join(BASE_PATH, "1_single_invoke.f90"),
        api="dynamo0.3")
    psy = PSyFactory("dynamo0.3",
                     distributed_memory=False).create(invoke_info)
    invoke = psy.invokes.invoke_list[0]
    schedule = invoke.schedule
    my_file = tmpdir.join('test')
    schedule.dag(file_name=my_file.strpath)
    assert not os.path.exists(my_file.strpath)


# Use a regex to allow for whitespace differences between graphviz
# versions. Need a raw-string (r"") to get new-lines handled nicely.
EXPECTED2 = re.compile(
    r"digraph {\n"
    r"\s*InvokeSchedule_start\n"
    r"\s*InvokeSchedule_end\n"
    r"\s*loop_1_start\n"
    r"\s*loop_1_end\n"
    r"\s*loop_1_end -> loop_3_start \[color=green\]\n"
    r"\s*InvokeSchedule_start -> loop_1_start \[color=blue\]\n"
    r"\s*kernel_testkern_qr_code_2\n"
    r"\s*kernel_testkern_qr_code_2 -> loop_1_end \[color=blue\]\n"
    r"\s*loop_1_start -> kernel_testkern_qr_code_2 \[color=blue\]\n"
    r"\s*loop_3_start\n"
    r"\s*loop_3_end\n"
    r"\s*loop_3_end -> schedule_end \[color=blue\]\n"
    r"\s*loop_1_end -> loop_3_start \[color=red\]\n"
    r"\s*kernel_testkern_qr_code_4\n"
    r"\s*kernel_testkern_qr_code_4 -> loop_3_end \[color=blue\]\n"
    r"\s*loop_3_start -> kernel_testkern_qr_code_4 \[color=blue\]\n"
    r"}")
# pylint: enable=anomalous-backslash-in-string


def test_node_dag(tmpdir, have_graphviz):
    '''test that dag generation works correctly. Skip the test if
    graphviz is not installed'''
    if not have_graphviz:
        return
    _, invoke_info = parse(
        os.path.join(BASE_PATH, "4.1_multikernel_invokes.f90"),
        api="dynamo0.3")
    psy = PSyFactory("dynamo0.3",
                     distributed_memory=False).create(invoke_info)
    invoke = psy.invokes.invoke_list[0]
    schedule = invoke.schedule
    my_file = tmpdir.join('test')
    schedule.dag(file_name=my_file.strpath)
    result = my_file.read()
    print(result)
    assert EXPECTED2.match(result)
    my_file = tmpdir.join('test.svg')
    result = my_file.read()
    for name in ["<title>schedule_start</title>",
                 "<title>schedule_end</title>",
                 "<title>loop_1_start</title>",
                 "<title>loop_1_end</title>",
                 "<title>kernel_testkern_qr_code_2</title>",
                 "<title>kernel_testkern_qr_code_4</title>",
                 "<svg", "</svg>", ]:
        assert name in result
    for colour_name, colour_code in [("blue", "#0000ff"),
                                     ("green", "#00ff00"),
                                     ("red", "#ff0000")]:
        assert colour_name in result or colour_code in result

    with pytest.raises(GenerationError) as excinfo:
        schedule.dag(file_name=my_file.strpath, file_format="rubbish")
    assert "unsupported graphviz file format" in str(excinfo.value)


def test_haloexchange_halo_depth_get_set():
    '''test that the halo_exchange getter and setter work correctly '''
    halo_depth = 4
    halo_exchange = HaloExchange(None)
    # getter
    assert halo_exchange.halo_depth is None
    # setter
    halo_exchange.halo_depth = halo_depth
    assert halo_exchange.halo_depth == halo_depth


def test_haloexchange_vector_index_depend():
    '''check that _find_read_arguments does not return a haloexchange as a
    read dependence if the source node is a halo exchange and its
    field is a vector and the other halo exchange accesses a different
    element of the vector

    '''
    _, invoke_info = parse(os.path.join(BASE_PATH,
                                        "4.9_named_multikernel_invokes.f90"),
                           api="dynamo0.3")
    psy = PSyFactory("dynamo0.3", distributed_memory=True).create(invoke_info)
    invoke = psy.invokes.invoke_list[0]
    schedule = invoke.schedule
    first_d_field_halo_exchange = schedule.children[3]
    field = first_d_field_halo_exchange.field
    all_nodes = schedule.walk(Node)
    following_nodes = all_nodes[5:]
    result_list = field._find_read_arguments(following_nodes)
    assert len(result_list) == 1
    assert result_list[0].call.name == 'ru_code'


def test_find_write_arguments_for_write():
    '''when backward_write_dependencies is called from an field argument
    that does not read then we should return an empty list. This test
    checks this functionality. We use the dynamo0p3 api to create the
    required objects

    '''
    _, invoke_info = parse(
        os.path.join(BASE_PATH, "1_single_invoke.f90"),
        api="dynamo0.3")
    psy = PSyFactory("dynamo0.3",
                     distributed_memory=True).create(invoke_info)
    invoke = psy.invokes.invoke_list[0]
    schedule = invoke.schedule
    loop = schedule.children[3]
    kernel = loop.loop_body[0]
    field_writer = kernel.arguments.args[1]
    node_list = field_writer.backward_write_dependencies()
    assert node_list == []


def test_find_w_args_hes_no_vec(monkeypatch, annexed):
    '''when backward_write_dependencies, or forward_read_dependencies, are
    called and a dependence is found between two halo exchanges, then
    the field must be a vector field. If the field is not a vector
    then an exception is raised. This test checks that the exception
    is raised correctly. Also test with and without annexed dofs being
    computed as this affects the generated code.

    '''
    config = Config.get()
    dyn_config = config.api_conf("dynamo0.3")
    monkeypatch.setattr(dyn_config, "_compute_annexed_dofs", annexed)
    _, invoke_info = parse(
        os.path.join(BASE_PATH, "4.9_named_multikernel_invokes.f90"),
        api="dynamo0.3")
    psy = PSyFactory("dynamo0.3",
                     distributed_memory=True).create(invoke_info)
    invoke = psy.invokes.invoke_list[0]
    schedule = invoke.schedule
    if annexed:
        index = 4
    else:
        index = 5
    halo_exchange_d_v3 = schedule.children[index]
    field_d_v3 = halo_exchange_d_v3.field
    monkeypatch.setattr(field_d_v3, "_vector_size", 1)
    with pytest.raises(InternalError) as excinfo:
        _ = field_d_v3.backward_write_dependencies()
    assert ("DataAccess.overlaps(): vector sizes differ for field 'd' in two "
            "halo exchange calls. Found '1' and '3'" in str(excinfo.value))


def test_find_w_args_hes_diff_vec(monkeypatch, annexed):
    '''when backward_write_dependencies, or forward_read_dependencies, are
    called and a dependence is found between two halo exchanges, then
    the associated fields must be equal size vectors . If the fields
    are not vectors of equal size then an exception is raised. This
    test checks that the exception is raised correctly. Also test with
    and without annexed dofs being computed as this affects the
    generated code.

    '''
    config = Config.get()
    dyn_config = config.api_conf("dynamo0.3")
    monkeypatch.setattr(dyn_config, "_compute_annexed_dofs", annexed)
    _, invoke_info = parse(
        os.path.join(BASE_PATH, "4.9_named_multikernel_invokes.f90"),
        api="dynamo0.3")
    psy = PSyFactory("dynamo0.3",
                     distributed_memory=True).create(invoke_info)
    invoke = psy.invokes.invoke_list[0]
    schedule = invoke.schedule
    if annexed:
        index = 4
    else:
        index = 5
    halo_exchange_d_v3 = schedule.children[index]
    field_d_v3 = halo_exchange_d_v3.field
    monkeypatch.setattr(field_d_v3, "_vector_size", 2)
    with pytest.raises(InternalError) as excinfo:
        _ = field_d_v3.backward_write_dependencies()
    assert ("DataAccess.overlaps(): vector sizes differ for field 'd' in two "
            "halo exchange calls. Found '2' and '3'" in str(excinfo.value))


def test_find_w_args_hes_vec_idx(monkeypatch, annexed):
    '''when backward_write_dependencies, or forward_read_dependencies are
    called, and a dependence is found between two halo exchanges, then
    the vector indices of the two halo exchanges must be different. If
    the vector indices have the same value then an exception is
    raised. This test checks that the exception is raised
    correctly. Also test with and without annexed dofs being computed
    as this affects the generated code.

    '''
    config = Config.get()
    dyn_config = config.api_conf("dynamo0.3")
    monkeypatch.setattr(dyn_config, "_compute_annexed_dofs", annexed)
    _, invoke_info = parse(
        os.path.join(BASE_PATH, "4.9_named_multikernel_invokes.f90"),
        api="dynamo0.3")
    psy = PSyFactory("dynamo0.3",
                     distributed_memory=True).create(invoke_info)
    invoke = psy.invokes.invoke_list[0]
    schedule = invoke.schedule
    if annexed:
        index = 4
    else:
        index = 5
    halo_exchange_d_v3 = schedule.children[index]
    field_d_v3 = halo_exchange_d_v3.field
    halo_exchange_d_v2 = schedule.children[index-1]
    monkeypatch.setattr(halo_exchange_d_v2, "_vector_index", 3)
    with pytest.raises(InternalError) as excinfo:
        _ = field_d_v3.backward_write_dependencies()
    assert ("DataAccess:update_coverage() The halo exchange vector indices "
            "for 'd' are the same. This should never happen"
            in str(excinfo.value))


def test_find_w_args_hes_vec_no_dep():
    '''when _find_write_arguments, or _find_read_arguments, are called,
    halo exchanges with the same field but a different index should
    not depend on each other. This test checks that this behaviour is
    working correctly
    '''

    _, invoke_info = parse(
        os.path.join(BASE_PATH, "4.9_named_multikernel_invokes.f90"),
        api="dynamo0.3")
    psy = PSyFactory("dynamo0.3",
                     distributed_memory=True).create(invoke_info)
    invoke = psy.invokes.invoke_list[0]
    schedule = invoke.schedule
    halo_exchange_d_v3 = schedule.children[5]
    field_d_v3 = halo_exchange_d_v3.field
    # there are two halo exchanges before d_v3 which should not count
    # as dependencies
    node_list = field_d_v3.backward_write_dependencies()
    assert node_list == []


def test_check_vect_hes_differ_wrong_argtype():
    '''when the check_vector_halos_differ method is called from a halo
    exchange object the argument being passed should be a halo
    exchange. If this is not the case an exception should be
    raised. This test checks that this exception is working correctly.
    '''

    _, invoke_info = parse(os.path.join(BASE_PATH, "1_single_invoke.f90"),
                           api="dynamo0.3")
    psy = PSyFactory("dynamo0.3",
                     distributed_memory=True).create(invoke_info)
    invoke = psy.invokes.invoke_list[0]
    schedule = invoke.schedule
    halo_exchange = schedule.children[0]
    with pytest.raises(GenerationError) as excinfo:
        # pass an incorrect object to the method
        halo_exchange.check_vector_halos_differ(psy)
    assert (
        "the argument passed to HaloExchange.check_vector_halos_differ() "
        "is not a halo exchange object" in str(excinfo.value))


def test_check_vec_hes_differ_diff_names():
    '''when the check_vector_halos_differ method is called from a halo
    exchange object the argument being passed should be a halo
    exchange with an argument having the same name as the local halo
    exchange argument name. If this is not the case an exception
    should be raised. This test checks that this exception is working
    correctly.
    '''

    _, invoke_info = parse(os.path.join(BASE_PATH, "1_single_invoke.f90"),
                           api="dynamo0.3")
    psy = PSyFactory("dynamo0.3",
                     distributed_memory=True).create(invoke_info)
    invoke = psy.invokes.invoke_list[0]
    schedule = invoke.schedule
    halo_exchange = schedule.children[0]
    # obtain another halo exchange object which has an argument with a
    # different name
    different_halo_exchange = schedule.children[1]
    with pytest.raises(GenerationError) as excinfo:
        # pass halo exchange with different name to the method
        halo_exchange.check_vector_halos_differ(different_halo_exchange)
    assert (
        "the halo exchange object passed to "
        "HaloExchange.check_vector_halos_differ() has a "
        "different field name 'm1' to self 'f2'" in str(excinfo.value))


def test_find_w_args_multiple_deps_error(monkeypatch, annexed):
    '''when _find_write_arguments finds a write that causes it to return
    there should not be any previous dependencies. This test checks
    that an error is raised if this is not the case. We test with
    annexed dofs is True and False as different numbers of halo
    exchanges are created.

    '''

    config = Config.get()
    dyn_config = config.api_conf("dynamo0.3")
    monkeypatch.setattr(dyn_config, "_compute_annexed_dofs", annexed)

    _, invoke_info = parse(
        os.path.join(BASE_PATH, "8.3_multikernel_invokes_vector.f90"),
        api="dynamo0.3")
    psy = PSyFactory("dynamo0.3",
                     distributed_memory=True).create(invoke_info)
    invoke = psy.invokes.invoke_list[0]
    schedule = invoke.schedule
    # create halo exchanges between the two loops via redundant
    # computation
    if annexed:
        index = 1
    else:
        index = 4
    rc_trans = Dynamo0p3RedundantComputationTrans()
    rc_trans.apply(schedule.children[index], {"depth": 2})
    del schedule.children[index]
    loop = schedule.children[index+2]
    kernel = loop.loop_body[0]
    d_field = kernel.arguments.args[0]
    with pytest.raises(InternalError) as excinfo:
        d_field.backward_write_dependencies()
    assert (
        "Found a writer dependence but there are already dependencies"
        in str(excinfo.value))


def test_find_write_arguments_no_more_nodes(monkeypatch, annexed):
    '''when _find_write_arguments has looked through all nodes but has not
    returned it should mean that is has not found any write
    dependencies. This test checks that an error is raised if this is
    not the case. We test with and without computing annexed dofs as
    different numbers of halo exchanges are created.

    '''

    config = Config.get()
    dyn_config = config.api_conf("dynamo0.3")
    monkeypatch.setattr(dyn_config, "_compute_annexed_dofs", annexed)

    _, invoke_info = parse(
        os.path.join(BASE_PATH, "4.9_named_multikernel_invokes.f90"),
        api="dynamo0.3")
    psy = PSyFactory("dynamo0.3",
                     distributed_memory=True).create(invoke_info)
    invoke = psy.invokes.invoke_list[0]
    schedule = invoke.schedule
    if annexed:
        index = 3
    else:
        index = 4
    del schedule.children[index]
    loop = schedule.children[index+1]
    kernel = loop.loop_body[0]
    d_field = kernel.arguments.args[5]
    with pytest.raises(InternalError) as excinfo:
        d_field.backward_write_dependencies()
    assert (
        "no more nodes but there are already dependencies"
        in str(excinfo.value))


def test_find_w_args_multiple_deps(monkeypatch, annexed):
    '''_find_write_arguments should return as many halo exchange
    dependencies as the vector size of the associated field. This test
    checks that this is the case and that the returned objects are
    what is expected. We test with annexed dofs is True and False as
    different numbers of halo exchanges are created.

    '''

    config = Config.get()
    dyn_config = config.api_conf("dynamo0.3")
    monkeypatch.setattr(dyn_config, "_compute_annexed_dofs", annexed)

    _, invoke_info = parse(
        os.path.join(BASE_PATH, "8.3_multikernel_invokes_vector.f90"),
        api="dynamo0.3")
    psy = PSyFactory("dynamo0.3",
                     distributed_memory=True).create(invoke_info)
    invoke = psy.invokes.invoke_list[0]
    schedule = invoke.schedule
    # create halo exchanges between the two loops via redundant
    # computation
    if annexed:
        index = 1
    else:
        index = 4
    rc_trans = Dynamo0p3RedundantComputationTrans()
    rc_trans.apply(schedule.children[index], {"depth": 2})
    loop = schedule.children[index+3]
    kernel = loop.loop_body[0]
    d_field = kernel.arguments.args[0]
    vector_size = d_field.vector_size
    result_list = d_field.backward_write_dependencies()
    # we have as many dependencies as the field vector size
    assert vector_size == len(result_list)
    indices = set()
    for result in result_list:
        # each dependence is a halo exchange nodes
        assert isinstance(result.call, HaloExchange)
        # the name of the halo exchange field and the initial
        # field are the same
        assert result.name == d_field.name
        # the size of the halo exchange field vector and the initial
        # field vector are the same
        assert result.vector_size == vector_size
        indices.add(result.call.vector_index)
    # each of the indices are unique (otherwise the set would be
    # smaller)
    assert len(indices) == vector_size


def test_node_abstract_methods():
    ''' Tests that the abstract methods of the Node class raise appropriate
    errors. '''
    _, invoke = get_invoke("single_invoke.f90", "gocean1.0", idx=0)
    sched = invoke.schedule
    loop = sched.children[0].loop_body[0]
    with pytest.raises(NotImplementedError) as err:
        Node.gen_code(loop, parent=None)
    assert "Please implement me" in str(err)


def test_node_coloured_name():
    ''' Tests for the coloured_name method of the Node class. '''
    from psyclone.psyGen import colored, SCHEDULE_COLOUR_MAP
    tnode = Node()
    assert tnode.coloured_name(False) == "Node"
    # Check that we can change the name of the Node and the colour associated
    # with it
    tnode._text_name = "ATest"
    tnode._colour_key = "Schedule"
    assert tnode.coloured_name(False) == "ATest"
    assert tnode.coloured_name(True) == colored(
        "ATest", SCHEDULE_COLOUR_MAP["Schedule"])
    # Check that an unrecognised colour-map entry gives us un-coloured text
    tnode._colour_key = "not-recognised"
    assert tnode.coloured_name(True) == "ATest"


def test_node_str():
    ''' Tests for the Node.node_str method. '''
    from psyclone.psyGen import colored, SCHEDULE_COLOUR_MAP
    tnode = Node()
    # Manually set the colour key for this node to something that will result
    # in coloured output (if requested *and* termcolor is installed).
    tnode._colour_key = "Loop"
    assert tnode.node_str(False) == "Node[]"
    assert tnode.node_str(True) == colored("Node",
                                           SCHEDULE_COLOUR_MAP["Loop"]) + "[]"


def test_kern_ast():
    ''' Test that we can obtain the fparser2 AST of a kernel. '''
    from psyclone.gocean1p0 import GOKern
    from fparser.two import Fortran2003
    _, invoke = get_invoke("nemolite2d_alg_mod.f90", "gocean1.0", idx=0)
    sched = invoke.schedule
    kern = sched.children[0].loop_body[0].loop_body[0]
    assert isinstance(kern, GOKern)
    assert kern.ast
    assert isinstance(kern.ast, Fortran2003.Program)


def test_dataaccess_vector():
    '''Test that the DataAccess class works as expected when we have a
    vector field argument that depends on more than one halo exchange
    (due to halo exchanges working separately on components of
    vectors).

    '''
    _, invoke_info = parse(
        os.path.join(BASE_PATH, "4.9_named_multikernel_invokes.f90"),
        api="dynamo0.3")
    psy = PSyFactory("dynamo0.3",
                     distributed_memory=True).create(invoke_info)
    invoke = psy.invokes.invoke_list[0]
    schedule = invoke.schedule

    # d from halo exchange vector 1
    halo_exchange_d_v1 = schedule.children[3]
    field_d_v1 = halo_exchange_d_v1.field
    # d from halo exchange vector 2
    halo_exchange_d_v2 = schedule.children[4]
    field_d_v2 = halo_exchange_d_v2.field
    # d from halo exchange vector 3
    halo_exchange_d_v3 = schedule.children[5]
    field_d_v3 = halo_exchange_d_v3.field
    # d from a kernel argument
    loop = schedule.children[6]
    kernel = loop.loop_body[0]
    d_arg = kernel.arguments.args[5]

    access = DataAccess(d_arg)
    assert not access.covered

    access.update_coverage(field_d_v3)
    assert not access.covered
    access.update_coverage(field_d_v2)
    assert not access.covered

    with pytest.raises(InternalError) as excinfo:
        access.update_coverage(field_d_v3)
    assert (
        "Found more than one dependent halo exchange with the same vector "
        "index" in str(excinfo.value))

    access.update_coverage(field_d_v1)
    assert access.covered

    access.reset_coverage()
    assert not access.covered
    assert not access._vector_index_access


def test_dataaccess_same_vector_indices(monkeypatch):
    '''If update_coverage() is called from DataAccess and the arguments
    are the same vector field, and the field vector indices are the
    same then check that an exception is raised. This particular
    exception is difficult to raise as it is caught by an earlier
    method (overlaps()).

    '''
    _, invoke_info = parse(
        os.path.join(BASE_PATH, "4.9_named_multikernel_invokes.f90"),
        api="dynamo0.3")
    psy = PSyFactory("dynamo0.3",
                     distributed_memory=True).create(invoke_info)
    invoke = psy.invokes.invoke_list[0]
    schedule = invoke.schedule
    # d for this halo exchange is for vector component 2
    halo_exchange_d_v2 = schedule.children[4]
    field_d_v2 = halo_exchange_d_v2.field
    # modify d from vector component 3 to be component 2
    halo_exchange_d_v3 = schedule.children[5]
    field_d_v3 = halo_exchange_d_v3.field
    monkeypatch.setattr(halo_exchange_d_v3, "_vector_index", 2)

    # Now raise an exception with our erroneous vector indices (which
    # are the same but should not be), but first make sure that the
    # overlaps() method returns True otherwise an earlier exception
    # will be raised.
    access = DataAccess(field_d_v2)
    monkeypatch.setattr(access, "overlaps", lambda arg: True)

    with pytest.raises(InternalError) as excinfo:
        access.update_coverage(field_d_v3)
    assert (
        "The halo exchange vector indices for 'd' are the same. This should "
        "never happen" in str(excinfo.value))


# Test CodeBlock class


def test_codeblock_node_str():
    ''' Check the node_str method of the Code Block class.'''
    from psyclone.psyGen import colored, SCHEDULE_COLOUR_MAP
    cblock = CodeBlock([], "dummy")
    coloredtext = colored("CodeBlock", SCHEDULE_COLOUR_MAP["CodeBlock"])
    output = cblock.node_str()
    assert coloredtext+"[" in output
    assert "]" in output


def test_codeblock_can_be_printed():
    '''Test that a CodeBlock instance can always be printed (i.e. is
    initialised fully)'''
    cblock = CodeBlock([], "dummy")
    assert "CodeBlock[" in str(cblock)
    assert "]" in str(cblock)


def test_codeblock_getastnodes():
    '''Test that the get_ast_nodes method of a CodeBlock instance returns
    a copy of the list of nodes from the original AST that are associated with
    this code block.

    For simplicity we use a list of strings rather than an AST.

    '''
    original = ["hello", "there"]
    cblock = CodeBlock(original, CodeBlock.Structure.EXPRESSION)
    result = cblock.get_ast_nodes
    assert result == original
    # Check that the list is a copy not a reference.
    assert result is not original


@pytest.mark.parametrize("structure", [CodeBlock.Structure.STATEMENT,
                                       CodeBlock.Structure.EXPRESSION])
def test_codeblock_structure(structure):
    '''Check that the structure property in the CodeBlock class is set to
    the provided value.

    '''
    cblock = CodeBlock([], structure)
    assert cblock.structure == structure

# Test Loop class


def test_loop_navigation_properties():
    ''' Tests the start_expr, stop_expr, step_expr and loop_body
    setter and getter properties'''
    # pylint: disable=too-many-statements
    from psyclone.psyGen import Loop
    loop = Loop()

    # Properties return an error if the node is incomplete
    error_str = ("Loop malformed or incomplete. It should have exactly 4 "
                 "children, but found")
    with pytest.raises(InternalError) as err:
        _ = loop.start_expr
    assert error_str in str(err.value)

    # Expressions that are not PSyIR are not accepted
    with pytest.raises(TypeError) as err:
        loop.start_expr = "start"
    assert "Only PSyIR nodes can be assigned as the Loop start expression" \
        ", but found '" in str(err.value)
    with pytest.raises(TypeError) as err:
        loop.stop_expr = "stop"
    assert "Only PSyIR nodes can be assigned as the Loop stop expression" \
        ", but found '" in str(err.value)
    with pytest.raises(TypeError) as err:
        loop.step_expr = "step"
    assert "Only PSyIR nodes can be assigned as the Loop step expression" \
        ", but found '" in str(err.value)

    loop.addchild(Literal("start", parent=loop))
    loop.addchild(Literal("stop", parent=loop))
    loop.addchild(Literal("step", parent=loop))

    # If it's not fully complete, it still returns an error
    with pytest.raises(InternalError) as err:
        _ = loop.start_expr
    assert error_str in str(err.value)
    with pytest.raises(InternalError) as err:
        _ = loop.stop_expr
    assert error_str in str(err.value)
    with pytest.raises(InternalError) as err:
        _ = loop.step_expr
    assert error_str in str(err.value)
    with pytest.raises(InternalError) as err:
        _ = loop.loop_body
    assert error_str in str(err.value)
    with pytest.raises(InternalError) as err:
        loop.start_expr = Literal("invalid", parent=loop)
    assert error_str in str(err.value)
    with pytest.raises(InternalError) as err:
        loop.stop_expr = Literal("invalid", parent=loop)
    assert error_str in str(err.value)
    with pytest.raises(InternalError) as err:
        loop.step_expr = Literal("invalid", parent=loop)
    assert error_str in str(err.value)

    # The fourth child has to be a Schedule
    loop.addchild(Literal("loop_body", parent=loop))
    with pytest.raises(InternalError) as err:
        _ = loop.loop_body
    assert "Loop malformed or incomplete. Fourth child should be a " \
        "Schedule node, but found loop with " in str(err.value)

    # Fix loop and check that Getters properties work
    del loop.children[3]
    loop.addchild(Schedule(parent=loop))
    loop.loop_body.addchild(Return(parent=loop.loop_body))

    assert loop.start_expr.value == "start"
    assert loop.stop_expr.value == "stop"
    assert loop.step_expr.value == "step"
    assert isinstance(loop.loop_body[0], Return)

    # Test Setters
    loop.start_expr = Literal("newstart", parent=loop)
    loop.stop_expr = Literal("newstop", parent=loop)
    loop.step_expr = Literal("newstep", parent=loop)

    assert loop.start_expr.value == "newstart"
    assert loop.stop_expr.value == "newstop"
    assert loop.step_expr.value == "newstep"


def test_loop_invalid_type():
    ''' Tests assigning an invalid type to a Loop object. '''
    from psyclone.psyGen import Loop
    _, invoke = get_invoke("single_invoke.f90", "gocean1.0", idx=0)
    sched = invoke.schedule
    loop = sched.children[0].loop_body[0]
    assert isinstance(loop, Loop)
    with pytest.raises(GenerationError) as err:
        loop.loop_type = "not_a_valid_type"
    assert ("loop_type value (not_a_valid_type) is invalid. Must be one of "
            "['inner', 'outer']" in str(err))


def test_loop_gen_code():
    ''' Check that the Loop gen_code method prints the proper loop '''
    _, invoke_info = parse(os.path.join(BASE_PATH,
                                        "1.0.1_single_named_invoke.f90"),
                           api="dynamo0.3")
    psy = PSyFactory("dynamo0.3", distributed_memory=True).create(invoke_info)

    # By default DynLoop has step = 1 and it is not printed in the Fortran DO
    gen = str(psy.gen)
    assert "DO cell=1,mesh%get_last_halo_cell(1)" in gen

    # Change step to 2
    loop = psy.invokes.get('invoke_important_invoke').schedule[3]
    loop.step_expr = Literal("2", parent=loop)

    # Now it is printed in the Fortran DO with the expression  ",2" at the end
    gen = str(psy.gen)
    assert "DO cell=1,mesh%get_last_halo_cell(1),2" in gen


# Test IfBlock class

def test_ifblock_invalid_annotation():
    ''' Test that initialising IfBlock with invalid annotations produce the
    expected error.'''

    with pytest.raises(InternalError) as err:
        _ = IfBlock(annotation="invalid")
    assert ("IfBlock with unrecognized annotation 'invalid', valid "
            "annotations are:") in str(err.value)


def test_ifblock_node_str():
    ''' Check the node_str method of the IfBlock class.'''
    from psyclone.psyGen import colored, SCHEDULE_COLOUR_MAP
    colouredif = colored("If", SCHEDULE_COLOUR_MAP["If"])

    ifblock = IfBlock()
    output = ifblock.node_str()
    assert colouredif+"[]" in output

    ifblock = IfBlock(annotation='was_elseif')
    output = ifblock.node_str()
    assert colouredif+"[annotations='was_elseif']" in output


def test_ifblock_view_indices(capsys):
    ''' Check that the view method only displays indices on the nodes
    in the body (and else body) of an IfBlock. '''
    from psyclone.psyGen import colored, SCHEDULE_COLOUR_MAP
    colouredif = colored("If", SCHEDULE_COLOUR_MAP["If"])
    colouredreturn = colored("Return", SCHEDULE_COLOUR_MAP["Return"])
    colouredref = colored("Reference", SCHEDULE_COLOUR_MAP["Reference"])

    ifblock = IfBlock()
    ref1 = Reference('condition1', parent=ifblock)
    ifblock.addchild(ref1)
    sch = Schedule(parent=ifblock)
    ifblock.addchild(sch)
    ret = Return(parent=sch)
    sch.addchild(ret)
    ifblock.view()
    output, _ = capsys.readouterr()
    # Check that we only prepend child indices where it makes sense
    assert colouredif + "[]" in output
    assert "0: " + colouredreturn in output
    assert ": " + colouredref not in output


def test_ifblock_can_be_printed():
    '''Test that an IfBlock instance can always be printed (i.e. is
    initialised fully)'''
    ifblock = IfBlock()
    ref1 = Reference('condition1', parent=ifblock)
    ifblock.addchild(ref1)
    sch = Schedule(parent=ifblock)
    ifblock.addchild(sch)
    ret = Return(parent=sch)
    sch.addchild(ret)

    assert "If[]\n" in str(ifblock)
    assert "condition1" in str(ifblock)  # Test condition is printed
    assert "Return[]" in str(ifblock)  # Test if_body is printed


def test_ifblock_properties():
    '''Test that an IfBlock node properties can be retrieved'''
    ifblock = IfBlock()

    # Condition can't be retrieved before is added as a child.
    with pytest.raises(InternalError) as err:
        _ = ifblock.condition
    assert("IfBlock malformed or incomplete. It should have "
           "at least 2 children, but found 0." in str(err.value))

    ref1 = Reference('condition1', parent=ifblock)
    ifblock.addchild(ref1)

    # If_body can't be retrieved before is added as a child.
    with pytest.raises(InternalError) as err:
        _ = ifblock.if_body
    assert("IfBlock malformed or incomplete. It should have "
           "at least 2 children, but found 1." in str(err.value))

    sch = Schedule(parent=ifblock)
    ifblock.addchild(sch)
    ret = Return(parent=sch)
    sch.addchild(ret)

    # Now we can retrieve the condition and the if_body, but else is empty
    assert ifblock.condition is ref1
    assert ifblock.if_body[0] is ret
    assert not ifblock.else_body

    sch2 = Schedule(parent=ifblock)
    ifblock.addchild(sch2)
    ret2 = Return(parent=sch2)
    sch2.addchild(ret2)

    # Now we can retrieve else_body
    assert ifblock.else_body[0] is ret2


# Test Assignment class

def test_assignment_node_str():
    ''' Check the node_str method of the Assignment class.'''
    from psyclone.psyGen import colored, SCHEDULE_COLOUR_MAP

    assignment = Assignment()
    coloredtext = colored("Assignment", SCHEDULE_COLOUR_MAP["Assignment"])
    assert coloredtext+"[]" in assignment.node_str()


def test_assignment_can_be_printed():
    '''Test that an Assignment instance can always be printed (i.e. is
    initialised fully)'''
    assignment = Assignment()
    assert "Assignment[]\n" in str(assignment)


def test_assignment_semantic_navigation():
    '''Test that the Assignment navigation properties reference the expected
    children'''
    assignment = Assignment()

    # lhs should fail if first child is not present
    with pytest.raises(InternalError) as err:
        _ = assignment.lhs
    assert "' malformed or incomplete. It needs at least 1 child to have " \
        "a lhs." in str(err)

    ref = Reference("a", assignment)
    assignment.addchild(ref)

    # rhs should fail if second child is not present
    with pytest.raises(InternalError) as err:
        _ = assignment.rhs
    assert " malformed or incomplete. It needs at least 2 children to have " \
        "a rhs." in str(err)

    lit = Literal("1", assignment)
    assignment.addchild(lit)
    assert assignment.lhs is assignment._children[0]
    assert assignment.rhs is assignment._children[1]


# Test Reference class

<<<<<<< HEAD
def test_reference_view(capsys):
    ''' Check the view and colored_text methods of the Reference class.'''
=======

def test_reference_node_str():
    ''' Check the node_str method of the Reference class.'''
>>>>>>> 26c413fd
    from psyclone.psyGen import colored, SCHEDULE_COLOUR_MAP
    kschedule = KernelSchedule("kname")
    kschedule.symbol_table.add(DataSymbol("rname", "integer"))
    assignment = Assignment(parent=kschedule)
    ref = Reference("rname", assignment)
    coloredtext = colored("Reference", SCHEDULE_COLOUR_MAP["Reference"])
    assert coloredtext+"[name:'rname']" in ref.node_str()


def test_reference_can_be_printed():
    '''Test that a Reference instance can always be printed (i.e. is
    initialised fully)'''
    kschedule = KernelSchedule("kname")
    kschedule.symbol_table.add(DataSymbol("rname", "integer"))
    assignment = Assignment(parent=kschedule)
    ref = Reference("rname", assignment)
    assert "Reference[name:'rname']" in str(ref)


def test_reference_symbol(monkeypatch):
    '''Test that the symbol method in a Reference Node instance returns
    the associated symbol if there is one and None if not. Also test
    for an incorrect scope argument.

    '''
    _, invoke = get_invoke("single_invoke_kern_with_global.f90",
                           api="gocean1.0", idx=0)
    sched = invoke.schedule
    kernels = sched.walk(Kern)
    kernel_schedule = kernels[0].get_kernel_schedule()
    references = kernel_schedule.walk(Reference)

    # Symbol in KernelSchedule SymbolTable
    field_old = references[0]
    assert field_old.name == "field_old"
    assert isinstance(field_old.symbol(), DataSymbol)
    assert field_old.symbol().name == field_old.name

    # Symbol in KernelSchedule SymbolTable with KernelSchedule scope
    assert isinstance(field_old.symbol(scope_limit=kernel_schedule),
                      DataSymbol)
    assert field_old.symbol().name == field_old.name

    # Symbol in KernelSchedule SymbolTable with parent scope
    assert field_old.symbol(scope_limit=field_old.parent) is None

    # Symbol in Container SymbolTable
    alpha = references[6]
    assert alpha.name == "alpha"
    assert isinstance(alpha.symbol(), DataSymbol)
    assert alpha.symbol().name == alpha.name

    # Symbol in Container SymbolTable with KernelSchedule scope
    assert alpha.symbol(scope_limit=kernel_schedule) is None

    # Symbol in Container SymbolTable with Container scope
    assert isinstance(kernel_schedule.root, Container)
    assert alpha.symbol(scope_limit=kernel_schedule.root).name == alpha.name

    # Symbol method with invalid scope type
    with pytest.raises(TypeError) as excinfo:
        _ = alpha.symbol(scope_limit="hello")
    assert ("The scope_limit argument 'hello' provided to the symbol method, "
            "is not of type `Node`." in str(excinfo.value))

    # Symbol method with invalid scope location
    with pytest.raises(ValueError) as excinfo:
        _ = alpha.symbol(scope_limit=alpha)
    assert ("The scope_limit node 'Reference[name:'alpha']' provided to the "
            "symbol method, is not an ancestor of this reference node "
            "'Reference[name:'alpha']'." in str(excinfo.value))

    # Symbol not in any container (rename alpha to something that is
    # not defined)
    monkeypatch.setattr(alpha, "_reference", "not_defined")
    assert not alpha.symbol()

# Test Array class


def test_array_node_str():
    ''' Check the node_str method of the Array class.'''
    from psyclone.psyGen import colored, SCHEDULE_COLOUR_MAP
    kschedule = KernelSchedule("kname")
    kschedule.symbol_table.add(DataSymbol("aname", "integer", [None]))
    assignment = Assignment(parent=kschedule)
    array = Array("aname", parent=assignment)
    coloredtext = colored("ArrayReference", SCHEDULE_COLOUR_MAP["Reference"])
    assert coloredtext+"[name:'aname']" in array.node_str()


def test_array_can_be_printed():
    '''Test that an Array instance can always be printed (i.e. is
    initialised fully)'''
    kschedule = KernelSchedule("kname")
    kschedule.symbol_table.add(DataSymbol("aname", "integer"))
    assignment = Assignment(parent=kschedule)
    array = Array("aname", assignment)
    assert "ArrayReference[name:'aname']\n" in str(array)


# Test Literal class
def test_literal_value():
    '''Test the value property returns the value of the Literal object.

    '''
    literal = Literal("1")
    assert literal.value == "1"


def test_literal_node_str():
    ''' Check the node_str method of the Literal class.'''
    from psyclone.psyGen import colored, SCHEDULE_COLOUR_MAP
    literal = Literal("1")
    coloredtext = colored("Literal", SCHEDULE_COLOUR_MAP["Literal"])
    assert coloredtext+"[value:'1']" in literal.node_str()


def test_literal_can_be_printed():
    '''Test that an Literal instance can always be printed (i.e. is
    initialised fully)'''
    literal = Literal("1")
    assert "Literal[value:'1']" in str(literal)


# Test BinaryOperation class
def test_binaryoperation_initialization():
    ''' Check the initialization method of the BinaryOperation class works
    as expected.'''

    with pytest.raises(TypeError) as err:
        _ = BinaryOperation("not an operator")
    assert "BinaryOperation operator argument must be of type " \
           "BinaryOperation.Operator but found" in str(err)
    bop = BinaryOperation(BinaryOperation.Operator.ADD)
    assert bop._operator is BinaryOperation.Operator.ADD


def test_binaryoperation_operator():
    '''Test that the operator property returns the binaryoperator in the
    binaryoperation.

    '''
    binary_operation = BinaryOperation(BinaryOperation.Operator.ADD)
    assert binary_operation.operator == BinaryOperation.Operator.ADD


def test_binaryoperation_node_str():
    ''' Check the node_str method of the Binary Operation class.'''
    from psyclone.psyGen import colored, SCHEDULE_COLOUR_MAP
    binary_operation = BinaryOperation(BinaryOperation.Operator.ADD)
    op1 = Literal("1", parent=binary_operation)
    op2 = Literal("1", parent=binary_operation)
    binary_operation.addchild(op1)
    binary_operation.addchild(op2)
    coloredtext = colored("BinaryOperation",
                          SCHEDULE_COLOUR_MAP["Operation"])
    assert coloredtext+"[operator:'ADD']" in binary_operation.node_str()


def test_binaryoperation_can_be_printed():
    '''Test that a Binary Operation instance can always be printed (i.e. is
    initialised fully)'''
    binary_operation = BinaryOperation(BinaryOperation.Operator.ADD)
    assert "BinaryOperation[operator:'ADD']" in str(binary_operation)
    op1 = Literal("1", parent=binary_operation)
    op2 = Literal("2", parent=binary_operation)
    binary_operation.addchild(op1)
    binary_operation.addchild(op2)
    # Check the node children are also printed
    assert "Literal[value:'1']\n" in str(binary_operation)
    assert "Literal[value:'2']" in str(binary_operation)


# Test UnaryOperation class
def test_unaryoperation_initialization():
    ''' Check the initialization method of the UnaryOperation class works
    as expected.'''

    with pytest.raises(TypeError) as err:
        _ = UnaryOperation("not an operator")
    assert "UnaryOperation operator argument must be of type " \
           "UnaryOperation.Operator but found" in str(err)
    uop = UnaryOperation(UnaryOperation.Operator.MINUS)
    assert uop._operator is UnaryOperation.Operator.MINUS


def test_unaryoperation_operator():
    '''Test that the operator property returns the unaryoperator in the
    unaryoperation.

    '''
    unary_operation = UnaryOperation(UnaryOperation.Operator.MINUS)
    assert unary_operation.operator == UnaryOperation.Operator.MINUS


def test_unaryoperation_node_str():
    ''' Check the view method of the UnaryOperation class.'''
    from psyclone.psyGen import colored, SCHEDULE_COLOUR_MAP
    unary_operation = UnaryOperation(UnaryOperation.Operator.MINUS)
    ref1 = Reference("a", parent=unary_operation)
    unary_operation.addchild(ref1)
    coloredtext = colored("UnaryOperation",
                          SCHEDULE_COLOUR_MAP["Operation"])
    assert coloredtext+"[operator:'MINUS']" in unary_operation.node_str()


def test_unaryoperation_can_be_printed():
    '''Test that a UnaryOperation instance can always be printed (i.e. is
    initialised fully)'''
    unary_operation = UnaryOperation(UnaryOperation.Operator.MINUS)
    assert "UnaryOperation[operator:'MINUS']" in str(unary_operation)
    op1 = Literal("1", parent=unary_operation)
    unary_operation.addchild(op1)
    # Check the node children are also printed
    assert "Literal[value:'1']" in str(unary_operation)


def test_naryoperation_node_str():
    ''' Check the node_str method of the Nary Operation class.'''
    from psyclone.psyGen import colored, SCHEDULE_COLOUR_MAP
    nary_operation = NaryOperation(NaryOperation.Operator.MAX)
    nary_operation.addchild(Literal("1", parent=nary_operation))
    nary_operation.addchild(Literal("1", parent=nary_operation))
    nary_operation.addchild(Literal("1", parent=nary_operation))

    coloredtext = colored("NaryOperation",
                          SCHEDULE_COLOUR_MAP["Operation"])
    assert coloredtext+"[operator:'MAX']" in nary_operation.node_str()


def test_naryoperation_can_be_printed():
    '''Test that an Nary Operation instance can always be printed (i.e. is
    initialised fully)'''
    nary_operation = NaryOperation(NaryOperation.Operator.MAX)
    assert "NaryOperation[operator:'MAX']" in str(nary_operation)
    nary_operation.addchild(Literal("1", parent=nary_operation))
    nary_operation.addchild(Literal("2", parent=nary_operation))
    nary_operation.addchild(Literal("3", parent=nary_operation))
    # Check the node children are also printed
    assert "Literal[value:'1']\n" in str(nary_operation)
    assert "Literal[value:'2']\n" in str(nary_operation)
    assert "Literal[value:'3']" in str(nary_operation)


# Test Return class

def test_return_node_str():
    ''' Check the node_str method of the Return class.'''
    from psyclone.psyGen import colored, SCHEDULE_COLOUR_MAP
    return_stmt = Return()
    coloredtext = colored("Return", SCHEDULE_COLOUR_MAP["Return"])
    assert coloredtext+"[]" in return_stmt.node_str()


def test_return_can_be_printed():
    '''Test that a Return instance can always be printed (i.e. is
    initialised fully)'''
    return_stmt = Return()
    assert "Return[]\n" in str(return_stmt)


# Test Container class

def test_container_init():
    '''Test that a container is initialised as expected.'''
    container = Container("test")
    assert container._name == "test"
    assert container._parent is None
    assert isinstance(container._symbol_table, SymbolTable)


def test_container_init_parent():
    '''Test that a container parent argument is stored as expected.'''
    container = Container("test", parent="hello")
    assert container.parent == "hello"


def test_container_name():
    '''Test that the container name can be set and changed as
    expected.'''
    container = Container("test")
    assert container.name == "test"
    container.name = "new_test"
    assert container.name == "new_test"


def test_container_symbol_table():
    '''Test that the container symbol_table method returns the expected
    content.'''
    container = Container("test")
    assert isinstance(container._symbol_table, SymbolTable)
    assert container.symbol_table is container._symbol_table


def test_container_node_str():
    '''Check the node_str method of the Container class.'''
    from psyclone.psyGen import colored, SCHEDULE_COLOUR_MAP
    cont_stmt = Container("bin")
    coloredtext = colored("Container", SCHEDULE_COLOUR_MAP["Container"])
    assert coloredtext+"[bin]" in cont_stmt.node_str()


def test_container_can_be_printed():
    '''Test that a Container instance can always be printed (i.e. is
    initialised fully)'''
    cont_stmt = Container("box")
    assert "Container[box]\n" in str(cont_stmt)


# Test KernelSchedule Class

def test_kernelschedule_view(capsys):
    '''Test the view method of the KernelSchedule part.'''
    from psyclone.psyGen import colored, SCHEDULE_COLOUR_MAP
    kschedule = KernelSchedule("kname")
    kschedule.symbol_table.add(DataSymbol("x", "integer"))
    assignment = Assignment()
    kschedule.addchild(assignment)
    lhs = Reference("x", parent=assignment)
    rhs = Literal("1", parent=assignment)
    assignment.addchild(lhs)
    assignment.addchild(rhs)
    kschedule.view()
    coloredtext = colored("Schedule",
                          SCHEDULE_COLOUR_MAP["Schedule"])
    output, _ = capsys.readouterr()
    assert coloredtext+"[name:'kname']" in output
    assert "Assignment" in output  # Check child view method is called


def test_kernelschedule_can_be_printed():
    '''Test that a KernelSchedule instance can always be printed (i.e. is
    initialised fully)'''
    kschedule = KernelSchedule("kname")
    kschedule.symbol_table.add(DataSymbol("x", "integer"))
    assignment = Assignment()
    kschedule.addchild(assignment)
    lhs = Reference("x", parent=assignment)
    rhs = Literal("1", parent=assignment)
    assignment.addchild(lhs)
    assignment.addchild(rhs)
    assert "Schedule[name:'kname']:\n" in str(kschedule)
    assert "Assignment" in str(kschedule)  # Check children are printed
    assert "End KernelSchedule" in str(kschedule)


def test_kernelschedule_name_setter():
    '''Test that the name setter changes the kernel name attribute.'''
    kschedule = KernelSchedule("kname")
    assert kschedule.name == "kname"
    kschedule.name = "newname"
    assert kschedule.name == "newname"


def test_modified_kern_line_length(kernel_outputdir, monkeypatch):
    '''Modified Fortran kernels are written to file linewrapped at 132
    characters. This test checks that this linewrapping works.

    '''
    from psyclone.transformations import Dynamo0p3KernelConstTrans
    psy, invoke = get_invoke("1_single_invoke.f90", api="dynamo0.3", idx=0)
    sched = invoke.schedule
    kernels = sched.walk(Kern)
    # This example does not conform to the <name>_code, <name>_mod
    # convention so monkeypatch it to avoid the PSyIR code generation
    # raising an exception. This limitation is the subject of issue
    # #520.
    monkeypatch.setattr(kernels[0], "_module_name", "testkern_mod")
    ktrans = Dynamo0p3KernelConstTrans()
    _, _ = ktrans.apply(kernels[0], {"number_of_layers": 100})
    # Generate the code (this triggers the generation of new kernels)
    _ = str(psy.gen)
    filepath = os.path.join(str(kernel_outputdir), "testkern_0_mod.f90")
    assert os.path.isfile(filepath)
    # Check that the argument list is line wrapped as it is longer
    # than 132 characters.
    assert "undf_w3,&\n&map_w3)\n" in open(filepath).read()<|MERGE_RESOLUTION|>--- conflicted
+++ resolved
@@ -3196,14 +3196,8 @@
 
 # Test Reference class
 
-<<<<<<< HEAD
-def test_reference_view(capsys):
-    ''' Check the view and colored_text methods of the Reference class.'''
-=======
-
 def test_reference_node_str():
     ''' Check the node_str method of the Reference class.'''
->>>>>>> 26c413fd
     from psyclone.psyGen import colored, SCHEDULE_COLOUR_MAP
     kschedule = KernelSchedule("kname")
     kschedule.symbol_table.add(DataSymbol("rname", "integer"))
