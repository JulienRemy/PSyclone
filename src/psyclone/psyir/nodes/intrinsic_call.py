# -----------------------------------------------------------------------------
# BSD 3-Clause License
#
# Copyright (c) 2022-2024, Science and Technology Facilities Council.
# All rights reserved.
#
# Redistribution and use in source and binary forms, with or without
# modification, are permitted provided that the following conditions are met:
#
# * Redistributions of source code must retain the above copyright notice, this
#   list of conditions and the following disclaimer.
#
# * Redistributions in binary form must reproduce the above copyright notice,
#   this list of conditions and the following disclaimer in the documentation
#   and/or other materials provided with the distribution.
#
# * Neither the name of the copyright holder nor the names of its
#   contributors may be used to endorse or promote products derived from
#   this software without specific prior written permission.
#
# THIS SOFTWARE IS PROVIDED BY THE COPYRIGHT HOLDERS AND CONTRIBUTORS
# "AS IS" AND ANY EXPRESS OR IMPLIED WARRANTIES, INCLUDING, BUT NOT
# LIMITED TO, THE IMPLIED WARRANTIES OF MERCHANTABILITY AND FITNESS
# FOR A PARTICULAR PURPOSE ARE DISCLAIMED. IN NO EVENT SHALL THE
# COPYRIGHT HOLDER OR CONTRIBUTORS BE LIABLE FOR ANY DIRECT, INDIRECT,
# INCIDENTAL, SPECIAL, EXEMPLARY, OR CONSEQUENTIAL DAMAGES (INCLUDING,
# BUT NOT LIMITED TO, PROCUREMENT OF SUBSTITUTE GOODS OR SERVICES;
# LOSS OF USE, DATA, OR PROFITS; OR BUSINESS INTERRUPTION) HOWEVER
# CAUSED AND ON ANY THEORY OF LIABILITY, WHETHER IN CONTRACT, STRICT
# LIABILITY, OR TORT (INCLUDING NEGLIGENCE OR OTHERWISE) ARISING IN
# ANY WAY OUT OF THE USE OF THIS SOFTWARE, EVEN IF ADVISED OF THE
# POSSIBILITY OF SUCH DAMAGE.
# -----------------------------------------------------------------------------
# Author: A. R. Porter, STFC Daresbury Lab
# Modified: R. W. Ford, STFC Daresbury Lab
<<<<<<< HEAD
#           J. Remy, Université Grenoble Alpes, Inria
=======
# Modified: S. Siso, STFC Daresbury Lab
>>>>>>> ac2d03ac
# -----------------------------------------------------------------------------

''' This module contains the IntrinsicCall node implementation.'''

from collections import namedtuple
from enum import Enum

from psyclone.psyir.nodes.call import Call
from psyclone.psyir.nodes.datanode import DataNode
from psyclone.psyir.nodes.literal import Literal
from psyclone.psyir.nodes.reference import Reference
from psyclone.psyir.symbols import IntrinsicSymbol

<<<<<<< HEAD
from psyclone.psyir.symbols.datatypes import ScalarType, ArrayType, REAL_TYPE


=======
>>>>>>> ac2d03ac
# pylint: disable=too-many-branches

# Named tuple for describing the attributes of each intrinsic
IAttr = namedtuple(
    'IAttr', 'name is_pure is_elemental is_inquiry required_args optional_args'
)
# Alternatively we could use an Enum to decrive the intrinsic types
# IntrinsicType = Enum('IntrinsicType',
#    'Atomic Collective Elemental Inquiry Pure Impure Transformational'
# )
# And let the IntrinsicCall is_pure, is_elemental, ... do the conversion

# Named tuple for describing the properties of the required arguments to
# a particular intrinsic. If there's no limit on the number of arguments
# then `max_count` will be None.
ArgDesc = namedtuple('ArgDesc', 'min_count max_count types')


class IntrinsicCall(Call):
    ''' Node representing a call to an intrinsic routine (function or
    subroutine). This can be found as a standalone statement
    or an expression.

    :param routine: the type of Intrinsic being created.
    :type routine: py:class:`psyclone.psyir.IntrinsicCall.Intrinsic`
    :param kwargs: additional keyword arguments provided to the PSyIR node.
    :type kwargs: unwrapped dict.

    :raises TypeError: if the routine argument is not an Intrinsic type.

    '''
    # Textual description of the node.
    _children_valid_format = "[DataNode]*"
    _text_name = "IntrinsicCall"
    _colour = "cyan"

    #: The type of Symbol this Call must refer to. Used for type checking in
    #: the constructor (of the parent class).
    _symbol_type = IntrinsicSymbol

<<<<<<< HEAD
    #: The intrinsics that can be represented by this node.
    Intrinsic = Enum('Intrinsic', [
        'ALLOCATE', 'DEALLOCATE', 'RANDOM_NUMBER', 'MINVAL', 'MAXVAL', "SUM",
        "TINY", "HUGE", "RESHAPE"])
    #: Named tuple for describing the properties of the required arguments to
    #: a particular intrinsic. If there's no limit on the number of arguments
    #: then `max_count` will be None.
    ArgDesc = namedtuple('ArgDesc', 'min_count max_count types')
    #: List of ArgDesc objects describing the required arguments, indexed
    #: by intrinsic name.
    _required_args = {}
    #: Dict of optional arguments, indexed by intrinsic name. Each optional
    #: argument is described by an entry in the Dict.
    _optional_args = {}
    # The positional arguments to allocate must all be References (or
    # ArrayReferences but they are a subclass of Reference).
    _required_args[Intrinsic.ALLOCATE] = ArgDesc(1, None, Reference)
    _optional_args[Intrinsic.ALLOCATE] = {
        # Argument used to specify the shape of the object being allocated.
        "mold": Reference,
        # Argument specifying both shape and initial value(s) for the object
        # being allocated.
        "source": Reference,
        # Integer variable given status value upon exit.
        "stat": Reference,
        # Variable in which message is stored upon error. (Requires that 'stat'
        # also be provided otherwise the program will just abort upon error.)
        "errmsg": Reference}
    _required_args[Intrinsic.DEALLOCATE] = ArgDesc(1, None, Reference)
    _optional_args[Intrinsic.DEALLOCATE] = {"stat": Reference}
    _required_args[Intrinsic.RANDOM_NUMBER] = ArgDesc(1, 1, Reference)
    _optional_args[Intrinsic.RANDOM_NUMBER] = {}
    _required_args[Intrinsic.MINVAL] = ArgDesc(1, 1, DataNode)
    _optional_args[Intrinsic.MINVAL] = {
        "dim": DataNode, "mask": DataNode}
    _required_args[Intrinsic.MAXVAL] = ArgDesc(1, 1, DataNode)
    _optional_args[Intrinsic.MAXVAL] = {
        "dim": DataNode, "mask": DataNode}
    _required_args[Intrinsic.SUM] = ArgDesc(1, 1, DataNode)
    _optional_args[Intrinsic.SUM] = {
        "dim": DataNode, "mask": DataNode}
    _required_args[Intrinsic.TINY] = ArgDesc(1, 1, (Reference, Literal))
    _optional_args[Intrinsic.TINY] = {}
    _required_args[Intrinsic.HUGE] = ArgDesc(1, 1, (Reference, Literal))
    _optional_args[Intrinsic.HUGE] = {}
    _required_args[Intrinsic.RESHAPE] = ArgDesc(2, 2, DataNode)
    _optional_args[Intrinsic.RESHAPE] = {
        "pad": DataNode, "order": DataNode}
=======
    class Intrinsic(IAttr, Enum):
        ''' Enum of all intrinsics with their attributes as values using the
        IAttr namedtuple format:

            NAME = IAttr(name, is_pure, is_elemental, is_inquiry,
                         required_args, optional_args)

        Note that name is duplicated inside IAttr because each item in the
        Enum must have a different value, and without the name that would
        not be guaranteed.

        '''
        # Fortran special-case statements (technically not Fortran intrinsics
        # but in PSyIR they are represented as Intrinsics)
        ALLOCATE = IAttr(
            'ALLOCATE', False, False, False,
            ArgDesc(1, None, Reference),
            {"mold": Reference, "source": Reference, "stat": Reference,
             "errmsg": Reference})
        DEALLOCATE = IAttr(
            'DEALLOCATE', False, False, False,
            ArgDesc(1, None, Reference), {"stat": Reference})
        NULLIFY = IAttr(
            'NULLIFY', False, False, False,
            ArgDesc(1, None, Reference), {})

        # Fortran Intrinsics (from Fortran 2018 standard table 16.1)
        ABS = IAttr(
            'ABS', True, True, False,
            ArgDesc(1, 1, DataNode), {})
        ACHAR = IAttr(
            'ACHAR', True, True, False,
            ArgDesc(1, 1, DataNode), {"kind": DataNode})
        ACOS = IAttr(
            'ACOS', True, True, False,
            ArgDesc(1, 1, DataNode), {})
        ACOSH = IAttr(
            'ACOSH', True, True, False,
            ArgDesc(1, 1, DataNode), {})
        ADJUSTL = IAttr(
            'ADJUSTL', True, True, False,
            ArgDesc(1, 1, DataNode), {})
        ADJUSTR = IAttr(
            'ADJUSTR', True, True, False,
            ArgDesc(1, 1, DataNode), {})
        AIMAG = IAttr(
            'AIMAG', True, True, False,
            ArgDesc(1, 1, DataNode), {})
        AINT = IAttr(
            'AINT', True, True, False,
            ArgDesc(1, 1, DataNode), {"kind": DataNode})
        ALL = IAttr(
            'ALL', True, False, False,
            ArgDesc(1, 1, DataNode), {"dim": DataNode})  # ?
        ALLOCATED = IAttr(
            'ALLOCATED', True, False, True,
            ArgDesc(1, 1, DataNode), {})
        ANINT = IAttr(
            'ANINT', True, True, False,
            ArgDesc(1, 1, DataNode), {"kind": DataNode})
        ANY = IAttr(
            'ANY', True, False, False,
            ArgDesc(1, 1, DataNode), {"dim": DataNode})  # ?
        ASIN = IAttr(
            'ASIN', True, True, False,
            ArgDesc(1, 1, DataNode), {})
        ASINH = IAttr(
            'ASINH', True, True, False,
            ArgDesc(1, 1, DataNode), {})
        ASSOCIATED = IAttr(
            'ASSOCIATED', False, False, True,
            ArgDesc(1, 1, DataNode), {"target": DataNode})
        ATAN = IAttr(
            'ATAN', True, True, False,
            ArgDesc(1, 2, DataNode), {})
        ATAN2 = IAttr(
            'ATAN2', True, True, False,
            ArgDesc(2, 2, DataNode), {})
        ATANH = IAttr(
            'ATANH', True, True, False,
            ArgDesc(1, 1, DataNode), {})
        ATOMIC_ADD = IAttr(
            'ATOMIC_ADD', True, True, False,
            ArgDesc(2, 2, DataNode), {"stat": DataNode})
        ATOMIC_AND = IAttr(
            'ATOMIC_AND', True, True, False,
            ArgDesc(2, 2, DataNode), {"stat": DataNode})
        ATOMIC_CAS = IAttr(
            'ATOMIC_CAS', True, True, False,
            ArgDesc(2, 2, DataNode), {"stat": DataNode})
        ATOMIC_DEFINE = IAttr(
            'ATOMIC_DEFINE', True, True, False,
            ArgDesc(2, 2, DataNode), {"stat": DataNode})
        ATOMIC_FETCH_ADD = IAttr(
            'ATOMIC_FETCH_ADD', True, True, False,
            ArgDesc(3, 3, DataNode), {"stat": DataNode})
        ATOMIC_FETCH_AND = IAttr(
            'ATOMIC_FETCH_AND', True, True, False,
            ArgDesc(3, 3, DataNode), {"stat": DataNode})
        ATOMIC_FETCH_OR = IAttr(
            'ATOMIC_FETCH_OR', True, True, False,
            ArgDesc(3, 3, DataNode), {"stat": DataNode})
        ATOMIC_FETCH_XOR = IAttr(
            'ATOMIC_FETCH_XOR', True, True, False,
            ArgDesc(3, 3, DataNode), {"stat": DataNode})
        ATOMIC_OR = IAttr(
            'ATOMIC_OR', True, True, False,
            ArgDesc(2, 2, DataNode), {"stat": DataNode})
        ATOMIC_REF = IAttr(
            'ATOMIC_REF', True, True, False,
            ArgDesc(2, 2, DataNode), {"stat": DataNode})
        ATOMIC_XOR = IAttr(
            'ATOMIC_XOR', True, True, False,
            ArgDesc(2, 2, DataNode), {"stat": DataNode})
        BESSEL_J0 = IAttr(
            'BESSEL_J0', True, True, False,
            ArgDesc(1, 1, DataNode), {})
        BESSEL_J1 = IAttr(
            'BESSEL_J1', True, True, False,
            ArgDesc(1, 1, DataNode), {})
        BESSEL_JN = IAttr(
            'BESSEL_JN', True, None, False,
            ArgDesc(2, 3, DataNode), {})
        BESSEL_Y0 = IAttr(
            'BESSEL_Y0', True, True, False,
            ArgDesc(1, 1, DataNode), {})
        BESSEL_Y1 = IAttr(
            'BESSEL_Y1', True, True, False,
            ArgDesc(1, 1, DataNode), {})
        BESSEL_YN = IAttr(
            'BESSEL_YN', True, None, False,
            ArgDesc(2, 3, DataNode), {})
        BGE = IAttr(
            'BGE', True, True, False,
            ArgDesc(2, 2, DataNode), {})
        BGT = IAttr(
            'BGT', True, True, False,
            ArgDesc(2, 2, DataNode), {})
        BIT_SIZE = IAttr(
            'BIT_SIZE', True, False, True,
            ArgDesc(1, 1, DataNode), {})
        BLE = IAttr(
            'BLE', True, True, False,
            ArgDesc(2, 2, DataNode), {})
        BLT = IAttr(
            'BLT', True, True, False,
            ArgDesc(2, 2, DataNode), {})
        BTEST = IAttr(
            'BTEST', True, True, False,
            ArgDesc(2, 2, DataNode), {})
        CEILING = IAttr(
            'CEILING', True, True, False,
            ArgDesc(1, 1, DataNode), {"kind": DataNode})
        CHAR = IAttr(
            'CHAR', True, True, False,
            ArgDesc(1, 1, DataNode), {"kind": DataNode})
        CMPLX = IAttr(
            'CMPLX', True, True, False,
            ArgDesc(1, 1, DataNode), {"Y": DataNode, "kind": DataNode})
        CO_BROADCAST = IAttr(
            'CO_BROADCAST', True, False, False,
            ArgDesc(1, 2, DataNode), {"stat": DataNode, "errmsg": DataNode})
        CO_MAX = IAttr(
            'CO_MAX', True, False, False,
            ArgDesc(1, 1, DataNode),
            {"result_image": DataNode, "stat": DataNode, "errmsg": DataNode})
        CO_MIN = IAttr(
            'CO_MIN', True, False, False,
            ArgDesc(1, 1, DataNode),
            {"result_image": DataNode, "stat": DataNode, "errmsg": DataNode})
        CO_REDUCE = IAttr(
            'CO_REDUCE', True, False, False,
            ArgDesc(1, 2, DataNode),
            {"result_image": DataNode, "stat": DataNode, "errmsg": DataNode})
        CO_SUM = IAttr(
            'CO_SUM', True, False, False,
            ArgDesc(1, 1, DataNode),
            {"result_image": DataNode, "stat": DataNode, "errmsg": DataNode})
        COMMAND_ARGUMENT_COUNT = IAttr(
            'COMMAND_ARGUMENT_COUNT', True, False, False,
            ArgDesc(0, 0, None), {})
        CONJG = IAttr(
            'CONJG', True, True, False,
            ArgDesc(1, 1, DataNode), {})
        COS = IAttr(
            'COS', True, True, False,
            ArgDesc(1, 1, DataNode), {})
        COSH = IAttr(
            'COSH', True, True, False,
            ArgDesc(1, 1, DataNode), {})
        COSHAPE = IAttr(
            'COSHAPE', True, False, True,
            ArgDesc(1, 1, DataNode), {"kind": DataNode})
        COUNT = IAttr(
            'COUNT', True, False, False,
            ArgDesc(1, 1, DataNode), {"dim": DataNode, "kind": DataNode})
        CPU_TIME = IAttr(
            'CPU_TIME', False, False, False,
            ArgDesc(1, 1, DataNode), {})
        CSHIFT = IAttr(
            'CSHIFT', True, False, False,
            ArgDesc(2, 2, DataNode), {"dim": DataNode})
        DATE_AND_TIME = IAttr(
            'DATE_AND_TIME', False, False, False,
            ArgDesc(0, 0, DataNode),
            {"date": DataNode, "time": DataNode,
             "zone": DataNode, "values": DataNode})
        DBLE = IAttr(
            'DBLE', True, True, False,
            ArgDesc(1, 1, DataNode), {})
        DIGITS = IAttr(
            'DIGITS', True, False, True,
            ArgDesc(1, 1, DataNode), {})
        DIM = IAttr(
            'DIM', True, True, False,
            ArgDesc(2, 2, DataNode), {})
        DOT_PRODUCT = IAttr(
            'DOT_PRODUCT', True, False, False,
            ArgDesc(2, 2, DataNode), {})
        DPROD = IAttr(
            'DPROD', True, True, False,
            ArgDesc(2, 2, DataNode), {})
        DSHIFTL = IAttr(
            'DSHIFTL', True, True, False,
            ArgDesc(3, 3, DataNode), {})
        DSHIFTR = IAttr(
            'DSHIFTR', True, True, False,
            ArgDesc(3, 3, DataNode), {})
        EOSHIFT = IAttr(
            'EOSHIFT', True, False, False,
            ArgDesc(2, 2, DataNode), {"boundary": DataNode, "dim": DataNode})
        EPSILON = IAttr(
            'EPSILON', True, False, True,
            ArgDesc(1, 1, DataNode), {})
        ERF = IAttr(
            'ERF', True, True, False,
            ArgDesc(1, 1, DataNode), {})
        ERFC = IAttr(
            'ERFC', True, True, False,
            ArgDesc(1, 1, DataNode), {})
        ERFC_SCALED = IAttr(
            'ERFC_SCALED', True, True, False,
            ArgDesc(1, 1, DataNode), {})
        EVENT_QUERY = IAttr(
            'EVENT_QUERY', False, False, False,
            ArgDesc(2, 2, DataNode), {"stat": DataNode})
        EXECUTE_COMMAND_LINE = IAttr(
            'EXECUTE_COMMAND_LINE', False, False, False,
            ArgDesc(2, 2, DataNode),
            {"wait": DataNode, "exitstat": DataNode,
             "cmdstat": DataNode, "cmdmsg": DataNode})
        EXP = IAttr(
            'EXP', True, True, False,
            ArgDesc(1, 1, DataNode), {})
        EXPONENT = IAttr(
            'EXPONENT', True, True, False,
            ArgDesc(1, 1, DataNode), {})
        EXTENDS_TYPE_OF = IAttr(
            'EXTENDS_TYPE_OF', True, False, True,
            ArgDesc(2, 2, DataNode), {})
        FAILED_IMAGES = IAttr(
            'FAILED_IMAGES', False, False, False,
            ArgDesc(0, 0, DataNode), {"team": DataNode, "kind": DataNode})
        FINDLOC = IAttr(
            'FINDLOC', True, False, False,
            ArgDesc(2, 3, DataNode),
            {"mask": DataNode, "kind": DataNode, "back": DataNode})
        FLOAT = IAttr(
            'FLOAT', True, True, False,
            ArgDesc(1, 1, DataNode), {})
        FLOOR = IAttr(
            'FLOOR', True, True, False,
            ArgDesc(1, 1, DataNode), {"kind": DataNode})
        FRACTION = IAttr(
            'FRACTION', True, True, False,
            ArgDesc(1, 1, DataNode), {})
        GAMMA = IAttr(
            'GAMMA', True, True, False,
            ArgDesc(1, 1, DataNode), {})
        GET_COMMAND = IAttr(
            'GET_COMMAND', False, False, False,
            ArgDesc(0, 0, DataNode),
            {"command": DataNode, "length": DataNode,
             "status": DataNode, "errmsg": DataNode})
        GET_COMMAND_ARGUMENT = IAttr(
            'GET_COMMAND_ARGUMENT', False, False, False,
            ArgDesc(1, 1, DataNode),
            {"value": DataNode, "length": DataNode,
             "status": DataNode, "errmsg": DataNode})
        GET_ENVIRONMENT_VARIABLE = IAttr(
            'GET_ENVIRONMENT_VARIABLE', False, False, False,
            ArgDesc(1, 1, DataNode),
            {"value": DataNode, "length": DataNode, "status": DataNode,
             "trim_name": DataNode, "errmsg": DataNode})
        GET_TEAM = IAttr(
            'GET_TEAM', True, False, False,
            ArgDesc(0, 0, DataNode), {"level": DataNode})
        HUGE = IAttr(
            'HUGE', True, False, True,
            ArgDesc(1, 1, (Reference, Literal)), {})
        HYPOT = IAttr(
            'HYPOT', True, True, False,
            ArgDesc(2, 2, (DataNode)), {})
        IACHAR = IAttr(
            'IACHAR', True, True, False,
            ArgDesc(1, 1, (DataNode)), {"kind": DataNode})
        IALL = IAttr(
            'IALL', True, False, False,
            ArgDesc(1, 1, (DataNode)), {"dim": DataNode, "kind": DataNode})
        IAND = IAttr(
            'IAND', True, True, False,
            ArgDesc(2, 2, (DataNode)), {})
        IANY = IAttr(
            'IANY', True, False, False,
            ArgDesc(1, 1, (DataNode)), {"dim": DataNode, "kind": DataNode})
        IBCLR = IAttr(
            'IBCLR', True, True, False,
            ArgDesc(2, 2, (DataNode)), {})
        IBITS = IAttr(
            'IBITS', True, True, False,
            ArgDesc(3, 3, (DataNode)), {})
        IBSET = IAttr(
            'IBSET', True, True, False,
            ArgDesc(2, 2, (DataNode)), {})
        ICHAR = IAttr(
            'ICHAR', True, True, False,
            ArgDesc(1, 1, (DataNode)), {"kind": DataNode})
        IEOR = IAttr(
            'IEOR', True, True, False,
            ArgDesc(2, 2, (DataNode)), {})
        IMAGE_INDEX = IAttr(
            'IMAGE_INDEX', True, False, True,
            ArgDesc(2, 3, (DataNode)), {})
        IMAGE_STATUS = IAttr(
            'IMAGE_STATUS', True, False, False,
            ArgDesc(1, 1, (DataNode)), {"team": DataNode})
        INDEX = IAttr(
            'INDEX', True, True, False,
            ArgDesc(2, 2, (DataNode)), {"back": DataNode, "kind": DataNode})
        INT = IAttr(
            'INT', True, True, False,
            ArgDesc(1, 1, (DataNode)), {"kind": DataNode})
        IOR = IAttr(
            'IOR', True, True, False,
            ArgDesc(2, 2, (DataNode)), {})
        IPARITY = IAttr(
            'IPARITY', True, False, False,
            ArgDesc(1, 2, (DataNode)), {"mask": DataNode})
        ISHFT = IAttr(
            'ISHFT', True, True, False,
            ArgDesc(2, 2, (DataNode)), {})
        ISHFTC = IAttr(
            'ISHFTC', True, True, False,
            ArgDesc(2, 2, (DataNode)), {"size": DataNode})
        IS_CONTIGUOUS = IAttr(
            'IS_CONTIGUOUS', True, False, True,
            ArgDesc(1, 1, (DataNode)), {})
        IS_IOSTAT_END = IAttr(
            'IS_IOSTAT_END', True, True, False,
            ArgDesc(1, 1, (DataNode)), {})
        IS_IOSTAT_EOR = IAttr(
            'IS_IOSTAT_EOR', True, True, False,
            ArgDesc(1, 1, (DataNode)), {})
        KIND = IAttr(
            'KIND', True, False, True,
            ArgDesc(1, 1, (DataNode)), {})
        LBOUND = IAttr(
            'LBOUND', True, False, True,
            ArgDesc(1, 1, (DataNode)), {"dim": DataNode, "kind": DataNode})
        LCOBOUND = IAttr(
            'LCOBOUND', True, False, True,
            ArgDesc(1, 1, (DataNode)), {"dim": DataNode, "kind": DataNode})
        LEADZ = IAttr(
            'LEADZ', True, True, False,
            ArgDesc(1, 1, (DataNode)), {})
        LEN = IAttr(
            'LEN', True, False, True,
            ArgDesc(1, 1, (DataNode)), {"kind": DataNode})
        LEN_TRIM = IAttr(
            'LEN_TRIM', True, True, False,
            ArgDesc(1, 1, (DataNode)), {"kind": DataNode})
        LGE = IAttr(
            'LGE', True, True, False,
            ArgDesc(2, 2, (DataNode)), {})
        LGT = IAttr(
            'LGT', True, True, False,
            ArgDesc(2, 2, (DataNode)), {})
        LLE = IAttr(
            'LLE', True, True, False,
            ArgDesc(2, 2, (DataNode)), {})
        LLT = IAttr(
            'LLT', True, True, False,
            ArgDesc(2, 2, (DataNode)), {})
        LOG = IAttr(
            'LOG', True, True, False,
            ArgDesc(1, 1, (DataNode)), {})
        LOG_GAMMA = IAttr(
            'LOG_GAMMA', True, True, False,
            ArgDesc(1, 1, (DataNode)), {})
        LOG10 = IAttr(
            'LOG10', True, True, False,
            ArgDesc(1, 1, (DataNode)), {})
        LOGICAL = IAttr(
            'LOGICAL', True, True, False,
            ArgDesc(1, 1, (DataNode)), {"kind": DataNode})
        MASKL = IAttr(
            'MASKL', True, True, False,
            ArgDesc(1, 1, (DataNode)), {"kind": DataNode})
        MASKR = IAttr(
            'MASKR', True, True, False,
            ArgDesc(1, 1, (DataNode)), {"kind": DataNode})
        MATMUL = IAttr(
            'MATMUL', True, False, False,
            ArgDesc(2, 2, DataNode), {})
        MAX = IAttr(
            'MAX', True, True, False,
            ArgDesc(2, None, DataNode), {})
        MAXEXPONENT = IAttr(
            'MAXEXPONENT', True, False, True,
            ArgDesc(1, 1, DataNode), {})
        MAXLOC = IAttr(
            'MAXLOC', True, False, False,
            ArgDesc(1, 2, DataNode),
            {"dim": DataNode, "mask": DataNode, "kind": DataNode,
             "back": DataNode})
        MAXVAL = IAttr(
            'MAXVAL', True, False, False,
            ArgDesc(1, 1, DataNode),
            {"dim": DataNode, "mask": DataNode})
        MERGE = IAttr(
            'MERGE', True, True, False,
            ArgDesc(3, 3, DataNode), {})
        MERGE_BITS = IAttr(
            'MERGE_BITS', True, True, False,
            ArgDesc(3, 3, DataNode), {})
        MIN = IAttr(
            'MIN', True, True, False,
            ArgDesc(2, None, DataNode), {})
        MINEXPONENT = IAttr(
            'MINEXPONENT', True, False, True,
            ArgDesc(1, 1, DataNode), {})
        MINLOC = IAttr(
            'MINLOC', True, False, False,
            ArgDesc(1, 2, DataNode),
            {"dim": DataNode, "mask": DataNode, "kind": DataNode,
             "back": DataNode})
        MINVAL = IAttr(
            'MINVAL', True, False, False,
            ArgDesc(1, 1, DataNode),
            {"dim": DataNode, "mask": DataNode})
        MOD = IAttr(
            'MOD', True, True, False,
            ArgDesc(2, 2, DataNode), {})
        MODULO = IAttr(
            'MODULO', True, True, False,
            ArgDesc(2, 2, DataNode), {})
        MOVE_ALLOC = IAttr(
            'MOVE_ALLOC', False, False, False,
            ArgDesc(2, 2, DataNode), {"stat": DataNode, "errmsg": DataNode})
        MVBITS = IAttr(
            'MVBITS', True, True, False,
            ArgDesc(5, 5, DataNode), {})
        NEAREST = IAttr(
            'NEAREST', True, True, False,
            ArgDesc(2, 2, DataNode), {})
        NEW_LINE = IAttr(
            'NEW_LINE', True, True, False,
            ArgDesc(1, 1, DataNode), {})
        NINT = IAttr(
            'NINT', True, True, False,
            ArgDesc(1, 1, DataNode), {"kind": DataNode})
        NORM2 = IAttr(
            'NORM2', True, False, False,
            ArgDesc(1, 2, DataNode), {})
        NOT = IAttr(
            'NOT', True, True, False,
            ArgDesc(1, 1, DataNode), {})
        NULL = IAttr(
            'NULL', True, False, False,
            ArgDesc(0, 0, DataNode), {"mold": DataNode})
        NUM_IMAGES = IAttr(
            'NUM_IMAGES', True, False, False,
            ArgDesc(0, 1, DataNode), {})
        OUT_OF_RANGE = IAttr(
            'OUT_OF_RANGE', True, True, False,
            ArgDesc(2, 2, DataNode), {"round": DataNode})
        PACK = IAttr(
            'PACK', True, False, False,
            ArgDesc(2, 2, DataNode), {"vector": DataNode})
        PARITY = IAttr(
            'PARITY', True, False, False,
            ArgDesc(1, 2, DataNode), {})
        POPCNT = IAttr(
            'POPCNT', True, True, False,
            ArgDesc(1, 1, DataNode), {})
        POPPAR = IAttr(
            'POPPAR', True, True, False,
            ArgDesc(1, 1, DataNode), {})
        PRECISION = IAttr(
            'PRECISION', True, False, True,
            ArgDesc(1, 1, DataNode), {})
        PRESENT = IAttr(
            'PRESENT', True, False, True,
            ArgDesc(1, 1, DataNode), {})
        PRODUCT = IAttr(
            'PRODUCT', True, False, False,
            ArgDesc(1, 1, DataNode), {"dim": DataNode, "mask": DataNode})
        RADIX = IAttr(
            'RADIX', True, False, True,
            ArgDesc(1, 1, DataNode), {})
        RANDOM_INIT = IAttr(
            'RANDOM_INIT', False, False, False,
            ArgDesc(2, 2, DataNode), {})
        RANDOM_NUMBER = IAttr(
            'RANDOM_NUMBER', False, False, False,
            ArgDesc(1, 1, Reference), {})
        RANDOM_SEED = IAttr(
            'RANDOM_SEED', False, False, False,
            ArgDesc(0, 0, Reference),
            {"size": DataNode, "put": DataNode, "Get": DataNode})
        RANGE = IAttr(
            'RANGE', True, False, True,
            ArgDesc(1, 1, Reference), {})
        RANK = IAttr(
            'RANK', True, False, True,
            ArgDesc(1, 1, Reference), {})
        REAL = IAttr(
            'REAL', True, True, False,
            ArgDesc(1, 1, Reference), {"kind": DataNode})
        REDUCE = IAttr(
            'REDUCE', True, False, False,
            ArgDesc(2, 3, Reference),
            {"mask": DataNode, "identity": DataNode, "ordered": DataNode})
        REPEAT = IAttr(
            'REPEAT', True, False, False,
            ArgDesc(2, 2, Reference), {})
        RESHAPE = IAttr(
            'RESHAPE', True, False, False,
            ArgDesc(2, 2, Reference), {"pad": DataNode, "order": DataNode})
        RRSPACING = IAttr(
            'RRSPACING', True, True, False,
            ArgDesc(1, 1, Reference), {})
        SAME_TYPE_AS = IAttr(
            'SAME_TYPE_AS', True, False, True,
            ArgDesc(2, 2, Reference), {})
        SCALE = IAttr(
            'SCALE', True, True, False,
            ArgDesc(2, 2, Reference), {})
        SCAN = IAttr(
            'SCAN', True, True, False,
            ArgDesc(2, 2, Reference), {"back": DataNode, "kind": DataNode})
        SELECTED_CHAR_KIND = IAttr(
            'SELECTED_CHAR_KIND', True, False, False,
            ArgDesc(1, 1, Reference), {})
        SELECTED_INT_KIND = IAttr(
            'SELECTED_INT_KIND', True, False, False,
            ArgDesc(1, 1, Reference), {})
        SELECTED_REAL_KIND = IAttr(
            'SELECTED_REAL_KIND', True, False, False,
            ArgDesc(0, 0, Reference),
            {"P": DataNode, "R": DataNode, "radix": DataNode})
        SET_EXPONENT = IAttr(
            'SET_EXPONENT', True, True, False,
            ArgDesc(2, 2, Reference), {})
        SHAPE = IAttr(
            'SHAPE', True, False, True,
            ArgDesc(1, 1, Reference), {"kind": DataNode})
        SHIFTA = IAttr(
            'SHIFTA', True, True, False,
            ArgDesc(2, 2, Reference), {})
        SHIFTL = IAttr(
            'SHIFTL', True, True, False,
            ArgDesc(2, 2, Reference), {})
        SHIFTR = IAttr(
            'SHIFTR', True, True, False,
            ArgDesc(2, 2, Reference), {})
        SIGN = IAttr(
            'SIGN', True, True, False,
            ArgDesc(2, 2, DataNode), {})
        SIN = IAttr(
            'SIN', True, True, False,
            ArgDesc(1, 1, DataNode), {})
        SINH = IAttr(
            'SINH', True, True, False,
            ArgDesc(1, 1, DataNode), {})
        SIZE = IAttr(
            'SIZE', True, False, True,
            ArgDesc(1, 1, DataNode), {"dim": DataNode, "kind": DataNode})
        SPACING = IAttr(
            'SPACING', True, True, False,
            ArgDesc(1, 1, DataNode), {})
        SPREAD = IAttr(
            'SPREAD', True, False, False,
            ArgDesc(3, 3, DataNode), {})
        SQRT = IAttr(
            'SQRT', True, True, False,
            ArgDesc(1, 1, DataNode), {})
        STOPPED_IMAGES = IAttr(
            'STOPPED_IMAGES', False, False, False,
            ArgDesc(0, 0, DataNode), {"team": DataNode, "kind": DataNode})
        STORAGE_SIZE = IAttr(
            'STORAGE_SIZE', True, False, True,
            ArgDesc(1, 1, DataNode), {"kind": DataNode})
        SUM = IAttr(
            'SUM', True, False, False,
            ArgDesc(1, 1, DataNode), {"dim": DataNode, "mask": DataNode})
        SYSTEM_CLOCK = IAttr(
            'SYSTEM_CLOCK', False, False, False,
            ArgDesc(0, 0, DataNode),
            {"count": DataNode, "count_rate": DataNode, "count_max": DataNode})
        TAN = IAttr(
            'TAN', True, True, False,
            ArgDesc(1, 1, DataNode), {})
        TANH = IAttr(
            'TANH', True, True, False,
            ArgDesc(1, 1, DataNode), {})
        TEAM_IMAGE = IAttr(
            'TEAM_IMAGE', True, False, False,
            ArgDesc(0, 0, DataNode), {"team": DataNode})
        THIS_IMAGE = IAttr(
            'THIS_IMAGE', True, False, False,
            ArgDesc(0, 0, DataNode),
            {"coarray": DataNode, "team": DataNode, "dim": DataNode})
        TINY = IAttr(
            'TINY', True, False, True,
            ArgDesc(1, 1, (Reference, Literal)), {})
        TRAILZ = IAttr(
            'TRAILZ', True, True, False,
            ArgDesc(1, 1, DataNode), {})
        TRANSFER = IAttr(
            'TRANSFER', True, False, False,
            ArgDesc(2, 2, DataNode), {"size": DataNode})
        TRANSPOSE = IAttr(
            'TRANSPOSE', True, False, False,
            ArgDesc(1, 1, DataNode), {})
        TRIM = IAttr(
            'TRIM', True, False, False,
            ArgDesc(1, 1, DataNode), {})
        UBOUND = IAttr(
            'UBOUND', True, False, True,
            ArgDesc(1, 1, DataNode), {"dim": DataNode, "kind": DataNode})
        UCOBOUND = IAttr(
            'UCOBOUND', True, False, True,
            ArgDesc(1, 1, DataNode), {"dim": DataNode, "kind": DataNode})
        UNPACK = IAttr(
            'UNPACK', True, False, False,
            ArgDesc(3, 3, DataNode), {})
        VERIFY = IAttr(
            'VERIFY', True, True, False,
            ArgDesc(2, 2, DataNode), {"back": DataNode, "kind": DataNode})

        def __hash__(self):
            return hash(self.name)
>>>>>>> ac2d03ac

    def __init__(self, routine, **kwargs):
        if not isinstance(routine, Enum) or routine not in self.Intrinsic:
            raise TypeError(
                f"IntrinsicCall 'routine' argument should be an "
                f"instance of IntrinsicCall.Intrinsic, but found "
                f"'{type(routine).__name__}'.")

        # A Call expects a symbol, so give it an intrinsic symbol.
        super().__init__(
            IntrinsicSymbol(
                routine.name,
                is_elemental=routine.is_elemental,
                is_pure=routine.is_pure),
            **kwargs)
        self._intrinsic = routine

    @property
    def datatype(self):
        """Datatype of the intrinsic call result.

        :raises NotImplementedError: if the intrinsic is ALLOCATE or DEALLOCATE.
        :raises NotImplementedError: if the intrinsic is MINVAL, MAXVAL or SUM \
            and the DIM argument is not a literal.

        :return: Datatype of the intrinsic call result.
        :rtype: :py:class:`psyclone.psyir.symbols.DataType`
        """
        if self.intrinsic in (IntrinsicCall.Intrinsic.ALLOCATE,
                              IntrinsicCall.Intrinsic.DEALLOCATE):
            raise NotImplementedError("Datatypes of ALLOCATE and "
                                      "DEALLOCATE are not implemented.")

        # Always returns REAL*4 using gfortran
        if self.intrinsic is IntrinsicCall.Intrinsic.RANDOM_NUMBER:
            return REAL_TYPE

        # same type and kind as argument
        if self.intrinsic in (IntrinsicCall.Intrinsic.HUGE,
                              IntrinsicCall.Intrinsic.TINY):
            return self.children[0].datatype

        if self.intrinsic in (IntrinsicCall.Intrinsic.MINVAL,
                              IntrinsicCall.Intrinsic.MAXVAL,
                              IntrinsicCall.Intrinsic.SUM):
            # Array of rank 1 or one argument => scalar
            if (isinstance(self.children[0].datatype, ArrayType) \
                    and (len(self.children[0].datatype.shape) == 1)) \
                or (len(self.children) == 1):
                return ScalarType(self.children[0].datatype.intrinsic,
                                  self.children[0].datatype.precision)

            # Two or three arguments, the array and DIM and/or MASK
            # Second argument is DIM if it's scalar
            if isinstance(self.children[1].datatype, ScalarType):
                if not isinstance(self.children[1], Literal):
                    raise NotImplementedError("Calls to MINVAL, MAXVAL or SUM "
                                                "with a DIM argument other "
                                                "than a literal are not "
                                                "implemented yet.")
                scalar_type = ScalarType(self.children[0].datatype.intrinsic,
                                            self.children[0].datatype.precision)
                dim = int(self.children[1].value) # Fortran DIM
                shape = self.children[0].datatype.shape.copy()
                shape.pop(dim - 1) # Python index
                return ArrayType(scalar_type, shape)

            # Second argument is MASK
            return ScalarType(self.children[0].datatype.intrinsic,
                            self.children[0].datatype.precision)

    @property
    def intrinsic(self):
        ''' Return the type of intrinsic.

        :returns: enumerated type capturing the type of intrinsic.
        :rtype: :py:class:`psyclone.psyir.nodes.IntrinsicCall.Intrinsic`

        '''
        return self._intrinsic

    # This is not part of the intrinsic enum, because its ValueError could
    # change for different devices, and in the future we may want to pass
    # a device/arch/compiler parameter or look at the configuration file.
    # Currently it is inspired from: https://docs.nvidia.com/hpc-sdk/
    # compilers/hpc-compilers-user-guide/#acc-fort-intrin-sum
    # But that list is incomplete (e.g. SUM is supported and not listed)
    def is_available_on_device(self):
        '''
        :returns: whether this intrinsic is available on an accelerated device.
        :rtype: bool

        '''
        return self.intrinsic in (
            IntrinsicCall.Intrinsic.ABS,  IntrinsicCall.Intrinsic.ACOS,
            IntrinsicCall.Intrinsic.AINT, IntrinsicCall.Intrinsic.ANINT,
            IntrinsicCall.Intrinsic.ASIN, IntrinsicCall.Intrinsic.ATAN,
            IntrinsicCall.Intrinsic.ATAN2, IntrinsicCall.Intrinsic.COS,
            IntrinsicCall.Intrinsic.COSH, IntrinsicCall.Intrinsic.DBLE,
            IntrinsicCall.Intrinsic.DPROD, IntrinsicCall.Intrinsic.EXP,
            IntrinsicCall.Intrinsic.IAND, IntrinsicCall.Intrinsic.IEOR,
            IntrinsicCall.Intrinsic.INT, IntrinsicCall.Intrinsic.IOR,
            IntrinsicCall.Intrinsic.LOG, IntrinsicCall.Intrinsic.LOG10,
            IntrinsicCall.Intrinsic.MAX, IntrinsicCall.Intrinsic.MIN,
            IntrinsicCall.Intrinsic.MOD, IntrinsicCall.Intrinsic.NINT,
            IntrinsicCall.Intrinsic.NOT, IntrinsicCall.Intrinsic.REAL,
            IntrinsicCall.Intrinsic.SIGN, IntrinsicCall.Intrinsic.SIN,
            IntrinsicCall.Intrinsic.SINH, IntrinsicCall.Intrinsic.SQRT,
            IntrinsicCall.Intrinsic.TAN, IntrinsicCall.Intrinsic.TANH,
            # The one below are not documented on nvidia compiler
            IntrinsicCall.Intrinsic.SUM, IntrinsicCall.Intrinsic.LBOUND,
            IntrinsicCall.Intrinsic.UBOUND)

    @classmethod
    def create(cls, routine, arguments):
        '''Create an instance of this class given the type of routine and a
        list of nodes (or name-and-node tuples) for its arguments. Any
        named arguments *must* come after any required arguments.

        :param routine: the Intrinsic being called.
        :type routine: py:class:`psyclone.psyir.IntrinsicCall.Intrinsic`
        :param arguments: the arguments to this routine, and/or \
            2-tuples containing an argument name and the \
            argument. Arguments are added as child nodes.
        :type arguments: List[ \
            Union[:py:class:`psyclone.psyir.nodes.DataNode`, \
                  Tuple[str, :py:class:`psyclone.psyir.nodes.DataNode`]]]

        :returns: an instance of this class.
        :rtype: :py:class:`psyclone.psyir.nodes.IntrinsicCall`

        :raises TypeError: if any of the arguments are of the wrong type.
        :raises ValueError: if any optional arguments have incorrect names \
            or if a positional argument is listed *after* a named argument.
        :raises ValueError: if the number of supplied arguments is not valid \
            for the specified intrinsic routine.

        '''
        if not isinstance(routine, Enum) or routine not in cls.Intrinsic:
            raise TypeError(
                f"IntrinsicCall create() 'routine' argument should be an "
                f"instance of IntrinsicCall.Intrinsic but found "
                f"'{type(routine).__name__}'.")

        if not isinstance(arguments, list):
            raise TypeError(
                f"IntrinsicCall.create() 'arguments' argument should be a "
                f"list but found '{type(arguments).__name__}'")

        # Validate the supplied arguments.
        last_named_arg = None
        pos_arg_count = 0
        for arg in arguments:
            if isinstance(arg, tuple):
                if not isinstance(arg[0], str):
                    raise TypeError(
                        f"Optional arguments to an IntrinsicCall must be "
                        f"specified by a (str, Reference) tuple but got "
                        f"a {type(arg[0]).__name__} instead of a str.")
                name = arg[0].lower()
                last_named_arg = name
                # TODO #2302: For now we disable the positional arguments
                # checks because this does not consider that positional
                # arguments can be also found by name, and we don't have
                # sufficient information to validate them.
                # if not optional_arg_names:
                #     raise ValueError(
                #         f"The '{routine.name}' intrinsic does not support "
                #         f"any optional arguments but got '{name}'.")
                # if name not in optional_arg_names:
                #     raise ValueError(
                #         f"The '{routine.name}' intrinsic supports the "
                #         f"optional arguments {optional_arg_names} but got "
                #         f"'{name}'")
                if name in routine.optional_args:
                    if not isinstance(arg[1], routine.optional_args[name]):
                        raise TypeError(
                            f"The optional argument '{name}' to intrinsic "
                            f"'{routine.name}' must be of type "
                            f"'{routine.optional_args[name].__name__}' but got"
                            f" '{type(arg[1]).__name__}'")
                else:
                    # If it not in the optional_args list it must be positional
                    pos_arg_count += 1
            else:
                if last_named_arg:
                    raise ValueError(
                        f"Found a positional argument *after* a named "
                        f"argument ('{last_named_arg}'). This is invalid.'")
                if not isinstance(arg, routine.required_args.types):
                    raise TypeError(
                        f"The '{routine.name}' intrinsic requires that "
                        f"positional arguments be of type "
                        f"'{routine.required_args.types}' "
                        f"but got a '{type(arg).__name__}'")
                pos_arg_count += 1

        if ((routine.required_args.max_count is not None and
             pos_arg_count > routine.required_args.max_count)
                or pos_arg_count < routine.required_args.min_count):
            msg = f"The '{routine.name}' intrinsic requires "
            if (routine.required_args.max_count is not None and
                    routine.required_args.max_count > 0):
                msg += (f"between {routine.required_args.min_count} and "
                        f"{routine.required_args.max_count} ")
            else:
                msg += f"at least {routine.required_args.min_count} "
            msg += f"arguments but got {len(arguments)}."
            raise ValueError(msg)

        # Create an intrinsic call and add the arguments
        # afterwards. We can't call the parent create method as it
        # assumes the routine argument is a symbol and therefore tries
        # to create an intrinsic call with this symbol, rather than
        # the intrinsic enum.
        call = IntrinsicCall(routine)
        call._add_args(call, arguments)
        call._intrinsic = routine

        return call

    def reference_accesses(self, var_accesses):
        '''Get all reference access information from this node.
        If the 'COLLECT-ARRAY-SHAPE-READS' options is set, it will report array
        accesses used as first parameter in 'inquiry intrinsics' like
        `lbound`, `ubound`, or `size` as 'read' accesses.

        :param var_accesses: VariablesAccessInfo instance that stores the
            information about variable accesses.
        :type var_accesses: :py:class:`psyclone.core.VariablesAccessInfo`

        '''
        if (self.intrinsic.is_inquiry and not
                var_accesses.options("COLLECT-ARRAY-SHAPE-READS")):
            # If this is an inquiry access (which doesn't actually access the
            # value) and we haven't explicitly requested them, ignore the
            # inquired variables, which are always the first argument.
            for child in self._children[1:]:
                child.reference_accesses(var_accesses)
        else:
            for child in self._children:
                child.reference_accesses(var_accesses)

    # TODO #2102: Maybe the three properties below can be removed if intrinsic
    # is a symbol, as they would act as the super() implementation.
    @property
    def is_elemental(self):
        '''
        :returns: whether the routine being called is elemental (provided with
            an input array it will apply the operation individually to each of
            the array elements and return an array with the results). If this
            information is not known then it returns None.
        :rtype: NoneType | bool
        '''
        return self.intrinsic.is_elemental

    @property
    def is_pure(self):
        '''
        :returns: whether the routine being called is pure (guaranteed to
            return the same result when provided with the same argument
            values).  If this information is not known then it returns None.
        :rtype: NoneType | bool
        '''
        return self.intrinsic.is_pure

    @property
    def is_inquiry(self):
        '''
        :returns: whether the routine being called is a query function (i.e.
            returns information about its argument rather than accessing any
            data referenced by the argument). If this information is not known
            then it returns None.
        :rtype: NoneType | bool
        '''
        return self.intrinsic.is_inquiry


# TODO #658 this can be removed once we have support for determining the
# type of a PSyIR expression.
# Intrinsics that perform a reduction on an array.
REDUCTION_INTRINSICS = [
    IntrinsicCall.Intrinsic.SUM, IntrinsicCall.Intrinsic.MINVAL,
<<<<<<< HEAD
    IntrinsicCall.Intrinsic.MAXVAL]

# Intrinsics that, provided with an input array, apply their operation
# individually to each of the array elements and return an array with
# the results.
ELEMENTAL_INTRINSICS = []

# Intrinsics that are 'pure' functions. Given the same input arguments, a pure
# function will always return the same value.
PURE_INTRINSICS = [IntrinsicCall.Intrinsic.SUM,
                   IntrinsicCall.Intrinsic.MINVAL,
                   IntrinsicCall.Intrinsic.MAXVAL,
                   IntrinsicCall.Intrinsic.TINY,
                   IntrinsicCall.Intrinsic.HUGE,
                   IntrinsicCall.Intrinsic.RESHAPE]
=======
    IntrinsicCall.Intrinsic.MAXVAL]
>>>>>>> ac2d03ac
<|MERGE_RESOLUTION|>--- conflicted
+++ resolved
@@ -33,11 +33,8 @@
 # -----------------------------------------------------------------------------
 # Author: A. R. Porter, STFC Daresbury Lab
 # Modified: R. W. Ford, STFC Daresbury Lab
-<<<<<<< HEAD
-#           J. Remy, Université Grenoble Alpes, Inria
-=======
-# Modified: S. Siso, STFC Daresbury Lab
->>>>>>> ac2d03ac
+#           S. Siso, STFC Daresbury Lab
+#           J. Remy, Université Grenoble Alpes, Inria     
 # -----------------------------------------------------------------------------
 
 ''' This module contains the IntrinsicCall node implementation.'''
@@ -51,12 +48,9 @@
 from psyclone.psyir.nodes.reference import Reference
 from psyclone.psyir.symbols import IntrinsicSymbol
 
-<<<<<<< HEAD
-from psyclone.psyir.symbols.datatypes import ScalarType, ArrayType, REAL_TYPE
-
-
-=======
->>>>>>> ac2d03ac
+from psyclone.psyir.symbols.datatypes import INTEGER_TYPE, ScalarType, ArrayType, REAL_TYPE
+
+
 # pylint: disable=too-many-branches
 
 # Named tuple for describing the attributes of each intrinsic
@@ -97,56 +91,6 @@
     #: the constructor (of the parent class).
     _symbol_type = IntrinsicSymbol
 
-<<<<<<< HEAD
-    #: The intrinsics that can be represented by this node.
-    Intrinsic = Enum('Intrinsic', [
-        'ALLOCATE', 'DEALLOCATE', 'RANDOM_NUMBER', 'MINVAL', 'MAXVAL', "SUM",
-        "TINY", "HUGE", "RESHAPE"])
-    #: Named tuple for describing the properties of the required arguments to
-    #: a particular intrinsic. If there's no limit on the number of arguments
-    #: then `max_count` will be None.
-    ArgDesc = namedtuple('ArgDesc', 'min_count max_count types')
-    #: List of ArgDesc objects describing the required arguments, indexed
-    #: by intrinsic name.
-    _required_args = {}
-    #: Dict of optional arguments, indexed by intrinsic name. Each optional
-    #: argument is described by an entry in the Dict.
-    _optional_args = {}
-    # The positional arguments to allocate must all be References (or
-    # ArrayReferences but they are a subclass of Reference).
-    _required_args[Intrinsic.ALLOCATE] = ArgDesc(1, None, Reference)
-    _optional_args[Intrinsic.ALLOCATE] = {
-        # Argument used to specify the shape of the object being allocated.
-        "mold": Reference,
-        # Argument specifying both shape and initial value(s) for the object
-        # being allocated.
-        "source": Reference,
-        # Integer variable given status value upon exit.
-        "stat": Reference,
-        # Variable in which message is stored upon error. (Requires that 'stat'
-        # also be provided otherwise the program will just abort upon error.)
-        "errmsg": Reference}
-    _required_args[Intrinsic.DEALLOCATE] = ArgDesc(1, None, Reference)
-    _optional_args[Intrinsic.DEALLOCATE] = {"stat": Reference}
-    _required_args[Intrinsic.RANDOM_NUMBER] = ArgDesc(1, 1, Reference)
-    _optional_args[Intrinsic.RANDOM_NUMBER] = {}
-    _required_args[Intrinsic.MINVAL] = ArgDesc(1, 1, DataNode)
-    _optional_args[Intrinsic.MINVAL] = {
-        "dim": DataNode, "mask": DataNode}
-    _required_args[Intrinsic.MAXVAL] = ArgDesc(1, 1, DataNode)
-    _optional_args[Intrinsic.MAXVAL] = {
-        "dim": DataNode, "mask": DataNode}
-    _required_args[Intrinsic.SUM] = ArgDesc(1, 1, DataNode)
-    _optional_args[Intrinsic.SUM] = {
-        "dim": DataNode, "mask": DataNode}
-    _required_args[Intrinsic.TINY] = ArgDesc(1, 1, (Reference, Literal))
-    _optional_args[Intrinsic.TINY] = {}
-    _required_args[Intrinsic.HUGE] = ArgDesc(1, 1, (Reference, Literal))
-    _optional_args[Intrinsic.HUGE] = {}
-    _required_args[Intrinsic.RESHAPE] = ArgDesc(2, 2, DataNode)
-    _optional_args[Intrinsic.RESHAPE] = {
-        "pad": DataNode, "order": DataNode}
-=======
     class Intrinsic(IAttr, Enum):
         ''' Enum of all intrinsics with their attributes as values using the
         IAttr namedtuple format:
@@ -800,7 +744,6 @@
 
         def __hash__(self):
             return hash(self.name)
->>>>>>> ac2d03ac
 
     def __init__(self, routine, **kwargs):
         if not isinstance(routine, Enum) or routine not in self.Intrinsic:
@@ -833,6 +776,26 @@
                               IntrinsicCall.Intrinsic.DEALLOCATE):
             raise NotImplementedError("Datatypes of ALLOCATE and "
                                       "DEALLOCATE are not implemented.")
+
+        # NOTE: this should be the type and kind of the first argument according
+        # to https://gcc.gnu.org/onlinedocs/gfortran/MIN.html
+        # but it's not.
+        if self.intrinsic in (IntrinsicCall.Intrinsic.MAX, IntrinsicCall.Intrinsic.MIN):
+            if (self.children[0].datatype.precision == 8) \
+                or (isinstance(self.children[0].datatype.precision, Literal) \
+                    and (self.children[0].datatype.precision.value == "8")) \
+                or (self.children[1].datatype.precision == 8) \
+                or (isinstance(self.children[1].datatype.precision, Literal) \
+                    and (self.children[1].datatype.precision.value == "8")) \
+                or ((self.children[0].datatype.intrinsic
+                    is ScalarType.Intrinsic.REAL) \
+                    and ((self.children[0].datatype.precision \
+                        is ScalarType.Precision.DOUBLE) \
+                        or (self.children[1].datatype.precision \
+                            is ScalarType.Precision.DOUBLE))):
+                return ScalarType(self.children[0].datatype.intrinsic, 8)
+
+            return self.children[0].datatype
 
         # Always returns REAL*4 using gfortran
         if self.intrinsic is IntrinsicCall.Intrinsic.RANDOM_NUMBER:
@@ -871,6 +834,36 @@
             # Second argument is MASK
             return ScalarType(self.children[0].datatype.intrinsic,
                             self.children[0].datatype.precision)
+
+        # REAL [, INTEGER for INT] => default INTEGER
+        if self.intrinsic in (IntrinsicCall.Intrinsic.CEILING,
+                              IntrinsicCall.Intrinsic.FLOOR,
+                              IntrinsicCall.Intrinsic.NINT,
+                              IntrinsicCall.Intrinsic.INT):
+            scalar_type = INTEGER_TYPE
+
+        # {INTEGER, REAL} => default REAL
+        elif self.operator is IntrinsicCall.Intrinsic.REAL:
+            scalar_type = REAL_TYPE
+
+        else:
+            scalar_type = ScalarType(self.children[0].datatype.intrinsic,
+                                     self.children[0].datatype.precision)
+
+        if isinstance(self.children[0].datatype, ScalarType):
+            return scalar_type
+
+        # TRANSPOSE : type_kind_ixj => type_kind_jxi
+        shape = self.children[0].datatype.shape.copy()
+
+        if self.operator is IntrinsicCall.Intrinsic.TRANSPOSE:
+            if len(shape) != 2:
+                raise TypeError(f"Only matrices can be transposed but found "
+                                f"an array with shape attribute of length "
+                                f"{len(shape)}.")
+            shape.reverse()
+
+        return ArrayType(scalar_type, shape)
 
     @property
     def intrinsic(self):
@@ -1084,22 +1077,4 @@
 # Intrinsics that perform a reduction on an array.
 REDUCTION_INTRINSICS = [
     IntrinsicCall.Intrinsic.SUM, IntrinsicCall.Intrinsic.MINVAL,
-<<<<<<< HEAD
-    IntrinsicCall.Intrinsic.MAXVAL]
-
-# Intrinsics that, provided with an input array, apply their operation
-# individually to each of the array elements and return an array with
-# the results.
-ELEMENTAL_INTRINSICS = []
-
-# Intrinsics that are 'pure' functions. Given the same input arguments, a pure
-# function will always return the same value.
-PURE_INTRINSICS = [IntrinsicCall.Intrinsic.SUM,
-                   IntrinsicCall.Intrinsic.MINVAL,
-                   IntrinsicCall.Intrinsic.MAXVAL,
-                   IntrinsicCall.Intrinsic.TINY,
-                   IntrinsicCall.Intrinsic.HUGE,
-                   IntrinsicCall.Intrinsic.RESHAPE]
-=======
-    IntrinsicCall.Intrinsic.MAXVAL]
->>>>>>> ac2d03ac
+    IntrinsicCall.Intrinsic.MAXVAL]