--- conflicted
+++ resolved
@@ -106,23 +106,16 @@
     @property
     def parent(self):
         '''
-<<<<<<< HEAD
-        :returns: the parent SymbolTable of the current SymbolTable.
+        :returns: the 'parent' SymbolTable of the current SymbolTable (i.e.
+                  the one that encloses this one in the PSyIR hierarchy).
         :rtype: :py:class:`psyclone.psyir.symbols.SymbolTable` or NoneType
         '''
         # If this table is directly nested within another then that table
         # takes precedence.
         if self._parent_symbol_table:
             return self._parent_symbol_table
-        # Otherwise we move up the Node hierarchy
-=======
-        :returns: the 'parent' SymbolTable of the current SymbolTable (i.e.
-                  the one that encloses this one in the PSyIR hierarchy).
-        :rtype: :py:class:`psyclone.psyir.symbols.SymbolTable` or NoneType
-        '''
-        # We use the Node with which this table is associated in order to
-        # move up the Node hierarchy
->>>>>>> 055cca26
+        # Otherwise we use the Node with which this table is associated in
+        # order to move up the Node hierarchy
         if self.node and self.node.parent:
             return self.node.parent.scope.symbol_table
         return None
@@ -564,12 +557,8 @@
         self.add(new_symbol)
 
     def remove(self, symbol):
-<<<<<<< HEAD
-        ''' Remove the supplied Symbol or ContainerSymbol from the Symbol Table.
-=======
         '''
         Remove the supplied Symbol or ContainerSymbol from the Symbol Table.
->>>>>>> 055cca26
         Support for removing other types of Symbol will be added as required.
 
         TODO #898. This method should check for any references/uses of
@@ -585,18 +574,12 @@
         :raises InternalError: if the supplied symbol is not the same as the \
                                entry with that name in this SymbolTable.
         '''
-<<<<<<< HEAD
-=======
         # pylint: disable=unidiomatic-typecheck
->>>>>>> 055cca26
         if not (isinstance(symbol, ContainerSymbol) or type(symbol) == Symbol):
             raise TypeError("remove() expects a ContainerSymbol or Symbol "
                             "object but got: '{0}'".format(
                                 type(symbol).__name__))
-<<<<<<< HEAD
-=======
         # pylint: enable=unidiomatic-typecheck
->>>>>>> 055cca26
         if symbol.name not in self._symbols:
             raise KeyError("Cannot remove Symbol '{0}' from symbol table "
                            "because it does not exist.".format(symbol.name))
