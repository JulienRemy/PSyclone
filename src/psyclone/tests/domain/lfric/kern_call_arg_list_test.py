--- conflicted
+++ resolved
@@ -42,14 +42,9 @@
 import pytest
 
 from psyclone.core import Signature, VariablesAccessInfo
-<<<<<<< HEAD
 from psyclone.domain.lfric import (KernCallArgList, LFRicConstants,
                                    LFRicSymbolTable, LFRicTypes,
                                    LFRicKern)
-=======
-from psyclone.domain.lfric import (KernCallArgList, LFRicSymbolTable,
-                                   LFRicTypes)
->>>>>>> 631e6a9a
 from psyclone.errors import GenerationError, InternalError
 from psyclone.parse.algorithm import parse
 from psyclone.psyGen import PSyFactory
