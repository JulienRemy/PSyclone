# -----------------------------------------------------------------------------
# BSD 3-Clause License
#
# Copyright (c) 2017-2023, Science and Technology Facilities Council.
# All rights reserved.
#
# Redistribution and use in source and binary forms, with or without
# modification, are permitted provided that the following conditions are met:
#
# * Redistributions of source code must retain the above copyright notice, this
#   list of conditions and the following disclaimer.
#
# * Redistributions in binary form must reproduce the above copyright notice,
#   this list of conditions and the following disclaimer in the documentation
#   and/or other materials provided with the distribution.
#
# * Neither the name of the copyright holder nor the names of its
#   contributors may be used to endorse or promote products derived from
#   this software without specific prior written permission.
#
# THIS SOFTWARE IS PROVIDED BY THE COPYRIGHT HOLDERS AND CONTRIBUTORS
# "AS IS" AND ANY EXPRESS OR IMPLIED WARRANTIES, INCLUDING, BUT NOT
# LIMITED TO, THE IMPLIED WARRANTIES OF MERCHANTABILITY AND FITNESS
# FOR A PARTICULAR PURPOSE ARE DISCLAIMED. IN NO EVENT SHALL THE
# COPYRIGHT HOLDER OR CONTRIBUTORS BE LIABLE FOR ANY DIRECT, INDIRECT,
# INCIDENTAL, SPECIAL, EXEMPLARY, OR CONSEQUENTIAL DAMAGES (INCLUDING,
# BUT NOT LIMITED TO, PROCUREMENT OF SUBSTITUTE GOODS OR SERVICES;
# LOSS OF USE, DATA, OR PROFITS; OR BUSINESS INTERRUPTION) HOWEVER
# CAUSED AND ON ANY THEORY OF LIABILITY, WHETHER IN CONTRACT, STRICT
# LIABILITY, OR TORT (INCLUDING NEGLIGENCE OR OTHERWISE) ARISING IN
# ANY WAY OUT OF THE USE OF THIS SOFTWARE, EVEN IF ADVISED OF THE
# POSSIBILITY OF SUCH DAMAGE.
# -----------------------------------------------------------------------------
# Authors R. W. Ford, A. R. Porter and S. Siso, STFC Daresbury Lab
# Modified I. Kavcic, A. Coughtrie, L. Turner and O. Brunt, Met Office
# Modified J. Henrichs, Bureau of Meteorology
# Modified A. B. G. Chalk and N. Nobre, STFC Daresbury Lab

''' This module implements the LFRic-specific implementation of the Invoke
    base class from psyGen.py. '''

# Imports
from psyclone.configuration import Config
from psyclone.core import AccessType
from psyclone.domain.lfric import LFRicConstants
# Avoid circular import:
from psyclone.domain.lfric.lfric_stencils import LFRicStencils
from psyclone.errors import GenerationError, FieldNotFoundError
from psyclone.f2pygen import (AssignGen, CommentGen, DeclGen, SubroutineGen,
                              UseGen)
from psyclone.psyGen import Invoke


class LFRicInvoke(Invoke):
    '''
    The LFRic-specific Invoke class. This passes the LFRic-specific
    InvokeSchedule class to the base class so it creates the one we
    require.  Also overrides the 'gen_code' method so that we generate
    dynamo specific invocation code.

    :param alg_invocation: object containing the invoke call information.
    :type alg_invocation: :py:class:`psyclone.parse.algorithm.InvokeCall`
    :param int idx: the position of the invoke in the list of invokes
                    contained in the Algorithm.
    :param invokes: the Invokes object containing this LFRicInvoke
                    object.
    :type invokes: :py:class:`psyclone.domain.lfric.LFRicInvokes`

    :raises GenerationError: if integer reductions are required in the
                    PSy-layer.

    '''
    # pylint: disable=too-many-instance-attributes
    def __init__(self, alg_invocation, idx, invokes):
        if not alg_invocation and not idx:
            # This 'if' test is added to support pyreverse
            return
        # Import here to avoid circular dependency
        # pylint: disable=import-outside-toplevel
        from psyclone.dynamo0p3 import DynInvokeSchedule
        self._schedule = DynInvokeSchedule('name', None)  # for pyreverse
        reserved_names_list = []
        const = LFRicConstants()
        reserved_names_list.extend(const.STENCIL_MAPPING.values())
        reserved_names_list.extend(const.VALID_STENCIL_DIRECTIONS)
        reserved_names_list.extend(["omp_get_thread_num",
                                    "omp_get_max_threads"])
        Invoke.__init__(self, alg_invocation, idx, DynInvokeSchedule,
                        invokes, reserved_names=reserved_names_list)

        # The base class works out the algorithm code's unique argument
        # list and stores it in the 'self._alg_unique_args'
        # list. However, the base class currently ignores any stencil and qr
        # arguments so we need to add them in.

        # Import here to avoid circular dependency
        # pylint: disable=import-outside-toplevel
<<<<<<< HEAD
        from psyclone.dynamo0p3 import (DynFunctionSpaces, DynDofmaps,
                                        LFRicFields, DynLMAOperators,
=======
        from psyclone.dynamo0p3 import (DynStencils,
                                        DynFunctionSpaces, DynDofmaps,
                                        DynLMAOperators, DynGlobalSum,
>>>>>>> aa8c7280
                                        DynCMAOperators, DynBasisFunctions,
                                        DynMeshes, DynBoundaryConditions,
                                        DynProxies, DynCellIterators,
                                        DynReferenceElement,
                                        LFRicMeshProperties)
        from psyclone.domain.lfric import (LFRicLoopBounds, LFRicRunTimeChecks,
                                           LFRicScalarArgs, LFRicFields)

        self.scalar_args = LFRicScalarArgs(self)

        # Initialise our Invoke stencil information
        self.stencil = LFRicStencils(self)

        # Initialise our information on the function spaces used by this Invoke
        self.function_spaces = DynFunctionSpaces(self)

        # Initialise the object holding all information on the dofmaps
        # required by this Invoke
        self.dofmaps = DynDofmaps(self)

        # Initialise information on all of the fields accessed in this Invoke
        self.fields = LFRicFields(self)

        # Initialise info on all of the LMA operators used in this Invoke
        self.lma_ops = DynLMAOperators(self)

        # Initialise the object holding all information on the column-
        # -matrix assembly operators required by this Invoke
        self.cma_ops = DynCMAOperators(self)

        # Initialise the object holding all information on the quadrature
        # and/or evaluators required by this Invoke
        self.evaluators = DynBasisFunctions(self)

        # Initialise the object holding all information related to meshes
        # and inter-grid operations
        self.meshes = DynMeshes(self, self.psy_unique_vars)

        # Initialise the object holding information on any boundary-condition
        # kernel calls
        self.boundary_conditions = DynBoundaryConditions(self)

        # Information on all proxies required by this Invoke
        self.proxies = DynProxies(self)

        # Run-time checks for this Invoke
        self.run_time_checks = LFRicRunTimeChecks(self)

        # Information required by kernels that operate on cell-columns
        self.cell_iterators = DynCellIterators(self)

        # Information on the required properties of the reference element
        self.reference_element_properties = DynReferenceElement(self)

        # Properties of the mesh
        self.mesh_properties = LFRicMeshProperties(self)

        # Manage the variables used to store the upper and lower limits of
        # all loops in this Invoke
        self.loop_bounds = LFRicLoopBounds(self)

        # Extend argument list with stencil information
        self._alg_unique_args.extend(self.stencil.unique_alg_vars)

        # Adding in qr arguments
        self._alg_unique_qr_args = []
        for call in self.schedule.kernels():
            for rule in call.qr_rules.values():
                if rule.alg_name not in self._alg_unique_qr_args:
                    self._alg_unique_qr_args.append(rule.alg_name)
        self._alg_unique_args.extend(self._alg_unique_qr_args)
        # We also need to work out the names to use for the qr
        # arguments within the PSy-layer. These are stored in the
        # '_psy_unique_qr_vars' list.
        self._psy_unique_qr_vars = []
        for call in self.schedule.kernels():
            for rule in call.qr_rules.values():
                if rule.psy_name not in self._psy_unique_qr_vars:
                    self._psy_unique_qr_vars.append(rule.psy_name)

        # Lastly, add in halo exchange calls and global sums if
        # required. We only need to add halo exchange calls for fields
        # since operators are assembled in place and scalars don't
        # have halos. We only need to add global sum calls for scalars
        # which have a 'gh_sum' access.
        if Config.get().distributed_memory:
            # halo exchange calls
            const = LFRicConstants()
            for loop in self.schedule.loops():
                loop.create_halo_exchanges()
            # global sum calls
            for loop in self.schedule.loops():
                for scalar in loop.args_filter(
                        arg_types=const.VALID_SCALAR_NAMES,
                        arg_accesses=AccessType.get_valid_reduction_modes(),
                        unique=True):
                    global_sum = DynGlobalSum(scalar, parent=loop.parent)
                    loop.parent.children.insert(loop.position+1, global_sum)

    def arg_for_funcspace(self, fspace):
        '''
        Returns an argument object which is on the requested
        function space. Searches through all Kernel calls in this
        Invoke. Currently the first argument object that is found is
        used. Throws an exception if no argument exists.

        :param fspace: function space of the argument.
        :type fspace: :py:class:`psyclone.domain.lfric.FunctionSpace`

        :returns: an argument object which is on the requested function space.
        :rtype: :py:class:`psyclone.dynamo0p3.DynKernelArgument`

        :raises GenerationError: if the argument object does not exist.

        '''
        for kern_call in self.schedule.kernels():
            try:
                return kern_call.arguments.get_arg_on_space(fspace)
            except FieldNotFoundError:
                pass
        raise GenerationError(
            f"No argument found on '{fspace.mangled_name}' space")

    def unique_fss(self):
        '''

        :returns: the unique function space *objects* over all kernel
                  calls in this Invoke.
        :rtype: list of :py:class:`psyclone.domain.lfric.FunctionSpace`

        '''
        unique_fs = []
        unique_fs_names = []
        for kern_call in self.schedule.kernels():
            kern_fss = kern_call.arguments.unique_fss
            for fspace in kern_fss:
                if fspace.mangled_name not in unique_fs_names:
                    unique_fs.append(fspace)
                    unique_fs_names.append(fspace.mangled_name)
        return unique_fs

    @property
    def operates_on_dofs_only(self):
        '''
        :returns: whether or not this Invoke consists only of kernels that \
                  operate on DoFs.
        :rtype: bool

        '''
        return all(call.iterates_over.lower() == "dof" for call in
                   self.schedule.kernels())

    def field_on_space(self, func_space):
        '''
        If a field exists on this space for any kernel in this
        Invoke then return that field. Otherwise return 'None'.

        :param func_space: the function space for which to find an argument.
        :type func_space: :py:class:`psyclone.domain.lfric.FunctionSpace`

        '''
        for kern_call in self.schedule.kernels():
            field = func_space.field_on_space(kern_call.arguments)
            if field:
                return field
        return None

    def gen_code(self, parent):
        '''
        Generates LFRic-specific invocation code (the subroutine
        called by the associated Invoke call in the algorithm
        layer). This consists of the PSy invocation subroutine and the
        declaration of its arguments.

        :param parent: the parent node in the AST (of the code to be \
                       generated) to which the node describing the PSy \
                       subroutine will be added.
        :type parent: :py:class:`psyclone.f2pygen.ModuleGen`

        '''
        # Create the subroutine
        invoke_sub = SubroutineGen(parent, name=self.name,
                                   args=self.psy_unique_var_names +
                                   self.stencil.unique_alg_vars +
                                   self._psy_unique_qr_vars)

        # Declare all quantities required by this PSy routine (Invoke)
        for entities in [self.scalar_args, self.fields, self.lma_ops,
                         self.stencil, self.meshes,
                         self.function_spaces, self.dofmaps, self.cma_ops,
                         self.boundary_conditions, self.evaluators,
                         self.proxies, self.cell_iterators,
                         self.reference_element_properties,
                         self.mesh_properties, self.loop_bounds,
                         self.run_time_checks]:
            entities.declarations(invoke_sub)

        # Initialise all quantities required by this PSy routine (Invoke)

        if self.schedule.reductions(reprod=True):
            # We have at least one reproducible reduction so we need
            # to know the number of OpenMP threads
            omp_function_name = "omp_get_max_threads"
            tag = "omp_num_threads"
            nthreads_name = \
                self.schedule.symbol_table.lookup_with_tag(tag).name
            invoke_sub.add(UseGen(invoke_sub, name="omp_lib", only=True,
                                  funcnames=[omp_function_name]))
            # Note: There is no assigned kind for 'integer' 'nthreads' as this
            # would imply assigning 'kind' to 'th_idx' and other elements of
            # the OMPParallelDirective
            invoke_sub.add(DeclGen(invoke_sub, datatype="integer",
                                   entity_decls=[nthreads_name]))
            invoke_sub.add(CommentGen(invoke_sub, ""))
            invoke_sub.add(CommentGen(
                invoke_sub, " Determine the number of OpenMP threads"))
            invoke_sub.add(CommentGen(invoke_sub, ""))
            invoke_sub.add(AssignGen(invoke_sub, lhs=nthreads_name,
                                     rhs=omp_function_name+"()"))

        for entities in [self.proxies, self.run_time_checks,
                         self.cell_iterators, self.meshes,
                         self.stencil, self.dofmaps,
                         self.cma_ops, self.boundary_conditions,
                         self.function_spaces, self.evaluators,
                         self.reference_element_properties,
                         self.mesh_properties, self.loop_bounds]:
            entities.initialise(invoke_sub)

        # Now that everything is initialised and checked, we can call
        # our kernels

        invoke_sub.add(CommentGen(invoke_sub, ""))
        if Config.get().distributed_memory:
            invoke_sub.add(CommentGen(invoke_sub, " Call kernels and "
                                      "communication routines"))
        else:
            invoke_sub.add(CommentGen(invoke_sub, " Call our kernels"))
        invoke_sub.add(CommentGen(invoke_sub, ""))

        # Add content from the schedule
        self.schedule.gen_code(invoke_sub)

        # Deallocate any basis arrays
        self.evaluators.deallocate(invoke_sub)

        invoke_sub.add(CommentGen(invoke_sub, ""))

        # finally, add me to my parent
        parent.add(invoke_sub)


# ---------- Documentation utils -------------------------------------------- #
# The list of module members that we wish AutoAPI to generate
# documentation for. (See https://psyclone-ref.readthedocs.io)
__all__ = ['LFRicInvoke']<|MERGE_RESOLUTION|>--- conflicted
+++ resolved
@@ -95,14 +95,9 @@
 
         # Import here to avoid circular dependency
         # pylint: disable=import-outside-toplevel
-<<<<<<< HEAD
+
         from psyclone.dynamo0p3 import (DynFunctionSpaces, DynDofmaps,
-                                        LFRicFields, DynLMAOperators,
-=======
-        from psyclone.dynamo0p3 import (DynStencils,
-                                        DynFunctionSpaces, DynDofmaps,
                                         DynLMAOperators, DynGlobalSum,
->>>>>>> aa8c7280
                                         DynCMAOperators, DynBasisFunctions,
                                         DynMeshes, DynBoundaryConditions,
                                         DynProxies, DynCellIterators,
