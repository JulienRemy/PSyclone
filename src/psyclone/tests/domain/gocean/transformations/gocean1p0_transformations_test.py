--- conflicted
+++ resolved
@@ -54,14 +54,9 @@
     LoopFuseTrans, GOLoopSwapTrans, OMPParallelTrans, \
     GOceanOMPParallelLoopTrans, GOceanOMPLoopTrans, KernelModuleInlineTrans, \
     GOceanLoopFuseTrans, ACCParallelTrans, ACCEnterDataTrans, ACCLoopTrans, \
-<<<<<<< HEAD
     OMPLoopTrans
-from psyclone.domain.gocean.transformations import OCLTrans
-=======
-    OCLTrans, OMPLoopTrans
-from psyclone.domain.gocean.transformations import \
+from psyclone.domain.gocean.transformations import OCLTrans,
     GOMoveIterationBoundariesInsideKernelTrans
->>>>>>> e4b8dee3
 from psyclone.tests.gocean1p0_build import GOcean1p0Build, GOcean1p0OpenCLBuild
 from psyclone.tests.utilities import count_lines, get_invoke, Compile
 
