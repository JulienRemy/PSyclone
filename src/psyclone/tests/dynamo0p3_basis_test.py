--- conflicted
+++ resolved
@@ -215,13 +215,10 @@
         "      INTEGER(KIND=i_def) dim_w0, diff_dim_w1\n"
         "      REAL(KIND=r_def), pointer :: nodes_w0(:,:) => null()\n"
         "      INTEGER(KIND=i_def) nlayers\n"
-<<<<<<< HEAD
-        "      REAL(KIND=r_def), pointer, dimension(:) :: f1_data => null()\n"
+        "      REAL(KIND=r_def), pointer, dimension(:) :: "
+        "cmap_data => null()\n"
         "      REAL(KIND=r_def), pointer, dimension(:) :: f0_data => null()\n"
-        "      TYPE(field_proxy_type) f0_proxy, f1_proxy\n"
-=======
-        "      TYPE(field_proxy_type) f0_proxy, cmap_proxy\n"
->>>>>>> 1f918a72
+        "      TYPE(field_proxy_type) f0_proxy, f1_proxy, cma_proxy\n"
         "      INTEGER(KIND=i_def), pointer :: map_w0(:,:) => null(), "
         "map_w1(:,:) => null()\n"
         "      INTEGER(KIND=i_def) ndf_w0, undf_w0, ndf_w1, undf_w1\n")
@@ -232,13 +229,9 @@
         "      ! Initialise field and/or operator proxies\n"
         "      !\n"
         "      f0_proxy = f0%get_proxy()\n"
-<<<<<<< HEAD
         "      f0_data => f0_proxy%data\n"
-        "      f1_proxy = f1%get_proxy()\n"
-        "      f1_data => f1_proxy%data\n"
-=======
         "      cmap_proxy = cmap%get_proxy()\n"
->>>>>>> 1f918a72
+        "      cmap_data => cmap_proxy%data\n"
         "      !\n"
         "      ! Initialise number of layers\n"
         "      !\n"
@@ -295,13 +288,8 @@
         "      !\n"
         "      DO cell=loop0_start,loop0_stop\n"
         "        !\n"
-<<<<<<< HEAD
         "        CALL testkern_eval_code(nlayers, f0_data, "
-        "f1_data, ndf_w0, undf_w0, map_w0(:,cell), basis_w0_on_w0, "
-=======
-        "        CALL testkern_eval_code(nlayers, f0_proxy%data, "
-        "cmap_proxy%data, ndf_w0, undf_w0, map_w0(:,cell), basis_w0_on_w0, "
->>>>>>> 1f918a72
+        "cmap_data, ndf_w0, undf_w0, map_w0(:,cell), basis_w0_on_w0, "
         "ndf_w1, undf_w1, map_w1(:,cell), diff_basis_w1_on_w0)\n"
         "      END DO\n"
         "      !\n"
