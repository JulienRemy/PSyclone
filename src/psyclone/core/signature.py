--- conflicted
+++ resolved
@@ -108,13 +108,10 @@
 
     # ------------------------------------------------------------------------
     def to_language(self, component_indices, language_writer=None):
-<<<<<<< HEAD
         # TODO 1320 This subroutine can be removed when we stop supporting
         # strings - then we can use a PSyIR writer for the ReferenceNode
         # to provide the right string.
         # pylint: disable=too-many-locals
-=======
->>>>>>> 10e57bbe
         '''Converts this signature with the provided indices to a string
         in the selected language.
 
@@ -126,12 +123,8 @@
             expressions to a representation in the selected language. \
             This is used when creating error and warning messages.
         :type language_writer: None (default is Fortran), or an \
-<<<<<<< HEAD
             instance of \
             :py:class:`psyclone.psyir.backend.language_writer.LanguageWriter`
-=======
-            instance of :py:class:`psyclone.psyir.backend.visitor.PSyIRVisitor`
->>>>>>> 10e57bbe
 
         :raises InternalError: if the number of components in this signature \
             is different from the number of indices in component_indices.
@@ -140,11 +133,7 @@
         # Check if number of components between self and component_indices
         # is consistent:
         if len(self._signature) != len(component_indices):
-<<<<<<< HEAD
-            raise InternalError("Signature {0} has {1} components, but "
-=======
             raise InternalError("Signature '{0}' has {1} components, but "
->>>>>>> 10e57bbe
                                 "component_indices {2} has {3}."
                                 .format(self, len(self._signature),
                                         component_indices,
@@ -163,28 +152,16 @@
         # including indices
         out_list = []
 
-<<<<<<< HEAD
         # Avoid circular import
         # pylint: disable=import-outside-toplevel
         from psyclone.psyir.nodes import Literal, Reference
 
-=======
-        # TODO #1324 At this stage even if the C-writer is selected
-        # the output will still look like Fortran, because this function
-        # uses () and % when creating the access string. With proper
-        # refactoring as part of #1324 this should also become flexible.
-        # One option (if we still have to remove strings) would be to
-        # create a Fortran string, parse it, and then use the C-writer.
-        # Or maybe the strings as indices could be temporarily converted
-        # to References, and then the writer functionality can be used.
->>>>>>> 10e57bbe
         for i, component in enumerate(self._signature):
             indices = component_indices[i]
             if not indices:
                 out_list.append(component)
             else:
                 # If there are indices, add the "(ind1, ind2, ...)"
-<<<<<<< HEAD
                 # TODO 1320: since we support strings and integer, we cannot
                 # simply pass the list of indices to writer.gen_dim (since it
                 # only accepts PSyIR Nodes). Instead we convert each
@@ -209,21 +186,6 @@
 
         # Combine the components in out_list to form the language string.
         return writer.structure_character.join(out_list)
-=======
-                index_list = []
-                for dimension in indices:
-                    if isinstance(dimension, Node):
-                        index_list.append(writer(dimension))
-                    else:
-                        # Some tests and work in progress still uses strings
-                        # so support strings as indices as well:
-                        index_list.append(str(dimension))
-                out_list.append(component+"("+",".join(index_list)+")")
-
-        # Combine the components in out_list to form the language string.
-        # TODO #1324 - this still assumes Fortran
-        return "%".join(out_list)
->>>>>>> 10e57bbe
 
     # ------------------------------------------------------------------------
     def __repr__(self):
