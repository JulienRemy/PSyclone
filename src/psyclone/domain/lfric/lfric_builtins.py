--- conflicted
+++ resolved
@@ -408,7 +408,6 @@
                 if arg.is_scalar]
 
 
-<<<<<<< HEAD
 @six.add_metaclass(abc.ABCMeta)
 class LFRicXKern(LFRicBuiltIn):
     '''Abstract class providing functionaliy to convert a field of
@@ -459,8 +458,6 @@
             precision_list.append(precision)
 
 
-=======
->>>>>>> 11992dd5
 # ******************************************************************* #
 # ************** Built-ins for real-valued fields ******************* #
 # ******************************************************************* #
