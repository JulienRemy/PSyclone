--- conflicted
+++ resolved
@@ -2267,10 +2267,6 @@
     '''
     @staticmethod
     def create_from_table(old_table):
-<<<<<<< HEAD
-        ''' '''
-        new_st = GOSymbolTable()
-=======
         '''
         Create a GOSymbolTable instance from the supplied SymbolTable.
 
@@ -2283,7 +2279,6 @@
         '''
         new_st = GOSymbolTable()
         # pylint: disable=protected-access
->>>>>>> c50287ee
         new_st._symbols = copy.copy(old_table._symbols)
         new_st._argument_list = copy.copy(old_table._argument_list)
         new_st._tags = copy.copy(old_table._tags)
