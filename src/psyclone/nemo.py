--- conflicted
+++ resolved
@@ -66,9 +66,12 @@
         loop = NemoLoop(parent=parent, variable_name=variable_name,
                         preinit=False)
 
+        loop_type_mapping = Config.get().api_conf("nemo")\
+            .get_loop_type_mapping()
+
         # Identify the type of loop
-        if variable_name in NEMO_LOOP_TYPE_MAPPING:
-            loop.loop_type = NEMO_LOOP_TYPE_MAPPING[variable_name]
+        if variable_name in loop_type_mapping:
+            loop.loop_type = loop_type_mapping[variable_name]
         else:
             loop.loop_type = "unknown"
 
@@ -399,110 +402,21 @@
     :param parent: parent of this NemoLoop in the PSyclone AST.
     :type parent: :py:class:`psyclone.psyGen.Node`
     '''
-<<<<<<< HEAD
 
     def __init__(self, parent=None, variable_name='', preinit=False):
-        Loop.__init__(self, parent=parent, variable_name=variable_name,
-                      preinit=preinit,
-                      valid_loop_types=VALID_LOOP_TYPES)
-=======
-    def __init__(self, ast, parent=None):
-        from fparser.two.Fortran2003 import Loop_Control
         valid_loop_types = Config.get().api_conf("nemo").get_valid_loop_types()
         Loop.__init__(self, parent=parent,
+                      variable_name=variable_name,
+                      preinit=preinit,
                       valid_loop_types=valid_loop_types)
-        NemoFparser2ASTProcessor.__init__(self)
-        # Keep a ptr to the corresponding node in the parse tree
-        self._ast = ast
-
-        # Get the loop variable
-        ctrl = walk_ast(ast.content, [Loop_Control])
-        # If this is a DO WHILE then the first element of items will
-        # not be None. The `match` method should have already rejected
-        # such loops so we should never get to here.
-        if ctrl[0].items[0]:
-            raise InternalError("NemoLoop constructor should not have been "
-                                "called for a DO WHILE")
-
-        # Second element of items member of Loop Control is itself a tuple
-        # containing:
-        #   Loop variable, [start value expression, end value expression, step
-        #   expression]
-        # Loop variable will be an instance of Fortran2003.Name
-        loop_var = str(ctrl[0].items[1][0])
-        self._variable_name = str(loop_var)
-
-        # Identify the type of loop
-        loop_type_mapping = Config.get().api_conf("nemo")\
-            .get_loop_type_mapping()
-        if self._variable_name in loop_type_mapping:
-            self.loop_type = loop_type_mapping[self._variable_name]
-        else:
-            self.loop_type = "unknown"
-
-        # Get the loop limits. These are given in a list which is the second
-        # element of a tuple which is itself the second element of the items
-        # tuple:
-        # (None, (Name('jk'), [Int_Literal_Constant('1', None), Name('jpk'),
-        #                      Int_Literal_Constant('1', None)]), None)
-        limits_list = ctrl[0].items[1][1]
-        self._start = str(limits_list[0])
-        self._stop = str(limits_list[1])
-        if len(limits_list) == 3:
-            self._step = str(limits_list[2])
-        else:
-            # Default loop increment is 1
-            self._step = "1"
-
-        # First process the rest of the parse tree below this point
-        self.process_nodes(self, self._ast.content, self._ast)
-        # Now check the PSyIR of this loop body to see whether it is
-        # a valid kernel
-        if NemoKern.match(self):
-            # It is, so we create a new kernel object and make it the only
-            # child of this Loop node. The PSyIR of the loop body becomes
-            # the schedule of this kernel.
-            self.children = [NemoKern(self.children, self._ast, parent=self)]
-
-    @staticmethod
-    def match(node):
-        '''
-        Tests the supplied node to see whether it is a recognised form of
-        NEMO loop.
-
-        :param node: the node in the fparser2 parse tree to test for a match.
-        :type node: :py:class:`fparser.two.utils.Base`
-
-        :returns: True if the node represents a recognised form of loop, \
-                  False otherwise.
-        :rtype: bool
-
-        :raises InternalError: if the parse tree represents a loop but no \
-                               Loop_Control element is present.
-
-        '''
-        if not isinstance(node, Fortran2003.Block_Nonlabel_Do_Construct):
-            return False
-        ctrl = walk_ast(node.content, my_types=[Fortran2003.Loop_Control])
-        if not ctrl:
-            raise InternalError("Unrecognised form of DO loop - failed to "
-                                "find Loop_Control element in parse tree.")
-        if ctrl[0].items[0]:
-            # If this is a DO WHILE then the first element of items will not
-            # be None. (See `fparser.two.Fortran2003.Loop_Control`.)
-            # TODO #359 DO WHILE's are currently just put into CodeBlocks
-            # rather than being properly described in the PSyIR.
-            return False
-        return True
 
     def __str__(self):
         result = ("NemoLoop[" + self._loop_type + "]: " + self._variable_name +
-                  "=" + ",".join([self._start, self._stop, self._step]) + "\n")
+                  "\n")
         for entity in self._children:
             result += str(entity) + "\n"
         result += "EndLoop"
         return result
->>>>>>> f4276f7d
 
     @property
     def kernel(self):
@@ -537,16 +451,11 @@
     :type parent: :py:class:`psyclone.psyGen.Node`
 
     '''
-    _valid_loop_types = VALID_LOOP_TYPES
 
     def __init__(self, ast, parent=None):
-<<<<<<< HEAD
-        Loop.__init__(self, parent=parent)
-=======
         valid_loop_types = Config.get().api_conf("nemo").get_valid_loop_types()
         Loop.__init__(self, parent=parent,
                       valid_loop_types=valid_loop_types)
->>>>>>> f4276f7d
         # Keep a ptr to the corresponding node in the AST
         self._ast = ast
 
