# -----------------------------------------------------------------------------
# BSD 3-Clause License
#
# Copyright (c) 2018-2020, Science and Technology Facilities Council.
# All rights reserved.
#
# Redistribution and use in source and binary forms, with or without
# modification, are permitted provided that the following conditions are met:
#
# * Redistributions of source code must retain the above copyright notice, this
#   list of conditions and the following disclaimer.
#
# * Redistributions in binary form must reproduce the above copyright notice,
#   this list of conditions and the following disclaimer in the documentation
#   and/or other materials provided with the distribution.
#
# * Neither the name of the copyright holder nor the names of its
#   contributors may be used to endorse or promote products derived from
#   this software without specific prior written permission.
#
# THIS SOFTWARE IS PROVIDED BY THE COPYRIGHT HOLDERS AND CONTRIBUTORS
# "AS IS" AND ANY EXPRESS OR IMPLIED WARRANTIES, INCLUDING, BUT NOT
# LIMITED TO, THE IMPLIED WARRANTIES OF MERCHANTABILITY AND FITNESS
# FOR A PARTICULAR PURPOSE ARE DISCLAIMED. IN NO EVENT SHALL THE
# COPYRIGHT HOLDER OR CONTRIBUTORS BE LIABLE FOR ANY DIRECT, INDIRECT,
# INCIDENTAL, SPECIAL, EXEMPLARY, OR CONSEQUENTIAL DAMAGES (INCLUDING,
# BUT NOT LIMITED TO, PROCUREMENT OF SUBSTITUTE GOODS OR SERVICES;
# LOSS OF USE, DATA, OR PROFITS; OR BUSINESS INTERRUPTION) HOWEVER
# CAUSED AND ON ANY THEORY OF LIABILITY, WHETHER IN CONTRACT, STRICT
# LIABILITY, OR TORT (INCLUDING NEGLIGENCE OR OTHERWISE) ARISING IN
# ANY WAY OUT OF THE USE OF THIS SOFTWARE, EVEN IF ADVISED OF THE
# POSSIBILITY OF SUCH DAMAGE.
# -----------------------------------------------------------------------------
# Author J. Henrichs, Bureau of Meteorology
# Modified by A. R. Porter, STFC Daresbury Lab
# -----------------------------------------------------------------------------

'''This module provides the Profile transformation.
'''

from psyclone.psyir.nodes import ProfileNode
from psyclone.psyir.transformations.psy_data_trans import PSyDataTrans


class ProfileTrans(PSyDataTrans):
    ''' Create a profile region around a list of statements. For
    example:

    >>> from psyclone.parse.algorithm import parse
    >>> from psyclone.parse.utils import ParseError
    >>> from psyclone.psyGen import PSyFactory, GenerationError
    >>> api = "gocean1.0"
    >>> filename = "nemolite2d_alg.f90"
    >>> ast, invokeInfo = parse(filename, api=api, invoke_name="invoke")
    >>> psy = PSyFactory(api).create(invokeInfo)
    >>>
    >>> from psyclone.psyGen import TransInfo
    >>> t = TransInfo()
    >>> p_trans = t.get_trans_name('ProfileTrans')
    >>>
    >>> schedule = psy.invokes.get('invoke_0').schedule
    >>> schedule.view()
    >>>
    >>> # Enclose all children within a single profile region
    >>> newschedule, _ = p_trans.apply(schedule.children)
    >>> newschedule.view()

    This implementation relies completely on the base class PSyDataTrans
    for the actual work, it only adjusts the name etc, and the list
    of valid nodes.

    '''
    # TODO #655: Refactor this to use PSyDataTrans as base class.
    from psyclone import psyGen, profiler, psyir
    # Unlike other transformations we can be fairly relaxed about the nodes
    # that a region can contain as we don't have to understand them.
    valid_node_types = (psyir.nodes.Node,)

    def __init__(self):
        super(ProfileTrans, self).__init__(ProfileNode)

    def __str__(self):
        return "Insert a profile start and end call."

    @property
    def name(self):
        ''' Returns the name of this transformation as a string '''
<<<<<<< HEAD
        return "ProfileTrans"
=======
        return "ProfileTrans"

    def validate(self, nodes, options=None):
        # pylint: disable=arguments-differ
        '''
        Calls the validate method of the base class and then checks that,
        for the NEMO API, the routine that will contain the profiling
        region already has a Specification_Part (because we've not yet
        implemented the necessary support if it doesn't).

        :param nodes: a list of nodes to be profiled.
        :type nodes: :py:class:`psyclone.psyir.nodes.Loop`

        :param options: a dictionary with options for transformations.
        :type options: dictionary of string:values or None

        :raises TransformationError: if we're using the NEMO API and the \
                                     target routine has no Specification_Part.
        '''
        from fparser.two import Fortran2003
        from fparser.two.utils import walk
        from psyclone.nemo import NemoInvoke

        super(ProfileTrans, self).validate(nodes, options)

        # pylint: disable=too-many-boolean-expressions
        if options:
            try:
                name = options["profile_name"]
                if not isinstance(name, tuple) or not len(name) == 2 or \
                   not name[0] or not isinstance(name[0], str) or \
                   not name[1] or not isinstance(name[1], str):
                    raise TransformationError(
                        "Error in {0}. User-supplied profile name must be a "
                        "tuple containing two non-empty strings."
                        "".format(str(self)))
            except KeyError:
                # profile name is not supplied
                pass
        # pylint: enable=too-many-boolean-expressions

        # The checks below are only for the NEMO API and can be removed
        # once #435 is done.
        invoke = nodes[0].root.invoke
        if not isinstance(invoke, NemoInvoke):
            return
        # Get the parse tree of the routine containing this region
        # pylint: disable=protected-access
        ptree = invoke._ast
        # pylint: enable=protected-access
        # Search for the Specification_Part
        if not walk(ptree, Fortran2003.Specification_Part):
            raise TransformationError(
                "For the NEMO API, profiling can only be added to routines "
                "which contain existing variable declarations (i.e. a "
                "Specification Part) but '{0}' does not have any.".format(
                    invoke.name))

    def apply(self, nodes, options=None):
        # pylint: disable=arguments-differ, too-many-locals
        '''Apply this transformation to a subset of the nodes within a
        schedule - i.e. enclose the specified Nodes in the
        schedule within a single profiler region.

        :param nodes: can be a single node or a list of nodes.
        :type nodes: :py:obj:`psyclone.psygen.Node` or list of\
                     :py:obj:`psyclone.psygen.Node`
        :param options: a dictionary with options for transformations.
        :type options: dictionary of string:values or None
        :param (str, str) options["profile_name"]: an optional name to \
            use for this profile, provided as a 2-tuple containing a \
            location name followed by a local name.

        :returns: Tuple of the modified schedule and a record of the \
                  transformation.
        :rtype: (:py:class:`psyclone.psyir.nodes.Schedule`, \
                :py:class:`psyclone.undoredo.Memento`)

        '''
        # Check whether we've been passed a list of nodes or just a
        # single node.
        from psyclone.psyGen import OMPDoDirective, ACCLoopDirective
        from psyclone.psyir.nodes import Node
        if isinstance(nodes, list) and isinstance(nodes[0], Node):
            node_list = nodes
        elif isinstance(nodes, Schedule):
            # We've been passed a Schedule so default to enclosing its
            # children.
            node_list = nodes.children
        elif isinstance(nodes, Node):
            # Single node that's not a Schedule
            node_list = [nodes]
        else:
            arg_type = str(type(nodes))
            raise TransformationError("Error in {1}. "
                                      "Argument must be a single Node in a "
                                      "schedule or a list of Nodes in a "
                                      "schedule but have been passed an "
                                      "object of type: {0}".
                                      format(arg_type, str(self)))

        # Keep a reference to the parent of the nodes that are to be
        # enclosed within a profile region. Also keep the index of
        # the first child to be enclosed as that will become the
        # position of the new Profile node
        node_parent = node_list[0].parent
        if isinstance(node_parent, Schedule) and \
           isinstance(node_parent.parent, (OMPDoDirective, ACCLoopDirective)):
            raise TransformationError("A ProfileNode cannot be inserted "
                                      "between an OpenMP/ACC directive and "
                                      "the loop(s) to which it applies!")

        # Perform validation checks
        self.validate(node_list, options)

        name = None
        if options:
            try:
                name = options["profile_name"]
            except KeyError:
                pass

        # create a memento of the schedule and the proposed
        # transformation
        schedule = node_list[0].root

        keep = Memento(schedule, self)

        # Create the ProfileNode. All of the supplied child nodes will have
        # the Profile's Schedule as their parent.

        from psyclone.psyir.nodes import ProfileNode
        ProfileNode(parent=node_parent, children=node_list[:], name=name)

        return schedule, keep
>>>>>>> 0fbb34e5
<|MERGE_RESOLUTION|>--- conflicted
+++ resolved
@@ -85,142 +85,4 @@
     @property
     def name(self):
         ''' Returns the name of this transformation as a string '''
-<<<<<<< HEAD
-        return "ProfileTrans"
-=======
-        return "ProfileTrans"
-
-    def validate(self, nodes, options=None):
-        # pylint: disable=arguments-differ
-        '''
-        Calls the validate method of the base class and then checks that,
-        for the NEMO API, the routine that will contain the profiling
-        region already has a Specification_Part (because we've not yet
-        implemented the necessary support if it doesn't).
-
-        :param nodes: a list of nodes to be profiled.
-        :type nodes: :py:class:`psyclone.psyir.nodes.Loop`
-
-        :param options: a dictionary with options for transformations.
-        :type options: dictionary of string:values or None
-
-        :raises TransformationError: if we're using the NEMO API and the \
-                                     target routine has no Specification_Part.
-        '''
-        from fparser.two import Fortran2003
-        from fparser.two.utils import walk
-        from psyclone.nemo import NemoInvoke
-
-        super(ProfileTrans, self).validate(nodes, options)
-
-        # pylint: disable=too-many-boolean-expressions
-        if options:
-            try:
-                name = options["profile_name"]
-                if not isinstance(name, tuple) or not len(name) == 2 or \
-                   not name[0] or not isinstance(name[0], str) or \
-                   not name[1] or not isinstance(name[1], str):
-                    raise TransformationError(
-                        "Error in {0}. User-supplied profile name must be a "
-                        "tuple containing two non-empty strings."
-                        "".format(str(self)))
-            except KeyError:
-                # profile name is not supplied
-                pass
-        # pylint: enable=too-many-boolean-expressions
-
-        # The checks below are only for the NEMO API and can be removed
-        # once #435 is done.
-        invoke = nodes[0].root.invoke
-        if not isinstance(invoke, NemoInvoke):
-            return
-        # Get the parse tree of the routine containing this region
-        # pylint: disable=protected-access
-        ptree = invoke._ast
-        # pylint: enable=protected-access
-        # Search for the Specification_Part
-        if not walk(ptree, Fortran2003.Specification_Part):
-            raise TransformationError(
-                "For the NEMO API, profiling can only be added to routines "
-                "which contain existing variable declarations (i.e. a "
-                "Specification Part) but '{0}' does not have any.".format(
-                    invoke.name))
-
-    def apply(self, nodes, options=None):
-        # pylint: disable=arguments-differ, too-many-locals
-        '''Apply this transformation to a subset of the nodes within a
-        schedule - i.e. enclose the specified Nodes in the
-        schedule within a single profiler region.
-
-        :param nodes: can be a single node or a list of nodes.
-        :type nodes: :py:obj:`psyclone.psygen.Node` or list of\
-                     :py:obj:`psyclone.psygen.Node`
-        :param options: a dictionary with options for transformations.
-        :type options: dictionary of string:values or None
-        :param (str, str) options["profile_name"]: an optional name to \
-            use for this profile, provided as a 2-tuple containing a \
-            location name followed by a local name.
-
-        :returns: Tuple of the modified schedule and a record of the \
-                  transformation.
-        :rtype: (:py:class:`psyclone.psyir.nodes.Schedule`, \
-                :py:class:`psyclone.undoredo.Memento`)
-
-        '''
-        # Check whether we've been passed a list of nodes or just a
-        # single node.
-        from psyclone.psyGen import OMPDoDirective, ACCLoopDirective
-        from psyclone.psyir.nodes import Node
-        if isinstance(nodes, list) and isinstance(nodes[0], Node):
-            node_list = nodes
-        elif isinstance(nodes, Schedule):
-            # We've been passed a Schedule so default to enclosing its
-            # children.
-            node_list = nodes.children
-        elif isinstance(nodes, Node):
-            # Single node that's not a Schedule
-            node_list = [nodes]
-        else:
-            arg_type = str(type(nodes))
-            raise TransformationError("Error in {1}. "
-                                      "Argument must be a single Node in a "
-                                      "schedule or a list of Nodes in a "
-                                      "schedule but have been passed an "
-                                      "object of type: {0}".
-                                      format(arg_type, str(self)))
-
-        # Keep a reference to the parent of the nodes that are to be
-        # enclosed within a profile region. Also keep the index of
-        # the first child to be enclosed as that will become the
-        # position of the new Profile node
-        node_parent = node_list[0].parent
-        if isinstance(node_parent, Schedule) and \
-           isinstance(node_parent.parent, (OMPDoDirective, ACCLoopDirective)):
-            raise TransformationError("A ProfileNode cannot be inserted "
-                                      "between an OpenMP/ACC directive and "
-                                      "the loop(s) to which it applies!")
-
-        # Perform validation checks
-        self.validate(node_list, options)
-
-        name = None
-        if options:
-            try:
-                name = options["profile_name"]
-            except KeyError:
-                pass
-
-        # create a memento of the schedule and the proposed
-        # transformation
-        schedule = node_list[0].root
-
-        keep = Memento(schedule, self)
-
-        # Create the ProfileNode. All of the supplied child nodes will have
-        # the Profile's Schedule as their parent.
-
-        from psyclone.psyir.nodes import ProfileNode
-        ProfileNode(parent=node_parent, children=node_list[:], name=name)
-
-        return schedule, keep
->>>>>>> 0fbb34e5
+        return "ProfileTrans"