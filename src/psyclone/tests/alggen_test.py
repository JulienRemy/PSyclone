--- conflicted
+++ resolved
@@ -39,13 +39,9 @@
 
 import os
 import pytest
-<<<<<<< HEAD
 
 from fparser.common.readfortran import FortranStringReader
 from psyclone import alg_gen
-=======
-from psyclone.alg_gen import adduse
->>>>>>> 5f4177ad
 from psyclone.configuration import Config
 from psyclone.generator import generate, GenerationError
 from psyclone.errors import InternalError
@@ -411,40 +407,7 @@
             "f3, f4, extent, f3_direction)") in output
 
 
-<<<<<<< HEAD
-def test_single_invoke_dynamo0p1():
-    ''' Test for correct code transformation for a single function
-        specified in an invoke call for the dynamo0.1 API. We use the
-        generate function as parse and PSyFactory need to be called before
-        AlgGen so it is simpler to use this. '''
-
-    alg, _ = generate(
-        os.path.join(os.path.dirname(os.path.abspath(__file__)),
-                     "test_files", "dynamo0p1", "algorithm",
-                     "1_single_function.f90"), api="dynamo0.1")
-    gen = str(alg)
-    assert "USE psy_single_function, ONLY: invoke_0_testkern_type" in gen
-    assert "CALL invoke_0_testkern_type(f1, f2, m1)" in gen
-
-
-def test_zero_invoke_dynamo0p1():
-    ''' Test that an exception is raised if the specified file does
-        not contain any actual invoke() calls. We use the generate
-        function as parse and PSyFactory need to be called before
-        AlgGen so it is simpler to use this. '''
-    with pytest.raises(alg_gen.NoInvokesError):
-        _, _ = generate(
-            os.path.join(os.path.dirname(os.path.abspath(__file__)),
-                         "test_files", "dynamo0p1", "missing_invokes.f90"),
-            api="dynamo0.1")
-
-
-# sample code for use in subsequent adduse tests.
-
-
-=======
 # Sample code for use in subsequent adduse tests.
->>>>>>> 5f4177ad
 CODE = ("program test\n"
         "  integer :: i\n"
         "  i=0\n"
