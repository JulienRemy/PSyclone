--- conflicted
+++ resolved
@@ -91,13 +91,6 @@
     vector_space_ptr => vector_space
     call field1%initialise( vector_space = vector_space_ptr, name="field1" )
     call field2%initialise( vector_space = vector_space_ptr, name="field2" )
-<<<<<<< HEAD
-    call invoke( name = 'Initialise_fields',        &
-                 setval_c( field1,     0.0_r_def ), &
-                 setval_c( field2,     1.0_r_def )  &
-                 )
-    call invoke( name = 'testkern_w0', testkern_w0_kernel_type(field1, field2) )
-=======
 
     call invoke( name = 'Initialise_fields',        &
                  setval_c( field1,     0.1_r_def ), &
@@ -118,7 +111,6 @@
        call invoke(setval_c(field2, chksm))
 
     end do
->>>>>>> da058045
 
     call field1%log_minmax(LOG_LEVEL_ALWAYS, "minmax of field1")
     call field2%log_minmax(LOG_LEVEL_ALWAYS, "minmax of field2")
