# -----------------------------------------------------------------------------
# BSD 3-Clause License
#
# Copyright (c) 2021-2023, Science and Technology Facilities Council
# All rights reserved.
#
# Redistribution and use in source and binary forms, with or without
# modification, are permitted provided that the following conditions are met:
#
# * Redistributions of source code must retain the above copyright notice, this
#   list of conditions and the following disclaimer.
#
# * Redistributions in binary form must reproduce the above copyright notice,
#   this list of conditions and the following disclaimer in the documentation
#   and/or other materials provided with the distribution.
#
# * Neither the name of the copyright holder nor the names of its
#   contributors may be used to endorse or promote products derived from
#   this software without specific prior written permission.
#
# THIS SOFTWARE IS PROVIDED BY THE COPYRIGHT HOLDERS AND CONTRIBUTORS
# "AS IS" AND ANY EXPRESS OR IMPLIED WARRANTIES, INCLUDING, BUT NOT
# LIMITED TO, THE IMPLIED WARRANTIES OF MERCHANTABILITY AND FITNESS
# FOR A PARTICULAR PURPOSE ARE DISCLAIMED. IN NO EVENT SHALL THE
# COPYRIGHT HOLDER OR CONTRIBUTORS BE LIABLE FOR ANY DIRECT, INDIRECT,
# INCIDENTAL, SPECIAL, EXEMPLARY, OR CONSEQUENTIAL DAMAGES (INCLUDING,
# BUT NOT LIMITED TO, PROCUREMENT OF SUBSTITUTE GOODS OR SERVICES;
# LOSS OF USE, DATA, OR PROFITS; OR BUSINESS INTERRUPTION) HOWEVER
# CAUSED AND ON ANY THEORY OF LIABILITY, WHETHER IN CONTRACT, STRICT
# LIABILITY, OR TORT (INCLUDING NEGLIGENCE OR OTHERWISE) ARISING IN
# ANY WAY OUT OF THE USE OF THIS SOFTWARE, EVEN IF ADVISED OF THE
# POSSIBILITY OF SUCH DAMAGE.
# -----------------------------------------------------------------------------
# Author: J. Henrichs, Bureau of Meteorology
# Modified: S. Siso, STFC Daresbury Lab


'''PSyIR backend to create expressions that are handled by SymPy.
'''

# pylint: disable=too-many-lines

from sympy import Function, sstr, Symbol
from sympy.parsing.sympy_parser import parse_expr

from psyclone.psyir.backend.fortran import FortranWriter
from psyclone.psyir.frontend.fortran import FortranReader
from psyclone.psyir.backend.visitor import VisitorError
from psyclone.psyir.nodes import (BinaryOperation, DataNode, NaryOperation,
                                  Range, Reference, UnaryOperation)
from psyclone.psyir.symbols import (ArrayType, ScalarType, SymbolTable)


class SymPyWriter(FortranWriter):
    '''Implements a PSyIR-to-SymPy writer, which is used to create a
    representation of the PSyIR tree that can be understood by SymPy. Most
    Fortran expressions work as expected without modification. This class
    implements special handling for constants (which can have a precision
    attached, e.g. 2_4) and some intrinsic functions (e.g. ``MAX``, which SymPy
    expects to be ``Max``). Array accesses are converted into functions (while
    SymPy supports indexed expression, they cannot be used as expected when
    solving, SymPy does not solve component-wise - ``M[x]-M[1]`` would not
    result in ``x=1``, while it does for SymPy unknown functions).
    Array expressions are supported by the writer: it will convert any array
    expression like ``a(i:j:k)`` by using three arguments: ``a(i, j, k)``.
    Then simple array accesses like ``b(i,j)`` are converted to
    ``b(i,i,1,j,j,1)``. Similarly, if ``a`` is known to be an array, then the
    writer will use ``a(sympy_lower,sympy_upper,1)``. This makes sure all SymPy
    unknown functions that represent an array use the same number of
    arguments.

    The simple use case of converting a (list of) PSyIR expressions to SymPy
    expressions is as follows::

        symp_expr_list = SymPyWriter(exp1, exp2, ...)

    If additional functionality is required (access to the type map or
    to convert a potentially modified SymPy expression back to PSyIR), an
    instance of SymPy writer must be created::

        writer = SymPyWriter()
        symp_expr_list = writer([exp1, exp2, ...])

    It additionally supports accesses to structure types. A full description
    can be found in the manual:
    https://psyclone-dev.readthedocs.io/en/latest/sympy.html#sympy

    '''
    # This option will disable the lowering of abstract nodes into language
    # level nodes, and as a consequence the backend does not need to deep-copy
    # the tree and is much faster to execute.
    # Be careful not to modify anything from the input tree when this option
    # is set to True as the modifications will persist after the Writer!
    _DISABLE_LOWERING = True

    def __init__(self):
        super().__init__()

        # The symbol table is used to create unique names for structure
        # members that are being accessed (these need to be defined as
        # SymPy functions or symbols, which could clash with other
        # references in the expression).
        self._symbol_table = None

        # The writer will use special names in array expressions to indicate
        # the lower and upper bound (e.g. ``a(::)`` becomes
        # ``a(sympy_lower, sympy_upper, 1)``). The symbol table will be used
        # to resolve a potential name clash with a user variable.
        self._lower_bound = "sympy_lower"
        self._upper_bound = "sympy_upper"

        # This dictionary will be supplied when parsing a string by SymPy
        # and defines which symbols in the parsed expressions are scalars
        # (SymPy symbols) or arrays (SymPy functions).
        self._sympy_type_map = {}

        # The set of intrinsic Fortran operations that need a rename or
        # are case sensitive in SymPy:
        self._intrinsic = set()
        self._op_to_str = {}

        # Create the mapping of special operators/functions to the
        # name SymPy expects.
        for operator, op_str in [(NaryOperation.Operator.MAX, "Max"),
                                 (BinaryOperation.Operator.MAX, "Max"),
                                 (NaryOperation.Operator.MIN, "Min"),
                                 (BinaryOperation.Operator.MIN, "Min"),
                                 (UnaryOperation.Operator.FLOOR, "floor"),
                                 (UnaryOperation.Operator.TRANSPOSE,
                                  "transpose"),
                                 (BinaryOperation.Operator.REM, "Mod"),
                                 # exp is needed for a test case only, in
                                 # general the maths functions can just be
                                 # handled as unknown SymPy functions.
                                 (UnaryOperation.Operator.EXP, "exp"),
                                 ]:
            self._intrinsic.add(op_str)
            self._op_to_str[operator] = op_str

    # -------------------------------------------------------------------------
    def __new__(cls, *expressions):
        '''This function allows the SymPy writer to be used in two
        different ways: if only the SymPy expression of the PSyIR expressions
        are required, it can be called as::

            sympy_expressions = SymPyWriter(exp1, exp2, ...)

        But if additional information is needed (e.g. the SymPy type map, or
        to convert a SymPy expression back to PSyIR), an instance of the
        SymPyWriter must be kept, e.g.::

            writer = SymPyWriter()
            sympy_expressions = writer([exp1, exp2, ...])
            writer.type_map

        :param expressions: a (potentially empty) tuple of PSyIR nodes
            to be converted to SymPy expressions.
        :type expressions: Tuple[:py:class:`psyclone.psyir.nodes.Node`]

        :returns: either an instance of SymPyWriter, if no parameter is
            specified, or a list of SymPy expressions.
        :rtype: Union[:py:class:`psyclone.psyir.backend.SymPyWriter`,
                      List[:py:class:`sympy.core.basic.Basic`]]

        '''
        if expressions:
            # If we have parameters, create an instance of the writer
            # and use it to convert the expressions:
            writer = SymPyWriter()
            return writer(expressions)

        # No parameter, just create an instance and return it:
        return super().__new__(cls)

    # -------------------------------------------------------------------------
    def __getitem__(self, _):
        '''This function is only here to trick pylint into thinking that
        the object returned from ``__new__`` is subscriptable, meaning that
        code like:
        ``out = SymPyWriter(exp1, exp2); out[1]`` does not trigger
        a pylint warning about unsubscriptable-object.
        '''
        raise NotImplementedError("__getitem__ for a SymPyWriter should "
                                  "never be called.")

    # -------------------------------------------------------------------------
    def _create_sympy_array_function(self, name, sig=None, num_dims=None):
        '''Creates a Function class with the given name to be used for SymPy
        parsing. This Function overwrite the conversion to string, and will
        replace the triplicated array indices back to the normal Fortran
        syntax.

        :param str name: name of the function class to create.

        :returns: a SymPy function, which has a special ``_sympystr`` function
            defined as attribute to print user-defined types..
        :rtype: :py:class:`sympy.Function`
        '''

        # ---------------------------------------------------------------------
        def print_fortran_array(self, printer, sympy_writer=self):
            '''A custom print function to convert a modified
            Fortran array access back to standard Fortran. It
            converts the three values that each index is converted
            to back into the Fortran array notation.
            Access to this instance of the SymPy writer is required
            to access the names for lower and upper bounds. At the
            time this function is created, the names for these bounds
            cannot be defined (since it might clash with a variable
            name that will be seen later)

            :param printer: the SymPy writer base class.
            :type printer: :py:class:`sympy.printing.str.StrPrinter`
            :param sympy_writer: the instance of this SymPy writer.
            :type sympy_writer:
                :py:class:`psyclone.psyir.backend.SymPyWriter`

            '''
            # pylint: disable=protected-access
            args = [printer._print(i) for i in self.args]
            # pylint: enable=protected-access
            name = self.__class__.__name__
            lower_b = sympy_writer.lower_bound_name
            upper_b = sympy_writer.upper_bound_name

            # Analyse each triple of parameters, and add the
            # corresponding index into new_args:
            new_args = []
            for i in range(0, len(args), 3):
                if args[i] == args[i+1] and args[i+2] == "1":
                    # a(i,i,1) --> a(i)
                    new_args.append(args[i])
                elif args[i] == lower_b and args[i+1] == upper_b and \
                        args[i+2] == "1":
                    # a(lower_b, upper_b, 1) --> a(:)
                    new_args.append(":")
                else:
                    if args[i+2] == "1":
                        # a(i,j,1) --> a(i:j)
                        new_args.append(f"{args[i]}:{args[i+1]}")
                    else:
                        # a(i,j,k) --> a(i:j:k)
                        new_args.append(f"{args[i]}:{args[i+1]}:"
                                        f"{args[i+2]}")

            if self._sig is None:
                # It's not a user defined type, just create the array access:
                return f"{name}({','.join(new_args)})"

            # It is a user defined type. Re-assemble the original call by
            # putting the corresponding indices to the individual members,
            # based on the information of the stored signature and number
            # of array indices for each member:

            result = []
            # This points at the next index to use from new_args, which
            # contains the indices converted back into Fortran:
            index_cursor = 0
            for i, member in enumerate(self._sig):
                # Get the number of indices this member had:
                num_dims = self._num_dims[i]
                indx = []
                for i in range(num_dims):
                    indx.append(new_args[index_cursor])
                    index_cursor += 1
                if indx:
                    result.append(f"{member}({','.join(indx)})")
                else:
                    result.append(member)

            return "%".join(result)

        # ---------------------------------------------------------------------

        new_func = Function(name)
        # It is unfortunately not (easily) possible to write a custom Function
        # class, SymPy, heavily uses Metaclasses and __new__ (which would
        # misinterpret any new parameter the constructor would take).
        # Additionally, the name 'Function' is hard-coded in Function.__new__
        # to create a special UnknownFunction class, which would break if
        # we provide a derived class based on Function :( So, setting these
        # attributes manually is by far the easiest option to pass the required
        # information to the ``print_fortran_array`` function:
        # pylint: disable=protected-access
        new_func._sympystr = print_fortran_array
        new_func._sig = sig
        new_func._num_dims = num_dims

        return new_func

    # -------------------------------------------------------------------------
    def _create_type_map(self, list_of_expressions):
        '''This function creates a dictionary mapping each Reference in any
        of the expressions to either a SymPy Function (if the reference
        is an array reference) or a Symbol (if the reference is not an
        array reference). It defines a new SymPy function for each array,
        which has a special write method implemented that automatically
        converts array indices back by combining each three arguments into
        one expression (i. e. ``a(1,9,2)`` would become ``a(1:9:2)``).

        A new symbol table is created any time this function is called, so
        it is important to provide all expressions at once for the symbol
        table to avoid name clashes in any expression.

        :param list_of_expressions: the list of expressions from which all
            references are taken and added to a symbol table to avoid
            renaming any symbols (so that only member names will be renamed).
        :type list_of_expressions: List[:py:class:`psyclone.psyir.nodes.Node`]

        '''
        # Create a new symbol table, so previous symbol will not affect this
        # new conversion (i.e. this avoids name clashes with a previous
        # conversion).
        self._symbol_table = SymbolTable()

        # Find each reference in each of the expression, and declare this name
        # as either a SymPy Symbol (scalar reference), or a SymPy Function
        # (an array).
        for expr in list_of_expressions:
            for ref in expr.walk(Reference):
                name = ref.name
                if name in self._symbol_table:
                    # The name has already been declared, ignore it now
                    continue

                # Add the new name to the symbol table to mark it
                # as done
                self._symbol_table.find_or_create(name)

                # Test if an array or an array expression is used:
                if not ref.is_array:
                    # A simple scalar, create a SymPy symbol
                    self._sympy_type_map[name] = Symbol(name)
                    continue

                # Now a new Fortran array is used. Declare a special SymPy
                # function for it. This function will convert array expressions
                # back into the original Fortran code
<<<<<<< HEAD
                self._sympy_type_map[name] = \
                    self._create_sympy_array_function(name)
=======

                # -------------------------------------------------------------
                def print_fortran_array(self, printer, sympy_writer=self):
                    '''A custom print function to convert a modified
                    Fortran array access back to standard Fortran. It
                    converts the three values that each index is converted
                    to back into the Fortran array notation.
                    Access to this instance of the SymPy writer is required
                    to access the names for lower and upper bounds. At the
                    time this function is created, the names for these bounds
                    cannot be defined (since it might clash with a variable
                    name that will be seen later)

                    :param printer: the SymPy writer base class.
                    :type printer: :py:class:`sympy.printing.str.StrPrinter`
                    :param sympy_writer: this instance of this SymPy writer.
                        It is used to access the unique names for the lower-
                        and upper-bounds.
                    :type sympy_writer:
                        :py:class:`psyclone.psyir.backend.SymPyWriter`

                    '''
                    # pylint: disable=protected-access
                    args = [printer._print(i) for i in self.args]
                    name = self.__class__.__name__
                    lower_b = sympy_writer.lower_bound_name
                    upper_b = sympy_writer.upper_bound_name

                    # Analyse each triple of parameters, and add the
                    # corresponding index into new_args:
                    new_args = []
                    for i in range(0, len(args), 3):
                        if args[i] == args[i+1] and args[i+2] == "1":
                            # a(i,i,1) --> a(i)
                            new_args.append(args[i])
                        elif args[i] == lower_b and args[i+1] == upper_b and \
                                args[i+2] == "1":
                            # a(lower_b, upper_b, 1) --> a(:)
                            new_args.append(":")
                        else:
                            if args[i+2] == "1":
                                # a(i,j,1) --> a(i:j)
                                new_args.append(f"{args[i]}:{args[i+1]}")
                            else:
                                # a(i,j,k) --> a(i:j:k)
                                new_args.append(f"{args[i]}:{args[i+1]}:"
                                                f"{args[i+2]}")
                    return f"{name}({','.join(new_args)})"

                # -------------------------------------------------------------
                # Now create a new function instance, and overwrite how this
                # function is converted back into a string using the
                # print_fortran_array function above. Note that we cannot
                # create a derived class based on Function: SymPy tests
                # internally if the type is a Function (not if it is an
                # instance), therefore, the behaviour would change if we used
                # a derived class.
                array_func = Function(name)
                # pylint: disable=protected-access
                array_func._sympystr = print_fortran_array
                # pylint: enable=protected-access
                self._sympy_type_map[name] = array_func
>>>>>>> 6d30a7e3

        # Now all symbols have been added to the symbol table, create
        # unique names for the lower- and upper-bounds using special tags:
        self._lower_bound = \
            self._symbol_table.new_symbol("sympy_lower",
                                          tag="sympy!lower_bound").name
        self._upper_bound = \
            self._symbol_table.new_symbol("sympy_upper",
                                          tag="sympy!upper_bound").name

    # -------------------------------------------------------------------------
    @property
    def lower_bound_name(self):
        ''':returns: the name to be used for an unspecified lower bound.
        :rtype: str

        '''
        return self._lower_bound

    # -------------------------------------------------------------------------
    @property
    def upper_bound_name(self):
        ''':returns: the name to be used for an unspecified upper bound.
        :rtype: str

        '''
        return self._upper_bound

    # -------------------------------------------------------------------------
    @property
    def type_map(self):
        ''':returns: the mapping of names to SymPy symbols or functions.
        :rtype: Dict[str, Union[:py:class:`sympy.core.symbol.Symbol`,
                                :py:class:`sympy.core.function.Function`]]

        '''
        return self._sympy_type_map

    # -------------------------------------------------------------------------
    def _to_str(self, list_of_expressions):
        '''Converts PSyIR expressions to strings. It will replace Fortran-
        specific expressions with code that can be parsed by SymPy. The
        argument can either be a single element (in which case a single string
        is returned) or a list/tuple, in which case a list is returned.

        :param list_of_expressions: the list of expressions which are to be
            converted into SymPy-parsable strings.
        :type list_of_expressions: Union[:py:class:`psyclone.psyir.nodes.Node`,
            List[:py:class:`psyclone.psyir.nodes.Node`]]

        :returns: the converted strings(s).
        :rtype: Union[str, List[str]]

        '''
        is_list = isinstance(list_of_expressions, (tuple, list))
        if not is_list:
            list_of_expressions = [list_of_expressions]

        # Create the type map in `self._sympy_type_map`, which is required
        # when converting these strings to SymPy expressions
        self._create_type_map(list_of_expressions)

        expression_str_list = []
        for expr in list_of_expressions:
            expression_str_list.append(super().__call__(expr))

        # If the argument was a single expression, only return a single
        # expression, otherwise return a list
        if not is_list:
            return expression_str_list[0]
        return expression_str_list

    # -------------------------------------------------------------------------
    def __call__(self, list_of_expressions):
        '''
        This function takes a list of PSyIR expressions, and converts
        them all into Sympy expressions using the SymPy parser.
        It takes care of all Fortran specific conversion required (e.g.
        constants with kind specification, ...), including the renaming of
        member accesses, as described in
        https://psyclone-dev.readthedocs.io/en/latest/sympy.html#sympy

        :param list_of_expressions: the list of expressions which are to be
            converted into SymPy-parsable strings.
        :type list_of_expressions: list of
            :py:class:`psyclone.psyir.nodes.Node`

        :returns: a 2-tuple consisting of the the converted PSyIR
            expressions, followed by a dictionary mapping the symbol names
            to SymPy Symbols.
        :rtype: Union[:py:class:`sympy.core.basic.Basic`,
                      List[:py:class:`sympy.core.basic.Basic`]]

        :raises VisitorError: if an invalid SymPy expression is found.

        '''
        is_list = isinstance(list_of_expressions, (tuple, list))
        if not is_list:
            list_of_expressions = [list_of_expressions]
        expression_str_list = self._to_str(list_of_expressions)

        result = []
        for expr in expression_str_list:
            try:
                result.append(parse_expr(expr, self.type_map))
            except SyntaxError as err:
                raise VisitorError(f"Invalid SymPy expression: '{expr}'.") \
                    from err

        if is_list:
            return result
        # We had no list initially, so only convert the one and only
        # list member
        return result[0]

    # -------------------------------------------------------------------------
    def structurereference_node(self, node):
        '''The implementation of the method handling a
        ArrayOfStructureReference is generic enough to also handle non-arrays.
        So just use it.

        :param node: a StructureReference PSyIR node.
        :type node: :py:class:`psyclone.psyir.nodes.StructureReference`

        :returns: the code as string.
        :rtype: str

        '''
        return self.arrayofstructuresreference_node(node)

    # -------------------------------------------------------------------------
    def arrayofstructuresreference_node(self, node):
        '''This handles ArrayOfStructureReferences (and also simple
        StructureReferences). An access like ``a(i)%b(j)`` is converted to
        the string ``a_b(i,i,1,j,j,1)`` (also handling name clashes in case
        that the user code already contains a symbol ``a_b``). The SymPy
        function created for this new symbol will store the original signature
        and the number of indices for each member (so in the example above
        that would be ``Signature("a%b")`` and ``(1,1)``. This information
        is sufficient to convert the SymPy symbol back to the correct Fortran
        representation

        :param node: a StructureReference PSyIR node.
        :type node: :py:class:`psyclone.psyir.nodes.StructureReference`

        :returns: the code as string.
        :rtype: str

        '''
        sig, indices = node.get_signature_and_indices()

        out = []
        num_dims = []
        all_dims = []
        is_array = False
        for i, name in enumerate(sig):
            num_dims.append(len(indices[i]))
            for index in indices[i]:
                all_dims.append(index)
                is_array = True
            out.append(name)
        flat_name = "_".join(out)

        # Find (or create) a unique variable name:
        try:
            unique_name = self._symbol_table.lookup_with_tag(str(sig)).name
        except KeyError:
            unique_name = self._symbol_table.new_symbol(flat_name,
                                                        tag=str(sig)).name
        if is_array:
            indices_str = self.gen_indices(all_dims)
            # Create the corresponding SymPy function, which will store
            # the signature and num_dims, so that the correct Fortran
            # representation can be recreated later.
            self._sympy_type_map[unique_name] = \
                self._create_sympy_array_function(unique_name, sig, num_dims)
            return f"{unique_name}({','.join(indices_str)})"

        # Just a scalar reference. We use the unique name  for the string,
        # but the required symbol is mapped to the original name, which means
        # if the SymPy expression is converted to a string (in order to be
        # parsed), it will use the original structure reference syntax:
        self._sympy_type_map[unique_name] = Symbol(sig.to_language())
        return unique_name

    # -------------------------------------------------------------------------
    def literal_node(self, node):
        '''This method is called when a Literal instance is found in the PSyIR
        tree. For SymPy we need to handle booleans (which are expected to
        be capitalised: True). Real values work by just ignoring any precision
        information (e.g. 2_4, 3.1_wp). Character constants are not supported
        and will raise an exception.

        :param node: a Literal PSyIR node.
        :type node: :py:class:`psyclone.psyir.nodes.Literal`

        :returns: the SymPy representation for the literal.
        :rtype: str

        :raises TypeError: if a character constant is found, which
            is not supported with SymPy.

        '''
        if node.datatype.intrinsic == ScalarType.Intrinsic.BOOLEAN:
            # Booleans need to be converted to SymPy format
            return node.value.capitalize()

        if node.datatype.intrinsic == ScalarType.Intrinsic.CHARACTER:
            raise TypeError(f"SymPy cannot handle strings "
                            f"like '{node.value}'.")
        # All real (single, double precision) and integer work by just
        # using the node value. Single and double precision both use
        # 'e' as specification, which SymPy accepts, and precision
        # information can be ignored.
        return node.value

    # -------------------------------------------------------------------------
    def get_operator(self, operator):
        '''Determine the operator that is equivalent to the provided
        PSyIR operator. This implementation checks for certain functions
        that SymPy supports: Max, Min, Mod, etc. These functions must be
        spelled with a capital first letter, otherwise SymPy will handle
        them as unknown functions. If none of these special operators
        are given, the base implementation is called (which will return
        the Fortran syntax).

        :param operator: a PSyIR operator.
        :type operator: :py:class:`psyclone.psyir.nodes.Operation.Operator`

        :returns: the operator as string.
        :rtype: str

        :raises KeyError: if the supplied operator is not known.

        '''

        try:
            return self._op_to_str[operator]
        except KeyError:
            return super().get_operator(operator)

    # -------------------------------------------------------------------------
    def is_intrinsic(self, operator):
        '''Determine whether the supplied operator is an intrinsic
        function (i.e. needs to be used as `f(a,b)`) or not (i.e. used
        as `a + b`). This tests for known SymPy names of these functions
        (e.g. Max), and otherwise calls the function in the base class.

        :param str operator: the supplied operator.

        :returns: true if the supplied operator is an
            intrinsic and false otherwise.

        '''
        if operator in self._intrinsic:
            return True

        return super().is_intrinsic(operator)

    # -------------------------------------------------------------------------
    def reference_node(self, node):
        '''This method is called when a Reference instance is found in the
        PSyIR tree. It handles the case that this normal reference might
        be an array expression, which in the SymPy writer needs to have
        indices added explicitly: it basically converts the array expression
        ``a`` to ``a(sympy_lower, sympy_upper, 1)``.

        :param node: a Reference PSyIR node.
        :type node: :py:class:`psyclone.psyir.nodes.Reference`

        :returns: the text representation of this reference.
        :rtype: str

        '''
        if not node.is_array:
            # This reference is not an array, handle its conversion to
            # string in the FortranWriter base class
            return super().reference_node(node)

        # Now this must be an array expression without parenthesis. Add
        # the triple-array indices to represent `lower:upper:1` for each
        # dimension:
        shape = node.symbol.shape
        result = [f"{self.lower_bound_name},"
                  f"{self.upper_bound_name},1"]*len(shape)

        return (f"{node.name}{self.array_parenthesis[0]}"
                f"{','.join(result)}{self.array_parenthesis[1]}")

    # ------------------------------------------------------------------------
    def gen_indices(self, indices, var_name=None):
        '''Given a list of PSyIR nodes representing the dimensions of an
        array, return a list of strings representing those array dimensions.
        This is used both for array references and array declarations. Note
        that 'indices' can also be a shape in case of Fortran. The
        implementation here overwrites the one in the base class to convert
        each array index into three parameters to support array expressions.

        :param indices: list of PSyIR nodes.
        :type indices: List[:py:class:`psyclone.psyir.symbols.Node`]
        :param str var_name: name of the variable for which the dimensions
            are created. Not used in this implementation.

        :returns: the Fortran representation of the dimensions.
        :rtype: List[str]

        :raises NotImplementedError: if the format of the dimension is not
            supported.

        '''
        dims = []
        for index in indices:
            if isinstance(index, DataNode):
                # literal constant, symbol reference, or computed
                # dimension
                expression = self._visit(index)
                dims.extend([expression, expression, "1"])
            elif isinstance(index, Range):
                # literal constant, symbol reference, or computed
                # dimension
                expression = self._visit(index)
                dims.append(expression)
            elif isinstance(index, ArrayType.ArrayBounds):
                # Lower and upper bounds of an array declaration specified
                # by literal constant, symbol reference, or computed dimension
                lower_expression = self._visit(index.lower)
                upper_expression = self._visit(index.upper)
                dims.extend([lower_expression, upper_expression, "1"])
            elif isinstance(index, ArrayType.Extent):
                # unknown extent
                dims.extend([self.lower_bound_name, self.upper_bound_name,
                            "1"])
            else:
                raise NotImplementedError(
                    f"unsupported gen_indices index '{index}'")
        return dims

    # -------------------------------------------------------------------------
    def range_node(self, node):
        '''This method is called when a Range instance is found in the PSyIR
        tree. This implementation converts a range into three parameters
        for the corresponding SymPy function.

        :param node: a Range PSyIR node.
        :type node: :py:class:`psyclone.psyir.nodes.Range`

        :returns: the Fortran code as a string.
        :rtype: str

        '''
        if node.parent and node.parent.is_lower_bound(
                node.parent.indices.index(node)):
            # The range starts for the first element in this
            # dimension, so use the generic name for lower bound:
            start = self.lower_bound_name
        else:
            start = self._visit(node.start)

        if node.parent and node.parent.is_upper_bound(
                node.parent.indices.index(node)):
            # The range ends with the last element in this
            # dimension, so use the generic name for the upper bound:
            stop = self.upper_bound_name
        else:
            stop = self._visit(node.stop)
        result = f"{start},{stop}"

        step = self._visit(node.step)
        result += f",{step}"

        return result

    # -------------------------------------------------------------------------
    def sympy_to_psyir(self, sympy_expr, symbol_table):
        '''This function converts a SymPy expression back into PSyIR. It first
        parses the SymPy expression back into PSyIR, and then replaces all
        array indices back into the corresponding Fortran values (since they
        were replaced with three parameters to support array expressions), e.g.
        ``a(i,i,1)`` will be converted back to ``a(i)``, and ``a(-inf,5,2)``
        will become ``a(:5:2)``.

        :param sympy_expr: the original SymPy expression.
        :type sympy_expr: :py:class:`sympy.core.basic.Basic`
        :param symbol_table: the symbol table required for parsing, it
            should be the table from which the original SymPy expression
            was created from (i.e. contain all the required symbols in the
            SymPy expression).
        :type symbol_table: :py:class:`psyclone.psyir.symbols.SymbolTable`

        :returns: the PSyIR representation of the SymPy expression.
        :rtype: :py:class:`psyclone.psyir.nodes.Node`

        '''
        # Convert the new SymPy expression to PSyIR
        reader = FortranReader()
        return reader.psyir_from_expression(sstr(sympy_expr), symbol_table)<|MERGE_RESOLUTION|>--- conflicted
+++ resolved
@@ -211,7 +211,9 @@
 
             :param printer: the SymPy writer base class.
             :type printer: :py:class:`sympy.printing.str.StrPrinter`
-            :param sympy_writer: the instance of this SymPy writer.
+            :param sympy_writer: this instance of this SymPy writer.
+                It is used to access the unique names for the lower-
+                and upper-bounds.
             :type sympy_writer:
                 :py:class:`psyclone.psyir.backend.SymPyWriter`
 
@@ -336,73 +338,8 @@
                 # Now a new Fortran array is used. Declare a special SymPy
                 # function for it. This function will convert array expressions
                 # back into the original Fortran code
-<<<<<<< HEAD
                 self._sympy_type_map[name] = \
                     self._create_sympy_array_function(name)
-=======
-
-                # -------------------------------------------------------------
-                def print_fortran_array(self, printer, sympy_writer=self):
-                    '''A custom print function to convert a modified
-                    Fortran array access back to standard Fortran. It
-                    converts the three values that each index is converted
-                    to back into the Fortran array notation.
-                    Access to this instance of the SymPy writer is required
-                    to access the names for lower and upper bounds. At the
-                    time this function is created, the names for these bounds
-                    cannot be defined (since it might clash with a variable
-                    name that will be seen later)
-
-                    :param printer: the SymPy writer base class.
-                    :type printer: :py:class:`sympy.printing.str.StrPrinter`
-                    :param sympy_writer: this instance of this SymPy writer.
-                        It is used to access the unique names for the lower-
-                        and upper-bounds.
-                    :type sympy_writer:
-                        :py:class:`psyclone.psyir.backend.SymPyWriter`
-
-                    '''
-                    # pylint: disable=protected-access
-                    args = [printer._print(i) for i in self.args]
-                    name = self.__class__.__name__
-                    lower_b = sympy_writer.lower_bound_name
-                    upper_b = sympy_writer.upper_bound_name
-
-                    # Analyse each triple of parameters, and add the
-                    # corresponding index into new_args:
-                    new_args = []
-                    for i in range(0, len(args), 3):
-                        if args[i] == args[i+1] and args[i+2] == "1":
-                            # a(i,i,1) --> a(i)
-                            new_args.append(args[i])
-                        elif args[i] == lower_b and args[i+1] == upper_b and \
-                                args[i+2] == "1":
-                            # a(lower_b, upper_b, 1) --> a(:)
-                            new_args.append(":")
-                        else:
-                            if args[i+2] == "1":
-                                # a(i,j,1) --> a(i:j)
-                                new_args.append(f"{args[i]}:{args[i+1]}")
-                            else:
-                                # a(i,j,k) --> a(i:j:k)
-                                new_args.append(f"{args[i]}:{args[i+1]}:"
-                                                f"{args[i+2]}")
-                    return f"{name}({','.join(new_args)})"
-
-                # -------------------------------------------------------------
-                # Now create a new function instance, and overwrite how this
-                # function is converted back into a string using the
-                # print_fortran_array function above. Note that we cannot
-                # create a derived class based on Function: SymPy tests
-                # internally if the type is a Function (not if it is an
-                # instance), therefore, the behaviour would change if we used
-                # a derived class.
-                array_func = Function(name)
-                # pylint: disable=protected-access
-                array_func._sympystr = print_fortran_array
-                # pylint: enable=protected-access
-                self._sympy_type_map[name] = array_func
->>>>>>> 6d30a7e3
 
         # Now all symbols have been added to the symbol table, create
         # unique names for the lower- and upper-bounds using special tags:
