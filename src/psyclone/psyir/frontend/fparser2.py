# BSD 3-Clause License
#
# Copyright (c) 2017-2021, Science and Technology Facilities Council.
# All rights reserved.
#
# Redistribution and use in source and binary forms, with or without
# modification, are permitted provided that the following conditions are met:
#
# * Redistributions of source code must retain the above copyright notice, this
#   list of conditions and the following disclaimer.
#
# * Redistributions in binary form must reproduce the above copyright notice,
#   this list of conditions and the following disclaimer in the documentation
#   and/or other materials provided with the distribution.
#
# * Neither the name of the copyright holder nor the names of its
#   contributors may be used to endorse or promote products derived from
#   this software without specific prior written permission.
#
# THIS SOFTWARE IS PROVIDED BY THE COPYRIGHT HOLDERS AND CONTRIBUTORS
# "AS IS" AND ANY EXPRESS OR IMPLIED WARRANTIES, INCLUDING, BUT NOT
# LIMITED TO, THE IMPLIED WARRANTIES OF MERCHANTABILITY AND FITNESS
# FOR A PARTICULAR PURPOSE ARE DISCLAIMED. IN NO EVENT SHALL THE
# COPYRIGHT HOLDER OR CONTRIBUTORS BE LIABLE FOR ANY DIRECT, INDIRECT,
# INCIDENTAL, SPECIAL, EXEMPLARY, OR CONSEQUENTIAL DAMAGES (INCLUDING,
# BUT NOT LIMITED TO, PROCUREMENT OF SUBSTITUTE GOODS OR SERVICES;
# LOSS OF USE, DATA, OR PROFITS; OR BUSINESS INTERRUPTION) HOWEVER
# CAUSED AND ON ANY THEORY OF LIABILITY, WHETHER IN CONTRACT, STRICT
# LIABILITY, OR TORT (INCLUDING NEGLIGENCE OR OTHERWISE) ARISING IN
# ANY WAY OUT OF THE USE OF THIS SOFTWARE, EVEN IF ADVISED OF THE
# POSSIBILITY OF SUCH DAMAGE.
# -----------------------------------------------------------------------------
# Authors R. W. Ford, A. R. Porter and S. Siso, STFC Daresbury Lab
# Modified I. Kavcic, Met Office
# Author: J. Henrichs, Bureau of Meteorology
# -----------------------------------------------------------------------------

''' This module provides the fparser2 to PSyIR front-end, it follows a
    Visitor Pattern to traverse relevant fparser2 nodes and contains the logic
    to transform each node into the equivalent PSyIR representation.'''

from __future__ import absolute_import
from collections import OrderedDict
import six
from fparser.two import Fortran2003
from fparser.two.Fortran2003 import Assignment_Stmt, Part_Ref, \
    Data_Ref, If_Then_Stmt, Array_Section
from fparser.two.utils import walk
from psyclone.psyir.nodes import UnaryOperation, BinaryOperation, \
    NaryOperation, Schedule, CodeBlock, IfBlock, Reference, Literal, Loop, \
    Container, Assignment, Return, ArrayReference, Node, Range, \
    KernelSchedule, StructureReference, ArrayOfStructuresReference, \
<<<<<<< HEAD
    Call, Routine, Member
=======
    Call, Routine, FileContainer
>>>>>>> 5d6ad361
from psyclone.errors import InternalError, GenerationError
from psyclone.psyGen import Directive
from psyclone.psyir.symbols import SymbolError, DataSymbol, ContainerSymbol, \
    Symbol, GlobalInterface, ArgumentInterface, UnresolvedInterface, \
    LocalInterface, ScalarType, ArrayType, DeferredType, UnknownType, \
    UnknownFortranType, StructureType, TypeSymbol, RoutineSymbol, SymbolTable,\
    INTEGER_TYPE

# The list of Fortran instrinsic functions that we know about (and can
# therefore distinguish from array accesses). These are taken from
# fparser.
FORTRAN_INTRINSICS = Fortran2003.Intrinsic_Name.function_names

# Mapping from Fortran data types to PSyIR types
TYPE_MAP_FROM_FORTRAN = {"integer": ScalarType.Intrinsic.INTEGER,
                         "character": ScalarType.Intrinsic.CHARACTER,
                         "logical": ScalarType.Intrinsic.BOOLEAN,
                         "real": ScalarType.Intrinsic.REAL,
                         "double precision": ScalarType.Intrinsic.REAL}

# Mapping from fparser2 Fortran Literal types to PSyIR types
CONSTANT_TYPE_MAP = {
    Fortran2003.Real_Literal_Constant: ScalarType.Intrinsic.REAL,
    Fortran2003.Logical_Literal_Constant: ScalarType.Intrinsic.BOOLEAN,
    Fortran2003.Char_Literal_Constant: ScalarType.Intrinsic.CHARACTER,
    Fortran2003.Int_Literal_Constant: ScalarType.Intrinsic.INTEGER}

# Mapping from Fortran intent to PSyIR access type
INTENT_MAPPING = {"in": ArgumentInterface.Access.READ,
                  "out": ArgumentInterface.Access.WRITE,
                  "inout": ArgumentInterface.Access.READWRITE}


def _first_type_match(nodelist, typekind):
    '''Returns the first instance of the specified type in the given
    node list.

    :param list nodelist: list of fparser2 nodes.
    :param type typekind: the fparser2 Type we are searching for.

    :returns: the first instance of the specified type.
    :rtype: instance of typekind

    :raises ValueError: if the list does not contain an object of type \
        typekind.

    '''
    for node in nodelist:
        if isinstance(node, typekind):
            return node
    raise ValueError  # Type not found


def _find_or_create_imported_symbol(location, name, scope_limit=None,
                                    **kargs):
    '''Returns the symbol with the name 'name' from a symbol table
    associated with this node or one of its ancestors.  If a symbol is found
    and the `symbol_type` keyword argument is supplied then the type of the
    existing symbol is compared with the specified type. If it is not already
    an instance of this type, then the symbol is specialised (in place).

    If the symbol is not found and there are no ContainerSymbols with wildcard
    imports then an exception is raised. However, if there are one or more
    ContainerSymbols with wildcard imports (which could therefore be
    bringing the symbol into scope) then a new Symbol with the
    specified visibility but of unknown interface is created and
    inserted in the most local SymbolTable that has such an import.
    The scope_limit variable further limits the symbol table search so
    that the search through ancestor nodes stops when the scope_limit node
    is reached i.e. ancestors of the scope_limit node are not searched.

    :param location: PSyIR node from which to operate.
    :type location: :py:class:`psyclone.psyir.nodes.Node`
    :param str name: the name of the symbol.
    :param scope_limit: optional Node which limits the symbol \
        search space to the symbol tables of the nodes within the \
        given scope. If it is None (the default), the whole \
        scope (all symbol tables in ancestor nodes) is searched \
        otherwise ancestors of the scope_limit node are not \
        searched.
    :type scope_limit: :py:class:`psyclone.psyir.nodes.Node` or \
        `NoneType`

    :returns: the matching symbol.
    :rtype: :py:class:`psyclone.psyir.symbols.Symbol`

    :raises TypeError: if the supplied scope_limit is not a Node.
    :raises ValueError: if the supplied scope_limit node is not an \
        ancestor of the supplied node.
    :raises SymbolError: if no matching symbol is found and there are \
        no ContainerSymbols from which it might be brought into scope.

    '''
    if not isinstance(location, Node):
        raise TypeError(
            "The location argument '{0}' provided to _find_or_create_imported"
            "_symbol() is not of type `Node`.".format(str(location)))

    if scope_limit is not None:
        # Validate the supplied scope_limit
        if not isinstance(scope_limit, Node):
            raise TypeError(
                "The scope_limit argument '{0}' provided to _find_or_"
                "create_imported_symbol() is not of type `Node`."
                "".format(str(scope_limit)))

        # Check that the scope_limit Node is an ancestor of this
        # Reference Node and raise an exception if not.
        mynode = location.parent
        while mynode is not None:
            if mynode is scope_limit:
                # The scope_limit node is an ancestor of the
                # supplied node.
                break
            mynode = mynode.parent
        else:
            # The scope_limit node is not an ancestor of the
            # supplied node so raise an exception.
            raise ValueError(
                "The scope_limit node '{0}' provided to _find_or_create"
                "_imported_symbol() is not an ancestor of this "
                "node '{1}'.".format(str(scope_limit), str(location)))

    # Keep a reference to the most local SymbolTable with a wildcard
    # import in case we need to create a Symbol.
    first_symbol_table = None
    test_node = location

    # Iterate over ancestor Nodes of this Node.
    while test_node:
        # For simplicity, test every Node for the existence of a
        # SymbolTable (rather than checking for the particular
        # Node types which we know to have SymbolTables).
        if hasattr(test_node, 'symbol_table'):
            # This Node does have a SymbolTable.
            symbol_table = test_node.symbol_table

            try:
                # If the name matches a Symbol in this SymbolTable then
                # return the Symbol (after specialising it, if necessary).
                sym = symbol_table.lookup(name, scope_limit=test_node)
                if "symbol_type" in kargs:
                    expected_type = kargs.pop("symbol_type")
                    if not isinstance(sym, expected_type):
                        # The caller specified a sub-class so we need to
                        # specialise the existing symbol.
                        # TODO Use the API developed in #1113 to specialise
                        # the symbol.
                        sym.__class__ = expected_type
                        sym.__init__(sym.name, **kargs)
                return sym
            except KeyError:
                # The supplied name does not match any Symbols in
                # this SymbolTable. Does this SymbolTable have any
                # wildcard imports?
                if first_symbol_table is None:
                    for csym in symbol_table.containersymbols:
                        if csym.wildcard_import:
                            first_symbol_table = symbol_table
                            break

        if test_node is scope_limit:
            # The ancestor scope/top-level Node has been reached and
            # nothing has matched.
            break

        # Move on to the next ancestor.
        test_node = test_node.parent

    if first_symbol_table:
        # No symbol found but there are one or more Containers from which
        # it may be being brought into scope. Therefore create a generic
        # Symbol with a deferred interface and add it to the most
        # local SymbolTable with a wildcard import.
        return first_symbol_table.new_symbol(
                name, interface=UnresolvedInterface(), **kargs)

    # All requested Nodes have been checked but there has been no
    # match and there are no wildcard imports so raise an exception.
    raise SymbolError(
        "No Symbol found for name '{0}'.".format(name))


def _check_args(array, dim):
    '''Utility routine used by the _check_bound_is_full_extent and
    _check_array_range_literal functions to check common arguments.

    This routine is only in fparser2.py until #717 is complete as it
    is used to check that array syntax in a where statement is for the
    full extent of the dimension. Once #717 is complete this routine
    can be removed.

    :param array: the node to check.
    :type array: :py:class:`pysclone.psyir.node.array`
    :param int dim: the dimension index to use.

    :raises TypeError: if the supplied arguments are of the wrong type.
    :raises ValueError: if the value of the supplied dim argument is \
        less than 1 or greater than the number of dimensions in the \
        supplied array argument.

    '''
    if not isinstance(array, ArrayReference):
        raise TypeError(
            "method _check_args 'array' argument should be an "
            "ArrayReference type but found '{0}'.".format(
                type(array).__name__))

    if not isinstance(dim, int):
        raise TypeError(
            "method _check_args 'dim' argument should be an "
            "int type but found '{0}'.".format(type(dim).__name__))
    if dim < 1:
        raise ValueError(
            "method _check_args 'dim' argument should be at "
            "least 1 but found {0}.".format(dim))
    if dim > len(array.children):
        raise ValueError(
            "method _check_args 'dim' argument should be at "
            "most the number of dimensions of the array ({0}) but found "
            "{1}.".format(len(array.children), dim))

    # The first child of the array (index 0) relates to the first
    # dimension (dim 1), so we need to reduce dim by 1.
    if not isinstance(array.children[dim-1], Range):
        raise TypeError(
            "method _check_args 'array' argument index '{0}' "
            "should be a Range type but found '{1}'."
            "".format(dim-1, type(array.children[dim-1]).__name__))


def _is_bound_full_extent(array, dim, operator):
    '''A Fortran array section with a missing lower bound implies the
    access starts at the first element and a missing upper bound
    implies the access ends at the last element e.g. a(:,:)
    accesses all elements of array a and is equivalent to
    a(lbound(a,1):ubound(a,1),lbound(a,2):ubound(a,2)). The PSyIR
    does not support the shorthand notation, therefore the lbound
    and ubound operators are used in the PSyIR.

    This utility function checks that shorthand lower or upper
    bound Fortran code is captured as longhand lbound and/or
    ubound functions as expected in the PSyIR.

    The supplied "array" argument is assumed to be an ArrayReference node
    and the contents of the specified dimension "dim" is assumed to be a
    Range node.

    This routine is only in fparser2.py until #717 is complete as it
    is used to check that array syntax in a where statement is for the
    full extent of the dimension. Once #717 is complete this routine
    can be moved into fparser2_test.py as it is used there in a
    different context.

    :param array: the node to check.
    :type array: :py:class:`pysclone.psyir.node.array`
    :param int dim: the dimension index to use.
    :param operator: the operator to check.
    :type operator: \
        :py:class:`psyclone.psyir.nodes.binaryoperation.Operator.LBOUND` \
        or :py:class:`psyclone.psyir.nodes.binaryoperation.Operator.UBOUND`

    :returns: True if the supplied array has the expected properties, \
        otherwise returns False.
    :rtype: bool

    :raises TypeError: if the supplied arguments are of the wrong type.

    '''
    _check_args(array, dim)

    if operator == BinaryOperation.Operator.LBOUND:
        index = 0
    elif operator == BinaryOperation.Operator.UBOUND:
        index = 1
    else:
        raise TypeError(
            "'operator' argument  expected to be LBOUND or UBOUND but "
            "found '{0}'.".format(type(operator).__name__))

    # The first child of the array (index 0) relates to the first
    # dimension (dim 1), so we need to reduce dim by 1.
    bound = array.children[dim-1].children[index]

    if not isinstance(bound, BinaryOperation):
        return False

    reference = bound.children[0]
    literal = bound.children[1]

    # pylint: disable=too-many-boolean-expressions
    if (bound.operator == operator
            and isinstance(reference, Reference) and
            reference.symbol is array.symbol
            and isinstance(literal, Literal) and
            literal.datatype.intrinsic == ScalarType.Intrinsic.INTEGER
            and literal.value == str(dim)):
        return True
    # pylint: enable=too-many-boolean-expressions
    return False


def _is_array_range_literal(array, dim, index, value):
    '''Utility function to check that the supplied array has an integer
    literal at dimension index "dim" and range index "index" with
    value "value".

    The step part of the range node has an integer literal with
    value 1 by default.

    This routine is only in fparser2.py until #717 is complete as it
    is used to check that array syntax in a where statement is for the
    full extent of the dimension. Once #717 is complete this routine
    can be moved into fparser2_test.py as it is used there in a
    different context.

    :param array: the node to check.
    :type array: :py:class:`pysclone.psyir.node.ArrayReference`
    :param int dim: the dimension index to check.
    :param int index: the index of the range to check (0 is the \
        lower bound, 1 is the upper bound and 2 is the step).
    :param int value: the expected value of the literal.

    :raises NotImplementedError: if the supplied argument does not \
        have the required properties.

    :returns: True if the supplied array has the expected properties, \
        otherwise returns False.
    :rtype: bool

    :raises TypeError: if the supplied arguments are of the wrong type.
    :raises ValueError: if the index argument has an incorrect value.

    '''
    _check_args(array, dim)

    if not isinstance(index, int):
        raise TypeError(
            "method _check_array_range_literal 'index' argument should be an "
            "int type but found '{0}'.".format(type(index).__name__))

    if index < 0 or index > 2:
        raise ValueError(
            "method _check_array_range_literal 'index' argument should be "
            "0, 1 or 2 but found {0}.".format(index))

    if not isinstance(value, int):
        raise TypeError(
            "method _check_array_range_literal 'value' argument should be an "
            "int type but found '{0}'.".format(type(value).__name__))

    # The first child of the array (index 0) relates to the first
    # dimension (dim 1), so we need to reduce dim by 1.
    literal = array.children[dim-1].children[index]

    if (isinstance(literal, Literal) and
            literal.datatype.intrinsic == ScalarType.Intrinsic.INTEGER and
            literal.value == str(value)):
        return True
    return False


def _is_range_full_extent(my_range):
    '''Utility function to check whether a Range object is equivalent to a
    ":" in Fortran array notation. The PSyIR representation of "a(:)"
    is "a(lbound(a,1):ubound(a,1):1). Therefore, for array a index 1,
    the lower bound is compared with "lbound(a,1)", the upper bound is
    compared with "ubound(a,1)" and the step is compared with 1.

    If everything is OK then this routine silently returns, otherwise
    an exception is raised by one of the functions
    (_check_bound_is_full_extent or _check_array_range_literal) called by this
    function.

    This routine is only in fparser2.py until #717 is complete as it
    is used to check that array syntax in a where statement is for the
    full extent of the dimension. Once #717 is complete this routine
    can be removed.

    :param my_range: the Range node to check.
    :type my_range: :py:class:`psyclone.psyir.node.Range`

    '''

    array = my_range.parent
    # The array index of this range is determined by its position in
    # the array list (+1 as the index starts from 0 but Fortran
    # dimensions start from 1).
    dim = array.children.index(my_range) + 1
    # Check lower bound
    is_lower = _is_bound_full_extent(
        array, dim, BinaryOperation.Operator.LBOUND)
    # Check upper bound
    is_upper = _is_bound_full_extent(
        array, dim, BinaryOperation.Operator.UBOUND)
    # Check step (index 2 is the step index for the range function)
    is_step = _is_array_range_literal(array, dim, 2, 1)
    return is_lower and is_upper and is_step


def _kind_symbol_from_name(name, symbol_table):
    '''
    Utility method that returns a Symbol representing the named KIND
    parameter. If the supplied Symbol Table (or one of its ancestors)
    does not contain an appropriate entry then one is created. If it does
    contain a matching entry then it must be either a Symbol or a
    DataSymbol. If it is a DataSymbol then it must have a datatype of
    'integer' or 'deferred'. If it is deferred then the fact that we now
    know that this Symbol represents a KIND
    parameter means that we can change the datatype to be 'integer'.
    If the existing symbol is a generic Symbol then it is replaced with
    a new DataSymbol of type 'integer'.

    :param str name: the name of the variable holding the KIND value.
    :param symbol_table: the Symbol Table associated with the code being\
                         processed.
    :type symbol_table: :py:class:`psyclone.psyir.symbols.SymbolTable`

    :returns: the Symbol representing the KIND parameter.
    :rtype: :py:class:`psyclone.psyir.symbols.DataSymbol`

    :raises TypeError: if the symbol table already contains an entry for \
            `name` but it is not an instance of Symbol or DataSymbol.
    :raises TypeError: if the symbol table already contains a DataSymbol \
            for `name` and its datatype is not 'integer' or 'deferred'.

    '''
    lower_name = name.lower()
    try:
        kind_symbol = symbol_table.lookup(lower_name)
        # pylint: disable=unidiomatic-typecheck
        if type(kind_symbol) == Symbol:
            # There is an existing entry but it's only a generic Symbol
            # so we need to replace it with a DataSymbol of integer type.
            # Since the lookup() above looks through *all* ancestor symbol
            # tables, we have to find precisely which table the existing
            # Symbol is in.
            table = kind_symbol.find_symbol_table(symbol_table.node)
            new_symbol = DataSymbol(lower_name,
                                    default_integer_type(),
                                    visibility=kind_symbol.visibility,
                                    interface=kind_symbol.interface)
            table.swap(kind_symbol, new_symbol)
            kind_symbol = new_symbol
        elif isinstance(kind_symbol, DataSymbol):

            if not (isinstance(kind_symbol.datatype,
                               (UnknownType, DeferredType)) or
                    (isinstance(kind_symbol.datatype, ScalarType) and
                     kind_symbol.datatype.intrinsic ==
                     ScalarType.Intrinsic.INTEGER)):
                raise TypeError(
                    "SymbolTable already contains a DataSymbol for "
                    "variable '{0}' used as a kind parameter but it is not"
                    "a 'deferred', 'unknown' or 'scalar integer' type.".
                    format(lower_name))
            # A KIND parameter must be of type integer so set it here
            # (in case it was previously 'deferred'). We don't know
            # what precision this is so set it to the default.
            kind_symbol.datatype = default_integer_type()
        else:
            raise TypeError(
                "A symbol representing a kind parameter must be an "
                "instance of either a Symbol or a DataSymbol. However, "
                "found an entry of type '{0}' for variable '{1}'.".format(
                    type(kind_symbol).__name__, lower_name))
    except KeyError:
        # The SymbolTable does not contain an entry for this kind parameter
        # so create one. We specify an UnresolvedInterface as we don't
        # currently know how this symbol is brought into scope.
        kind_symbol = DataSymbol(lower_name, default_integer_type(),
                                 interface=UnresolvedInterface())
        symbol_table.add(kind_symbol)
    return kind_symbol


def default_precision(_):
    '''Returns the default precision specified by the front end. This is
    currently always set to undefined irrespective of the datatype but
    could be read from a config file in the future. The unused
    argument provides the name of the datatype. This name will allow a
    future implementation of this method to choose different default
    precisions for different datatypes if required.

    There are alternative options for setting a default precision,
    such as:

    1) The back-end sets the default precision in a similar manner
    to this routine.
    2) A PSyIR transformation is used to set default precision.

    This routine is primarily here as a placeholder and could be
    replaced by an alternative solution, see issue #748.

    :returns: the default precision for the supplied datatype name.
    :rtype: :py:class:`psyclone.psyir.symbols.scalartype.Precision`

    '''
    return ScalarType.Precision.UNDEFINED


def default_integer_type():
    '''Returns the default integer datatype specified by the front end.

    :returns: the default integer datatype.
    :rtype: :py:class:`psyclone.psyir.symbols.ScalarType`

    '''
    return ScalarType(ScalarType.Intrinsic.INTEGER,
                      default_precision(ScalarType.Intrinsic.INTEGER))


def default_real_type():
    '''Returns the default real datatype specified by the front end.

    :returns: the default real datatype.
    :rtype: :py:class:`psyclone.psyir.symbols.ScalarType`

    '''
    return ScalarType(ScalarType.Intrinsic.REAL,
                      default_precision(ScalarType.Intrinsic.REAL))


def get_literal_precision(fparser2_node, psyir_literal_parent):
    '''Takes a Fortran2003 literal node as input and returns the
    appropriate PSyIR precision type for that node. Adds a deferred
    type DataSymbol in the SymbolTable if the precision is given by an
    undefined symbol.

    :param fparser2_node: the fparser2 literal node.
    :type fparser2_node: :py:class:`Fortran2003.Real_Literal_Constant` or \
        :py:class:`Fortran2003.Logical_Literal_Constant` or \
        :py:class:`Fortran2003.Char_Literal_Constant` or \
        :py:class:`Fortran2003.Int_Literal_Constant`
    :param psyir_literal_parent: the PSyIR node that will be the \
        parent of the PSyIR literal node that will be created from the \
        fparser2 node information.
    :type psyir_literal_parent: :py:class:`psyclone.psyir.nodes.Node`

    :returns: the PSyIR Precision of this literal value.
    :rtype: :py:class:`psyclone.psyir.symbols.DataSymbol`, int or \
        :py:class:`psyclone.psyir.symbols.ScalarType.Precision`

    :raises InternalError: if the arguments are of the wrong type.
    :raises InternalError: if there's no symbol table associated with \
                           `psyir_literal_parent` or one of its ancestors.

    '''
    if not isinstance(fparser2_node,
                      (Fortran2003.Real_Literal_Constant,
                       Fortran2003.Logical_Literal_Constant,
                       Fortran2003.Char_Literal_Constant,
                       Fortran2003.Int_Literal_Constant)):
        raise InternalError(
            "Unsupported literal type '{0}' found in get_literal_precision."
            "".format(type(fparser2_node).__name__))
    if not isinstance(psyir_literal_parent, Node):
        raise InternalError(
            "Expecting argument psyir_literal_parent to be a PSyIR Node but "
            "found '{0}' in get_literal_precision."
            "".format(type(psyir_literal_parent).__name__))
    precision_name = fparser2_node.items[1]
    if not precision_name:
        # Precision may still be specified by the exponent in a real literal
        if isinstance(fparser2_node, Fortran2003.Real_Literal_Constant):
            precision_value = fparser2_node.items[0]
            if "d" in precision_value.lower():
                return ScalarType.Precision.DOUBLE
            if "e" in precision_value.lower():
                return ScalarType.Precision.SINGLE
        # Return the default precision
        try:
            data_name = CONSTANT_TYPE_MAP[type(fparser2_node)]
        except KeyError:
            raise NotImplementedError(
                "Could not process {0}. Only 'real', 'integer', "
                "'logical' and 'character' intrinsic types are "
                "supported.".format(type(fparser2_node).__name__))
        return default_precision(data_name)
    try:
        # Precision is specified as an integer
        return int(precision_name)
    except ValueError:
        # Precision is not an integer so should be a kind symbol
        # PSyIR stores names as lower case.
        precision_name = precision_name.lower()
        # Find the closest symbol table
        try:
            symbol_table = psyir_literal_parent.scope.symbol_table
        except SymbolError as err:
            # No symbol table found. This should never happen in
            # normal usage but could occur if a test constructs a
            # PSyIR without a Schedule.
            six.raise_from(InternalError(
                "Failed to find a symbol table to which to add the kind "
                "symbol '{0}'.".format(precision_name)), err)
        return _kind_symbol_from_name(precision_name, symbol_table)


def _process_routine_symbols(module_ast, symbol_table,
                             default_visibility, visibility_map):
    '''
    Examines the supplied fparser2 parse tree for a module and creates
    RoutineSymbols for every routine (function or subroutine) that it
    contains.

    :param module_ast: fparser2 parse tree for module.
    :type module_ast: :py:class:`fparser.two.Fortran2003.Program`
    :param symbol_table: the SymbolTable to which to add the symbols.
    :type symbol_table: :py:class:`psyclone.psyir.symbols.SymbolTable`
    :param default_visibility: the default visibility that applies to all \
            symbols without an explicit visibility specification.
    :type default_visibility: \
            :py:class:`psyclone.psyir.symbols.Symbol.Visibility`
    :param visibility_map: dict of symbol names with explicit visibilities.
    :type visibility_map: dict with symbol names as keys and visibilities as \
                          values
    '''
    routines = walk(module_ast, (Fortran2003.Subroutine_Subprogram,
                                 Fortran2003.Function_Subprogram))
    for routine in routines:
        name = str(routine.children[0].children[1])
        vis = visibility_map.get(name, default_visibility)
        # This routine is defined within this scoping unit and therefore has a
        # local interface.
        rsymbol = RoutineSymbol(name, visibility=vis,
                                interface=LocalInterface())
        symbol_table.add(rsymbol)


def _create_struct_reference(parent, base_ref, base_symbol, members,
                             indices):
    '''
    Utility to create a StructureReference or ArrayOfStructuresReference. Any
    PSyIR nodes in the supplied lists of members and indices are copied
    when making the new node.

    :param parent: Parent node of the PSyIR node we are constructing.
    :type parent: :py:class:`psyclone.psyir.nodes.Node`
    :param type base_ref: the type of Reference to create.
    :param base_symbol: the Symbol that the reference is to.
    :type base_symbol: :py:class:`psyclone.psyir.symbols.Symbol`
    :param members: the component(s) of the structure that are being accessed.\
        Any components that are array references must provide the name of the \
        array and a list of DataNodes describing which part of it is accessed.
    :type members: list of str or 2-tuples containing (str, \
        list of nodes describing array access)
    :param indices: a list of Nodes describing the array indices for \
        the base reference (if any).
    :type indices: list of :py:class:`psyclone.psyir.nodes.Node`

    :raises InternalError: if any element in the `members` list is not a \
        str or tuple or if `indices` are supplied for a StructureReference \
        or *not* supplied for an ArrayOfStructuresReference.
    :raises NotImplementedError: if `base_ref` is not a StructureReference or \
        an ArrayOfStructuresReference.

    '''
    # Ensure we create a copy of any References within the list of
    # members making up this structure access.
    new_members = []
    for member in members:
        if isinstance(member, six.string_types):
            new_members.append(member)
        elif isinstance(member, tuple):
            # Second member of the tuple is a list of index expressions
            new_members.append((member[0], [kid.copy() for kid in member[1]]))
        else:
            raise InternalError(
                "List of members must contain only strings or tuples "
                "but found entry of type '{0}'".format(type(member).__name__))
    if base_ref is StructureReference:
        if indices:
            raise InternalError(
                "Creating a StructureReference but array indices have been "
                "supplied ({0}) which makes no sense.".format(indices))
        return base_ref.create(base_symbol, new_members, parent=parent)
    if base_ref is ArrayOfStructuresReference:
        if not indices:
            raise InternalError(
                "Cannot create an ArrayOfStructuresReference without one or "
                "more index expressions but the 'indices' argument is empty.")
        return base_ref.create(base_symbol, [idx.copy() for idx in indices],
                               new_members, parent=parent)

    raise NotImplementedError(
        "Cannot create structure reference for type '{0}' - expected either "
        "StructureReference or ArrayOfStructuresReference.".format(base_ref))


class Fparser2Reader(object):
    '''
    Class to encapsulate the functionality for processing the fparser2 AST and
    convert the nodes to PSyIR.
    '''

    unary_operators = OrderedDict([
        ('+', UnaryOperation.Operator.PLUS),
        ('-', UnaryOperation.Operator.MINUS),
        ('.not.', UnaryOperation.Operator.NOT),
        ('abs', UnaryOperation.Operator.ABS),
        ('ceiling', UnaryOperation.Operator.CEIL),
        ('exp', UnaryOperation.Operator.EXP),
        ('log', UnaryOperation.Operator.LOG),
        ('log10', UnaryOperation.Operator.LOG10),
        ('sin', UnaryOperation.Operator.SIN),
        ('asin', UnaryOperation.Operator.ASIN),
        ('cos', UnaryOperation.Operator.COS),
        ('acos', UnaryOperation.Operator.ACOS),
        ('tan', UnaryOperation.Operator.TAN),
        ('atan', UnaryOperation.Operator.ATAN),
        ('sqrt', UnaryOperation.Operator.SQRT),
        ('sum', UnaryOperation.Operator.SUM),
        ('real', UnaryOperation.Operator.REAL),
        ('nint', UnaryOperation.Operator.NINT),
        ('int', UnaryOperation.Operator.INT)])

    binary_operators = OrderedDict([
        ('+', BinaryOperation.Operator.ADD),
        ('-', BinaryOperation.Operator.SUB),
        ('*', BinaryOperation.Operator.MUL),
        ('/', BinaryOperation.Operator.DIV),
        ('**', BinaryOperation.Operator.POW),
        ('==', BinaryOperation.Operator.EQ),
        ('.eq.', BinaryOperation.Operator.EQ),
        ('/=', BinaryOperation.Operator.NE),
        ('.ne.', BinaryOperation.Operator.NE),
        ('<=', BinaryOperation.Operator.LE),
        ('.le.', BinaryOperation.Operator.LE),
        ('<', BinaryOperation.Operator.LT),
        ('.lt.', BinaryOperation.Operator.LT),
        ('>=', BinaryOperation.Operator.GE),
        ('.ge.', BinaryOperation.Operator.GE),
        ('>', BinaryOperation.Operator.GT),
        ('.gt.', BinaryOperation.Operator.GT),
        ('.and.', BinaryOperation.Operator.AND),
        ('.or.', BinaryOperation.Operator.OR),
        ('int', BinaryOperation.Operator.INT),
        ('real', BinaryOperation.Operator.REAL),
        ('sign', BinaryOperation.Operator.SIGN),
        ('size', BinaryOperation.Operator.SIZE),
        ('sum', BinaryOperation.Operator.SUM),
        ('lbound', BinaryOperation.Operator.LBOUND),
        ('ubound', BinaryOperation.Operator.UBOUND),
        ('max', BinaryOperation.Operator.MAX),
        ('min', BinaryOperation.Operator.MIN),
        ('mod', BinaryOperation.Operator.REM),
        ('matmul', BinaryOperation.Operator.MATMUL),
        ('transfer', BinaryOperation.Operator.CAST)])

    nary_operators = OrderedDict([
        ('max', NaryOperation.Operator.MAX),
        ('min', NaryOperation.Operator.MIN),
        ('sum', NaryOperation.Operator.SUM)])

    def __init__(self):
        from fparser.two import utils
        # Map of fparser2 node types to handlers (which are class methods)
        self.handlers = {
            Fortran2003.Assignment_Stmt: self._assignment_handler,
            Fortran2003.Data_Ref: self._data_ref_handler,
            Fortran2003.Function_Subprogram: self._subroutine_handler,
            Fortran2003.Name: self._name_handler,
            Fortran2003.Parenthesis: self._parenthesis_handler,
            Fortran2003.Part_Ref: self._part_ref_handler,
            Fortran2003.Subscript_Triplet: self._subscript_triplet_handler,
            Fortran2003.If_Stmt: self._if_stmt_handler,
            utils.NumberBase: self._number_handler,
            Fortran2003.Int_Literal_Constant: self._number_handler,
            Fortran2003.Char_Literal_Constant: self._char_literal_handler,
            Fortran2003.Logical_Literal_Constant: self._bool_literal_handler,
            utils.BinaryOpBase: self._binary_op_handler,
            Fortran2003.End_Do_Stmt: self._ignore_handler,
            Fortran2003.End_Subroutine_Stmt: self._ignore_handler,
            Fortran2003.If_Construct: self._if_construct_handler,
            Fortran2003.Case_Construct: self._case_construct_handler,
            Fortran2003.Return_Stmt: self._return_handler,
            Fortran2003.UnaryOpBase: self._unary_op_handler,
            Fortran2003.Block_Nonlabel_Do_Construct:
                self._do_construct_handler,
            Fortran2003.Intrinsic_Function_Reference: self._intrinsic_handler,
            Fortran2003.Where_Construct: self._where_construct_handler,
            Fortran2003.Where_Stmt: self._where_construct_handler,
            Fortran2003.Call_Stmt: self._call_handler,
            Fortran2003.Subroutine_Subprogram: self._subroutine_handler,
            Fortran2003.Module: self._module_handler,
            Fortran2003.Main_Program: self._main_program_handler,
            Fortran2003.Program: self._program_handler,
        }

    @staticmethod
    def nodes_to_code_block(parent, fp2_nodes):
        '''Create a CodeBlock for the supplied list of fparser2 nodes and then
        wipe the list. A CodeBlock is a node in the PSyIR (Schedule)
        that represents a sequence of one or more Fortran statements
        and/or expressions which PSyclone does not attempt to handle.

        :param parent: Node in the PSyclone AST to which to add this code \
                       block.
        :type parent: :py:class:`psyclone.psyir.nodes.Node`
        :param fp2_nodes: list of fparser2 AST nodes constituting the \
                          code block.
        :type fp2_nodes: list of :py:class:`fparser.two.utils.Base`

        :returns: a CodeBlock instance.
        :rtype: :py:class:`psyclone.CodeBlock`

        '''
        if not fp2_nodes:
            return None

        # Determine whether this code block is a statement or an
        # expression. Statements always have a `Schedule` as parent
        # and expressions do not. The only unknown at this point are
        # directives whose structure are in discussion. Therefore, for
        # the moment, an exception is raised if a directive is found
        # as a parent.
        if isinstance(parent, Schedule):
            structure = CodeBlock.Structure.STATEMENT
        elif isinstance(parent, Directive):
            raise InternalError(
                "Fparser2Reader:nodes_to_code_block: A CodeBlock with "
                "a Directive as parent is not yet supported.")
        else:
            structure = CodeBlock.Structure.EXPRESSION

        code_block = CodeBlock(fp2_nodes, structure, parent=parent)
        parent.addchild(code_block)
        del fp2_nodes[:]
        return code_block

    @staticmethod
    def get_inputs_outputs(nodes):
        '''
        Identify variables that are inputs and outputs to the section of
        Fortran code represented by the supplied list of nodes in the
        fparser2 parse tree. Loop variables are ignored.

        :param nodes: list of Nodes in the fparser2 AST to analyse.
        :type nodes: list of :py:class:`fparser.two.utils.Base`

        :return: 3-tuple of list of inputs, list of outputs, list of in-outs
        :rtype: (list of str, list of str, list of str)
        '''
        # pylint: disable=too-many-locals,too-many-nested-blocks
        # pylint: disable=too-many-branches, too-many-statements
        readers = set()
        writers = set()
        readwrites = set()
        # A dictionary of all array accesses that we encounter - used to
        # sanity check the readers and writers we identify.
        all_array_refs = {}

        # Loop over a flat list of all the nodes in the supplied region
        for node in walk(nodes):

            if isinstance(node, Assignment_Stmt):
                # Found lhs = rhs
                structure_name_str = None

                lhs = node.items[0]
                rhs = node.items[2]
                # Do RHS first as we cull readers after writers but want to
                # keep a = a + ... as the RHS is computed before assigning
                # to the LHS
                for node2 in walk(rhs):
                    if isinstance(node2, Part_Ref):
                        name = node2.items[0].string
                        if structure_name_str:
                            name = "{0}%{1}".format(structure_name_str, name)
                            structure_name_str = None
                        if name.upper() not in FORTRAN_INTRINSICS:
                            if name not in writers:
                                readers.add(name)
                    if isinstance(node2, Data_Ref):
                        structure_name_str = node2.items[0].string
                        readers.add(structure_name_str)

                # Now do LHS
                if isinstance(lhs, Data_Ref):
                    # This is a structure which contains an array access.
                    structure_name_str = lhs.items[0].string
                    writers.add(structure_name_str)
                    lhs = lhs.items[1]
                if isinstance(lhs, (Part_Ref, Array_Section)):
                    # This is an array reference
                    name_str = lhs.items[0].string
                    if structure_name_str:
                        # Array ref is part of a derived type
                        name_str = "{0}%{1}".format(structure_name_str,
                                                    name_str)
                        structure_name_str = None
                    writers.add(name_str)
            elif isinstance(node, If_Then_Stmt):
                # Check for array accesses in IF statements
                array_refs = walk(node, Part_Ref)
                for ref in array_refs:
                    name = ref.items[0].string
                    if name.upper() not in FORTRAN_INTRINSICS:
                        if name not in writers:
                            readers.add(name)
            elif isinstance(node, Part_Ref):
                # Keep a record of all array references to check that we
                # haven't missed anything. Once #309 is done we should be
                # able to get rid of this check.
                name = node.items[0].string
                if name.upper() not in FORTRAN_INTRINSICS and \
                   name not in all_array_refs:
                    all_array_refs[name] = node
            elif node:
                # TODO #309 handle array accesses in other contexts, e.g. as
                # loop bounds in DO statements.
                pass

        # Sanity check that we haven't missed anything. To be replaced when
        # #309 is done.
        accesses = list(readers) + list(writers)
        for name, node in all_array_refs.items():
            if name not in accesses:
                # A matching bare array access hasn't been found but it
                # might have been part of a derived-type access so check
                # for that.
                found = False
                for access in accesses:
                    if "%"+name in access:
                        found = True
                        break
                if not found:
                    raise InternalError(
                        "ArrayReference '{0}' present in source code ('{1}') "
                        "but not identified as being read or written.".
                        format(name, str(node)))
        # Now we check for any arrays that are both read and written
        readwrites = readers & writers
        # Remove them from the readers and writers sets
        readers = readers - readwrites
        writers = writers - readwrites
        # Convert sets to lists and sort so that we get consistent results
        # between Python versions (for testing)
        rlist = list(readers)
        rlist.sort()
        wlist = list(writers)
        wlist.sort()
        rwlist = list(readwrites)
        rwlist.sort()

        return (rlist, wlist, rwlist)

    @staticmethod
    def _create_schedule(name):
        '''
        Create an empty KernelSchedule.

        :param str name: Name of the subroutine represented by the kernel.

        :returns: New KernelSchedule empty object.
        :rtype: py:class:`psyclone.psyir.nodes.KernelSchedule`

        '''
        return KernelSchedule(name)

    def generate_psyir(self, parse_tree):
        '''Translate the supplied fparser2 parse_tree into PSyIR.

        :param parse_tree: the supplied fparser2 parse tree.
        :type parse_tree: :py:class:`fparser.two.Fortran2003.Program`

        :returns: PSyIR representation of the supplied fparser2 parse_tree.
        :rtype: :py:class:`psyclone.psyir.nodes.Container` or \
            :py:class:`psyclone.psyir.nodes.Routine`

        :raises GenerationError: if the root of the supplied fparser2 \
            parse tree is not a Program.

        '''
        if not isinstance(parse_tree, Fortran2003.Program):
            raise GenerationError(
                "The Fparser2Reader generate_psyir method expects the root of "
                "the supplied fparser2 tree to be a Program, but found '{0}'"
                "".format(type(parse_tree).__name__))
        node = Container("dummy")
        self.process_nodes(node, [parse_tree])
        result = node.children[0]
        return result.detach()

    def generate_container(self, module_ast):
        '''
        Create a Container from the supplied fparser2 module AST.

        :param module_ast: fparser2 AST of the full module.
        :type module_ast: :py:class:`fparser.two.Fortran2003.Program`

        :returns: PSyIR container representing the given module_ast or None \
                  if there's no module in the parse tree.
        :rtype: :py:class:`psyclone.psyir.nodes.Container`

        :raises GenerationError: unable to generate a Container from the \
                                 provided fpaser2 parse tree.
        '''
        # Assume just 1 or 0 Fortran module definitions in the file
        modules = walk(module_ast, Fortran2003.Module_Stmt)
        if len(modules) > 1:
            raise GenerationError(
                "Could not process {0}. Just one module definition per file "
                "supported.".format(str(module_ast)))
        if not modules:
            return None

        module = modules[0].parent
        mod_name = str(modules[0].children[1])

        # Create a container to capture the module information
        new_container = Container(mod_name)

        # Search for any accessibility statements (e.g. "PUBLIC :: my_var") to
        # determine the default accessibility of symbols as well as identifying
        # those that are explicitly declared as public or private.
        (default_visibility, visibility_map) = self._parse_access_statements(
            module)

        # Create symbols for all routines defined within this module
        _process_routine_symbols(module_ast, new_container.symbol_table,
                                 default_visibility, visibility_map)

        # Parse the declarations if it has any
        for child in module.children:
            if isinstance(child, Fortran2003.Specification_Part):
                try:
                    self.process_declarations(new_container, child.children,
                                              [], default_visibility,
                                              visibility_map)
                except SymbolError as err:
                    six.raise_from(SymbolError(
                        "Error when generating Container for module '{0}': "
                        "{1}".format(mod_name, err.args[0])), err)
                break

        return new_container

    def generate_schedule(self, name, module_ast, container=None):
        '''Create a Schedule from the supplied fparser2 AST.

        TODO #737. Currently this routine is also used to create a
        NemoInvokeSchedule from NEMO source code (hence the optional,
        'container' argument).  This routine needs re-naming and
        re-writing so that it *only* creates the PSyIR for a
        subroutine.

        :param str name: name of the subroutine represented by the kernel.
        :param module_ast: fparser2 AST of the full module where the kernel \
                           code is located.
        :type module_ast: :py:class:`fparser.two.Fortran2003.Program`
        :param container: the parent Container node associated with this \
                          Schedule (if any).
        :type container: :py:class:`psyclone.psyir.nodes.Container`

        :returns: PSyIR schedule representing the kernel.
        :rtype: :py:class:`psyclone.psyir.nodes.KernelSchedule`

        :raises GenerationError: unable to generate a kernel schedule from \
                                 the provided fpaser2 parse tree.

        '''
        new_schedule = self._create_schedule(name)

        routines = walk(module_ast, (Fortran2003.Subroutine_Subprogram,
                                     Fortran2003.Main_Program,
                                     Fortran2003.Function_Subprogram))
        for routine in routines:
            if isinstance(routine, Fortran2003.Function_Subprogram):
                # TODO fparser/#225 Function_Stmt does not have a get_name()
                # method. Once it does we can remove this branch.
                routine_name = str(routine.children[0].children[1])
            else:
                routine_name = str(routine.children[0].get_name())
            if routine_name == name:
                subroutine = routine
                break
        else:
            raise GenerationError("Unexpected kernel AST. Could not find "
                                  "subroutine: {0}".format(name))

        # Check whether or not we need to create a Container for this schedule
        # TODO #737 this routine should just be creating a Subroutine, not
        # attempting to create a Container too. Perhaps it should be passed
        # a reference to the parent Container object.
        if not container:
            # Is the routine enclosed within a module?
            current = subroutine.parent
            while current:
                if isinstance(current, Fortran2003.Module):
                    # We have a parent module so create a Container
                    container = self.generate_container(current)
                    break
                current = current.parent
        if container:
            container.children.append(new_schedule)

        # Set pointer from schedule into fparser2 tree
        # TODO #435 remove this line once fparser2 tree not needed
        # pylint: disable=protected-access
        new_schedule._ast = subroutine
        # pylint: enable=protected-access

        try:
            sub_spec = _first_type_match(subroutine.content,
                                         Fortran2003.Specification_Part)
            decl_list = sub_spec.content
            # TODO this if test can be removed once fparser/#211 is fixed
            # such that routine arguments are always contained in a
            # Dummy_Arg_List, even if there's only one of them.
            from fparser.two.Fortran2003 import Dummy_Arg_List
            if isinstance(subroutine, Fortran2003.Subroutine_Subprogram) and \
               isinstance(subroutine.children[0].children[2], Dummy_Arg_List):
                arg_list = subroutine.children[0].children[2].children
            else:
                # Routine has no arguments
                arg_list = []
        except ValueError:
            # Subroutine without declarations, continue with empty lists.
            decl_list = []
            arg_list = []
        finally:
            self.process_declarations(new_schedule, decl_list, arg_list)

        try:
            sub_exec = _first_type_match(subroutine.content,
                                         Fortran2003.Execution_Part)
        except ValueError:
            pass
        else:
            self.process_nodes(new_schedule, sub_exec.content)

        return new_schedule

    @staticmethod
    def _parse_dimensions(dimensions, symbol_table):
        '''
        Parse the fparser dimension attribute into a shape list with
        the extent of each dimension. If any of the symbols encountered are
        instances of the generic Symbol class, they are specialised (in
        place) and become instances of DataSymbol with DeferredType.

        :param dimensions: fparser dimension attribute
        :type dimensions: \
            :py:class:`fparser.two.Fortran2003.Dimension_Attr_Spec`
        :param symbol_table: symbol table of the declaration context.
        :type symbol_table: :py:class:`psyclone.psyir.symbols.SymbolTable`

        :returns: shape of the attribute in column-major order (leftmost \
            index is contiguous in memory). Each entry represents an array \
            dimension. If it is 'None' the extent of that dimension is \
            unknown, otherwise it holds an integer with the extent. If it is \
            an empty list then the symbol represents a scalar.
        :rtype: list

        :raises NotImplementedError: if anything other than scalar, integer \
            literals or symbols are encounted in the dimensions list.
        '''
        shape = []

        # Traverse shape specs in Depth-first-search order
        for dim in walk(dimensions, (Fortran2003.Assumed_Shape_Spec,
                                     Fortran2003.Explicit_Shape_Spec,
                                     Fortran2003.Assumed_Size_Spec)):

            if isinstance(dim, Fortran2003.Assumed_Shape_Spec):
                shape.append(None)

            elif isinstance(dim, Fortran2003.Explicit_Shape_Spec):
                def _unsupported_type_error(dimensions):
                    raise NotImplementedError(
                        "Could not process {0}. Only scalar integer literals"
                        " or symbols are supported for explicit shape array "
                        "declarations.".format(dimensions))
                if isinstance(dim.items[1],
                              Fortran2003.Int_Literal_Constant):
                    shape.append(int(dim.items[1].items[0]))
                elif isinstance(dim.items[1], Fortran2003.Name):
                    # Fortran does not regulate the order in which variables
                    # may be declared so it's possible for the shape
                    # specification of an array to reference variables that
                    # come later in the list of declarations. The reference
                    # may also be to a symbol present in a parent symbol table
                    # (e.g. if the variable is declared in an outer, module
                    # scope).
                    dim_name = dim.items[1].string.lower()
                    try:
                        sym = symbol_table.lookup(dim_name)
                        # pylint: disable=unidiomatic-typecheck
                        if type(sym) == Symbol:
                            # An entry for this symbol exists but it's only a
                            # generic Symbol and we now know it must be a
                            # DataSymbol.
                            # TODO use the API developed in #1113.
                            sym.__class__ = DataSymbol
                            sym.__init__(sym.name, DeferredType(),
                                         interface=sym.interface)
                        elif isinstance(sym.datatype, (UnknownType,
                                                       DeferredType)):
                            # Allow symbols of Unknown/DeferredType.
                            pass
                        elif not (isinstance(sym.datatype, ScalarType) and
                                  sym.datatype.intrinsic ==
                                  ScalarType.Intrinsic.INTEGER):
                            # It's not of Unknown/DeferredType and it's not an
                            # integer scalar.
                            _unsupported_type_error(dimensions)
                    except KeyError:
                        # We haven't seen this symbol before so create a new
                        # one with a deferred interface (since we don't
                        # currently know where it is declared).
                        sym = DataSymbol(dim_name, default_integer_type(),
                                         interface=UnresolvedInterface())
                        symbol_table.add(sym)
                    shape.append(Reference(sym))
                else:
                    _unsupported_type_error(dimensions)

            elif isinstance(dim, Fortran2003.Assumed_Size_Spec):
                raise NotImplementedError(
                    "Could not process {0}. Assumed-size arrays"
                    " are not supported.".format(dimensions))

            else:
                raise InternalError(
                    "Reached end of loop body and array-shape specification "
                    "{0} has not been handled.".format(type(dim)))

        return shape

    @staticmethod
    def _parse_access_statements(nodes):
        '''
        Search the supplied list of fparser2 nodes (which must represent a
        complete Specification Part) for any accessibility
        statements (e.g. "PUBLIC :: my_var") to determine the default
        visibility of symbols as well as identifying those that are
        explicitly declared as public or private.

        :param nodes: nodes in the fparser2 parse tree describing a \
                      Specification Part that will be searched.
        :type nodes: list of :py:class:`fparser.two.utils.Base`

        :returns: default visibility of symbols within the current scoping \
            unit and dict of symbol names with explicit visibilities.
        :rtype: 2-tuple of (:py:class:`psyclone.symbols.Symbol.Visibility`, \
                dict)

        :raises InternalError: if an accessibility attribute which is not \
            'public' or 'private' is encountered.
        :raises GenerationError: if the parse tree is found to contain more \
            than one bare accessibility statement (i.e. 'PUBLIC' or 'PRIVATE')
        :raises GenerationError: if a symbol is explicitly declared as being \
            both public and private.

        '''
        default_visibility = None
        # Sets holding the names of those symbols whose access is specified
        # explicitly via an access-stmt (e.g. "PUBLIC :: my_var")
        explicit_public = set()
        explicit_private = set()
        # R518 an access-stmt shall appear only in the specification-part
        # of a *module*.
        access_stmts = walk(nodes, Fortran2003.Access_Stmt)

        for stmt in access_stmts:

            if stmt.children[0].lower() == "public":
                public_stmt = True
            elif stmt.children[0].lower() == "private":
                public_stmt = False
            else:
                raise InternalError(
                    "Failed to process '{0}'. Found an accessibility "
                    "attribute of '{1}' but expected either 'public' or "
                    "'private'.".format(str(stmt), stmt.children[0]))
            if not stmt.children[1]:
                if default_visibility:
                    # We've already seen an access statement without an
                    # access-id-list. This is therefore invalid Fortran (which
                    # fparser does not catch).
                    current_node = stmt.parent
                    while current_node:
                        if isinstance(current_node, Fortran2003.Module):
                            mod_name = str(
                                current_node.children[0].children[1])
                            raise GenerationError(
                                "Module '{0}' contains more than one access "
                                "statement with an omitted access-id-list. "
                                "This is invalid Fortran.".format(mod_name))
                        current_node = current_node.parent
                    # Failed to find an enclosing Module. This is also invalid
                    # Fortran since an access statement is only permitted
                    # within a module.
                    raise GenerationError(
                        "Found multiple access statements with omitted access-"
                        "id-lists and no enclosing Module. Both of these "
                        "things are invalid Fortran.")
                if public_stmt:
                    default_visibility = Symbol.Visibility.PUBLIC
                else:
                    default_visibility = Symbol.Visibility.PRIVATE
            else:
                if public_stmt:
                    explicit_public.update(
                        [child.string for child in stmt.children[1].children])
                else:
                    explicit_private.update(
                        [child.string for child in stmt.children[1].children])
        # Sanity check the lists of symbols (because fparser2 does not
        # currently do much validation)
        invalid_symbols = explicit_public.intersection(explicit_private)
        if invalid_symbols:
            raise GenerationError(
                "Symbols {0} appear in access statements with both PUBLIC "
                "and PRIVATE access-ids. This is invalid Fortran.".format(
                    list(invalid_symbols)))

        # Symbols are public by default in Fortran
        if default_visibility is None:
            default_visibility = Symbol.Visibility.PUBLIC

        visibility_map = {}
        for name in explicit_public:
            visibility_map[name] = Symbol.Visibility.PUBLIC
        for name in explicit_private:
            visibility_map[name] = Symbol.Visibility.PRIVATE

        return (default_visibility, visibility_map)

    @staticmethod
    def _process_use_stmts(parent, nodes):
        '''
        Process all of the USE statements in the fparser2 parse tree
        supplied as a list of nodes. Imported symbols are added to
        the symbol table associated with the supplied parent node with
        appropriate interfaces.

        :param parent: PSyIR node in which to insert the symbols found.
        :type parent: :py:class:`psyclone.psyir.nodes.KernelSchedule`
        :param nodes: fparser2 AST nodes to search for use statements.
        :type nodes: list of :py:class:`fparser.two.utils.Base`

        :raises GenerationError: if the parse tree for a use statement has an \
                                 unrecognised structure.
        :raises SymbolError: if a symbol imported via a use statement is \
                             already present in the symbol table.
        :raises NotImplementedError: if the form of use statement is not \
                                     supported.

        '''
        for decl in walk(nodes, Fortran2003.Use_Stmt):

            # Check that the parse tree is what we expect
            if len(decl.items) != 5:
                # We can't just do str(decl) as that also checks that items
                # is of length 5
                text = ""
                for item in decl.items:
                    if item:
                        text += str(item)
                raise GenerationError(
                    "Expected the parse tree for a USE statement to contain "
                    "5 items but found {0} for '{1}'".format(len(decl.items),
                                                             text))

            mod_name = str(decl.items[2])

            # Add the module symbol to the symbol table. Keep a record of
            # whether or not we've seen this module before for reporting
            # purposes in the code below.
            if mod_name not in parent.symbol_table:
                new_container = True
                container = ContainerSymbol(mod_name)
                parent.symbol_table.add(container)
            else:
                new_container = False
                container = parent.symbol_table.lookup(mod_name)
                if not isinstance(container, ContainerSymbol):
                    raise SymbolError(
                        "Found a USE of module '{0}' but the symbol table "
                        "already has a non-container entry with that name "
                        "({1}). This is invalid Fortran.".format(
                            mod_name, str(container)))

            # Create a generic Symbol for each element in the ONLY clause.
            if isinstance(decl.items[4], Fortran2003.Only_List):
                if not new_container and not container.wildcard_import \
                   and not parent.symbol_table.imported_symbols(container):
                    # TODO #11 Log the fact that this explicit symbol import
                    # will replace a previous import with an empty only-list.
                    pass
                for name in decl.items[4].items:
                    sym_name = str(name).lower()
                    if sym_name not in parent.symbol_table:
                        # We're dealing with a symbol named in a use statement
                        # in the *current* scope therefore we do not check
                        # any ancestor symbol tables; we just create a
                        # new symbol. Since we don't yet know anything about
                        # this symbol apart from its name we create a generic
                        # Symbol.
                        parent.symbol_table.add(
                            Symbol(sym_name,
                                   interface=GlobalInterface(container)))
                    else:
                        # There's already a symbol with this name
                        existing_symbol = parent.symbol_table.lookup(
                            sym_name)
                        if not existing_symbol.is_global:
                            raise SymbolError(
                                "Symbol '{0}' is imported from module '{1}' "
                                "but is already present in the symbol table as"
                                " either an argument or a local ({2}).".
                                format(sym_name, mod_name,
                                       str(existing_symbol)))
                        # TODO #11 Log the fact that we've already got an
                        # import of this symbol and that will take precendence.
            elif not decl.items[3]:
                # We have a USE statement without an ONLY clause.
                if (not new_container) and (not container.wildcard_import) \
                   and (not parent.symbol_table.imported_symbols(container)):
                    # TODO #11 Log the fact that this explicit symbol import
                    # will replace a previous import that had an empty
                    # only-list.
                    pass
                container.wildcard_import = True
            elif decl.items[3].lower().replace(" ", "") == ",only:":
                # This use has an 'only: ' but no associated list of
                # imported symbols. (It serves to keep a module in scope while
                # not actually importing anything from it.) We do not need to
                # set anything as the defaults (empty 'only' list and no
                # wildcard import) imply 'only:'.
                if not new_container and \
                       (container.wildcard_import or
                        parent.symbol_table.imported_symbols(container)):
                    # TODO #11 Log the fact that this import with an empty
                    # only-list is ignored because of existing 'use's of
                    # the module.
                    pass
            else:
                raise NotImplementedError("Found unsupported USE statement: "
                                          "'{0}'".format(str(decl)))

    def _process_type_spec(self, parent, type_spec):
        '''
        Processes the fparser2 parse tree of a type specification in order to
        extract the type and precision that are specified.

        :param parent: the parent of the current PSyIR node under construction.
        :type parent: :py:class:`psyclone.psyir.nodes.Node`
        :param type_spec: the fparser2 parse tree of the type specification.
        :type type_spec: \
            :py:class:`fparser.two.Fortran2003.Intrinsic_Type_Spec` or \
            :py:class:`fparser.two.Fortran2003.Declaration_Type_Spec`

        :returns: the type and precision specified by the type-spec.
        :rtype: 2-tuple of :py:class:`psyclone.psyir.symbols.ScalarType` or \
            :py:class:`psyclone.psyir.symbols.TypeSymbol` and \
            :py:class:`psyclone.psyir.symbols.DataSymbol.Precision` or \
            :py:class:`psyclone.psyir.symbols.DataSymbol` or int or NoneType

        :raises NotImplementedError: if an unsupported intrinsic type is found.
        :raises SymbolError: if a symbol already exists for the name of a \
            derived type but is not a TypeSymbol.
        :raises NotImplementedError: if the supplied type specification is \
            not for an intrinsic type or a derived type.

        '''
        base_type = None
        precision = None

        if isinstance(type_spec, Fortran2003.Intrinsic_Type_Spec):
            fort_type = str(type_spec.items[0]).lower()
            try:
                data_name = TYPE_MAP_FROM_FORTRAN[fort_type]
            except KeyError as err:
                six.raise_from(NotImplementedError(
                    "Could not process {0}. Only 'real', 'double "
                    "precision', 'integer', 'logical' and 'character' "
                    "intrinsic types are supported."
                    "".format(str(type_spec))), err)
            if fort_type == "double precision":
                # Fortran double precision is equivalent to a REAL
                # intrinsic with precision DOUBLE in the PSyIR.
                precision = ScalarType.Precision.DOUBLE
            else:
                # Check for precision being specified.
                precision = self._process_precision(type_spec, parent)
            if not precision:
                precision = default_precision(data_name)
            base_type = ScalarType(data_name, precision)

        elif isinstance(type_spec, Fortran2003.Declaration_Type_Spec):
            # This is a variable of derived type
            type_name = str(walk(type_spec, Fortran2003.Type_Name)[0])
            # Do we already have a Symbol for this derived type?
            type_symbol = _find_or_create_imported_symbol(parent, type_name)
            # pylint: disable=unidiomatic-typecheck
            if type(type_symbol) == Symbol:
                # We do but we didn't know what kind of symbol it was. Create
                # a TypeSymbol to replace it.
                new_symbol = TypeSymbol(type_name, DeferredType(),
                                        interface=type_symbol.interface)
                table = type_symbol.find_symbol_table(parent)
                table.swap(type_symbol, new_symbol)
                type_symbol = new_symbol
            elif not isinstance(type_symbol, TypeSymbol):
                raise SymbolError(
                    "Search for a TypeSymbol named '{0}' (required by "
                    "specification '{1}') found a '{2}' instead.".format(
                        type_name, str(type_spec), type(type_symbol).__name__))
            base_type = type_symbol

        else:
            # Not a supported type specification. This will result in a
            # CodeBlock or UnknownFortranType, depending on the context.
            raise NotImplementedError()

        return base_type, precision

    def _process_decln(self, parent, symbol_table, decl, default_visibility,
                       visibility_map=None):
        '''
        Process the supplied fparser2 parse tree for a declaration. For each
        entity that is declared, a symbol is added to the supplied symbol
        table.

        :param parent: PSyIR node in which to insert the symbols found.
        :type parent: :py:class:`psyclone.psyir.nodes.KernelSchedule`
        :param symbol_table: the symbol table to which to add new symbols.
        :type symbol_table: py:class:`psyclone.psyir.symbols.SymbolTable`
        :param decl: fparser2 parse tree of declaration to process.
        :type decl: :py:class:`fparser.two.Fortran2003.Type_Declaration_Stmt`
        :param default_visibility: the default visibility of symbols in the \
                                   current declaration section.
        :type default_visibility: \
            :py:class:`psyclone.symbols.Symbol.Visibility`
        :param visibility_map: mapping of symbol name to visibility (for \
            those symbols listed in an accessibility statement).
        :type visibility_map: dict with str keys and \
            :py:class:`psyclone.psyir.symbols.Symbol.Visibility` values

        :raises NotImplementedError: if the save attribute is encountered on \
            a declaration that is not within a module.
        :raises NotImplementedError: if an unsupported attribute is found.
        :raises NotImplementedError: if an unsupported intent attribute is \
            found.
        :raises NotImplementedError: if an unsupported access-spec attribute \
            is found.
        :raises NotImplementedError: if the allocatable attribute is found on \
            a non-array declaration.
        :raises InternalError: if an array with defined extent has the \
            allocatable attribute.
        :raises NotImplementedError: if an initialisation expression is found \
            for a variable declaration.
        :raises NotImplementedError: if an unsupported initialisation \
            expression is found for a parameter declaration.
        :raises NotImplementedError: if a character-length specification is \
            found.
        :raises SymbolError: if a declaration is found for a symbol that is \
            already present in the symbol table with a defined interface.

        '''
        (type_spec, attr_specs, entities) = decl.items

        # Parse the type_spec
        base_type, precision = self._process_type_spec(parent, type_spec)

        # Parse declaration attributes:
        # 1) If no dimension attribute is provided, it defaults to scalar.
        attribute_shape = []
        # 2) If no intent attribute is provided, it is provisionally
        # marked as a local variable (when the argument list is parsed,
        # arguments with no explicit intent are updated appropriately).
        interface = LocalInterface()
        # 3) Record initialized constant values
        has_constant_value = False
        # 4) Whether the declaration has the allocatable attribute
        allocatable = False
        # 5) Access-specification - this var is only set if the declaration
        # has an explicit access-spec (e.g. INTEGER, PRIVATE :: xxx)
        decln_access_spec = None
        if attr_specs:
            for attr in attr_specs.items:
                if isinstance(attr, Fortran2003.Attr_Spec):
                    normalized_string = str(attr).lower().replace(' ', '')
                    if "save" in normalized_string:
                        # Variables declared with SAVE attribute inside a
                        # module, submodule or main program are implicitly
                        # SAVE'd (see Fortran specification 8.5.16.4) so it
                        # is valid to ignore the attribute in these
                        # situations.
                        if not (decl.parent and
                                isinstance(decl.parent.parent,
                                           (Fortran2003.Module,
                                            Fortran2003.Main_Program))):
                            raise NotImplementedError(
                                "Could not process {0}. The 'SAVE' "
                                "attribute is not yet supported when it is"
                                " not part of a module, submodule or main_"
                                "program specification part.".
                                format(decl.items))

                    elif normalized_string == "parameter":
                        # Flag the existence of a constant value in the RHS
                        has_constant_value = True
                    elif normalized_string == "allocatable":
                        allocatable = True
                    else:
                        raise NotImplementedError(
                            "Could not process {0}. Unrecognised "
                            "attribute '{1}'.".format(decl.items,
                                                      str(attr)))
                elif isinstance(attr, Fortran2003.Intent_Attr_Spec):
                    (_, intent) = attr.items
                    normalized_string = \
                        intent.string.lower().replace(' ', '')
                    try:
                        interface = ArgumentInterface(
                            INTENT_MAPPING[normalized_string])
                    except KeyError as info:
                        message = (
                            "Could not process {0}. Unexpected intent "
                            "attribute '{1}'.".format(decl.items,
                                                      str(attr)))
                        six.raise_from(InternalError(message), info)
                elif isinstance(attr,
                                (Fortran2003.Dimension_Attr_Spec,
                                 Fortran2003.Dimension_Component_Attr_Spec)):
                    attribute_shape = \
                        self._parse_dimensions(attr, symbol_table)
                elif isinstance(attr, Fortran2003.Access_Spec):
                    if attr.string.lower() == 'public':
                        decln_access_spec = Symbol.Visibility.PUBLIC
                    elif attr.string.lower() == 'private':
                        decln_access_spec = Symbol.Visibility.PRIVATE
                    else:
                        raise InternalError(
                            "Could not process '{0}'. Unexpected Access "
                            "Spec attribute '{1}'.".format(decl.items,
                                                           str(attr)))
                else:
                    raise NotImplementedError(
                        "Could not process declaration: '{0}'. "
                        "Unrecognised attribute type '{1}'.".format(
                            str(decl), str(type(attr).__name__)))

        # Parse declarations RHS and declare new symbol into the
        # parent symbol table for each entity found.
        for entity in entities.items:
            (name, array_spec, char_len, initialisation) = entity.items
            ct_expr = None

            # If the entity has an array-spec shape, it has priority.
            # Otherwise use the declaration attribute shape.
            if array_spec is not None:
                entity_shape = \
                    self._parse_dimensions(array_spec, symbol_table)
            else:
                entity_shape = attribute_shape

            if allocatable and not entity_shape:
                # We have an allocatable attribute on something that we
                # don't recognise as an array - this is not supported.
                raise NotImplementedError(
                    "Could not process {0}. The 'allocatable' attribute is"
                    " only supported on array declarations.".format(
                        str(decl)))

            for idx, extent in enumerate(entity_shape):
                if extent is None:
                    if allocatable:
                        entity_shape[idx] = ArrayType.Extent.DEFERRED
                    else:
                        entity_shape[idx] = ArrayType.Extent.ATTRIBUTE
                elif not isinstance(extent, ArrayType.Extent) and \
                        allocatable:
                    # We have an allocatable array with a defined extent.
                    # This is invalid Fortran.
                    raise InternalError(
                        "Invalid Fortran: '{0}'. An array with defined "
                        "extent cannot have the ALLOCATABLE attribute.".
                        format(str(decl)))

            if initialisation:
                if has_constant_value:
                    # If it is a parameter parse its initialization into
                    # a dummy Assignment inside a Schedule which temporally
                    # hijacks the parent's node symbol table
                    tmp_sch = Schedule(symbol_table=symbol_table)
                    dummynode = Assignment(parent=tmp_sch)
                    tmp_sch.addchild(dummynode)
                    expr = initialisation.items[1]
                    self.process_nodes(parent=dummynode, nodes=[expr])
                    ct_expr = dummynode.children[0]
                else:
                    raise NotImplementedError(
                        "Could not process {0}. Initialisations on the"
                        " declaration statements are only supported for "
                        "parameter declarations.".format(decl.items))

            if char_len is not None:
                raise NotImplementedError(
                    "Could not process {0}. Character length "
                    "specifications are not supported."
                    "".format(decl.items))

            sym_name = str(name).lower()

            if decln_access_spec:
                visibility = decln_access_spec
            else:
                # There was no access-spec on the LHS of the decln
                if visibility_map is not None:
                    visibility = visibility_map.get(sym_name,
                                                    default_visibility)
                else:
                    visibility = default_visibility

            if entity_shape:
                # array
                datatype = ArrayType(base_type, entity_shape)
            else:
                # scalar
                datatype = base_type

            # Make sure the declared symbol exists in the SymbolTable
            try:
                sym = symbol_table.lookup(sym_name, scope_limit=parent)
                if sym is symbol_table.lookup_with_tag("own_routine_symbol"):
                    # In case it is its own function routine symbol, Fortran
                    # will declare it inside the function as a DataSymbol.
                    # Remove the RoutineSymbol in order to free the exact name
                    # for the DataSymbol.
                    symbol_table.remove(sym)
                    # And trigger the exception path
                    raise KeyError
                if not sym.is_unresolved:
                    raise SymbolError(
                        "Symbol '{0}' already present in SymbolTable with "
                        "a defined interface ({1}).".format(
                            sym_name, str(sym.interface)))
            except KeyError:
                try:
                    sym = DataSymbol(sym_name, datatype,
                                     visibility=visibility,
                                     constant_value=ct_expr)
                except ValueError:
                    # Error setting initial value have to be raised as
                    # NotImplementedError in order to create an UnknownType
                    # Therefore, the Error doesn't need raise_from or message
                    # pylint: disable=raise-missing-from
                    raise NotImplementedError()

                symbol_table.add(sym)

            # The Symbol must have the interface given by the declaration
            sym.interface = interface

    def _process_derived_type_decln(self, parent, decl, default_visibility,
                                    visibility_map):
        '''
        Process the supplied fparser2 parse tree for a derived-type
        declaration. A TypeSymbol representing the derived-type is added to
        the symbol table associated with the parent node.

        :param parent: PSyIR node in which to insert the symbols found.
        :type parent: :py:class:`psyclone.psyGen.KernelSchedule`
        :param decl: fparser2 parse tree of declaration to process.
        :type decl: :py:class:`fparser.two.Fortran2003.Type_Declaration_Stmt`
        :param default_visibility: the default visibility of symbols in the \
                                   current declaration section.
        :type default_visibility: \
            :py:class:`psyclone.symbols.Symbol.Visibility`
        :param visibility_map: mapping of symbol name to visibility (for \
            those symbols listed in an accessibility statement).
        :type visibility_map: dict with str keys and \
            :py:class:`psyclone.psyir.symbols.Symbol.Visibility` values

        :raises SymbolError: if a Symbol already exists with the same name \
            as the derived type being defined and it is not a TypeSymbol or \
            is not of DeferredType.

        '''
        name = str(walk(decl.children[0], Fortran2003.Type_Name)[0])
        # Create a new StructureType for this derived type
        dtype = StructureType()

        # Look for any private-components-stmt (R447) within the type
        # decln. In the absence of this, the default visibility of type
        # components is public.
        private_stmts = walk(decl, Fortran2003.Private_Components_Stmt)
        if private_stmts:
            default_compt_visibility = Symbol.Visibility.PRIVATE
        else:
            default_compt_visibility = Symbol.Visibility.PUBLIC

        # The visibility of the symbol representing this derived type
        dtype_symbol_vis = visibility_map.get(name, default_visibility)

        # We have to create the symbol for this type before processing its
        # components as they may refer to it (e.g. for a linked list).
        if name in parent.symbol_table:
            # An entry already exists for this type.
            # Check that it is a TypeSymbol
            tsymbol = parent.symbol_table.lookup(name)
            if not isinstance(tsymbol, TypeSymbol):
                raise SymbolError(
                    "Error processing definition of derived type '{0}'. The "
                    "symbol table already contains an entry with this name but"
                    " it is a '{1}' when it should be a 'TypeSymbol' (for "
                    "the derived-type definition '{2}')".format(
                        name, type(tsymbol).__name__, str(decl)))
            # Since we are processing the definition of this symbol, the only
            # permitted type for an existing symbol of this name is 'deferred'.
            if not isinstance(tsymbol.datatype, DeferredType):
                raise SymbolError(
                    "Error processing definition of derived type '{0}'. The "
                    "symbol table already contains a TypeSymbol with this name"
                    " but it is of type '{1}' when it should be of "
                    "'DeferredType'".format(
                        name, type(tsymbol.datatype).__name__))
        else:
            # We don't already have an entry for this type so create one
            tsymbol = TypeSymbol(name, dtype, visibility=dtype_symbol_vis)
            parent.symbol_table.add(tsymbol)

        # Populate this StructureType by processing the components of
        # the derived type
        try:
            # Re-use the existing code for processing symbols
            local_table = SymbolTable()
            for child in walk(decl, Fortran2003.Data_Component_Def_Stmt):
                self._process_decln(parent, local_table, child,
                                    default_compt_visibility)
            # Convert from Symbols to type information
            for symbol in local_table.symbols:
                dtype.add(symbol.name, symbol.datatype, symbol.visibility)

            # Update its type with the definition we've found
            tsymbol.datatype = dtype

        except NotImplementedError:
            # Support for this declaration is not fully implemented so
            # set the datatype of the TypeSymbol to UnknownFortranType.
            tsymbol.datatype = UnknownFortranType(str(decl))

    def process_declarations(self, parent, nodes, arg_list,
                             default_visibility=None,
                             visibility_map=None):
        '''
        Transform the variable declarations in the fparser2 parse tree into
        symbols in the symbol table of the PSyIR parent node. If
        `default_visibility` and `visibility_map` are not supplied then
        _parse_access_statements() is called on the provided parse tree.
        If `visibility_map` is supplied and `default_visibility` omitted then
        it defaults to PUBLIC (the Fortran default).

        :param parent: PSyIR node in which to insert the symbols found.
        :type parent: :py:class:`psyclone.psyir.nodes.KernelSchedule`
        :param nodes: fparser2 AST nodes to search for declaration statements.
        :type nodes: list of :py:class:`fparser.two.utils.Base`
        :param arg_list: fparser2 AST node containing the argument list.
        :type arg_list: :py:class:`fparser.Fortran2003.Dummy_Arg_List`
        :param default_visibility: the visibility of a symbol which does not \
                        have an explicit accessibility specification.
        :type default_visibility: \
                        :py:class:`psyclone.psyir.symbols.Symbol.Visibility`
        :param visibility_map: mapping of symbol names to explicit
                        visibilities.
        :type visibility_map: dict with str keys and values of type \
                        :py:class:`psyclone.psyir.symbols.Symbol.Visibility`

        :raises NotImplementedError: the provided declarations contain \
                                     attributes which are not supported yet.
        :raises GenerationError: if the parse tree for a USE statement does \
                                 not have the expected structure.
        :raises SymbolError: if a declaration is found for a Symbol that is \
                    already in the symbol table with a defined interface.
        :raises InternalError: if the provided declaration is an unexpected \
                               or invalid fparser or Fortran expression.

        '''
        if default_visibility is None:
            if visibility_map is None:
                # If no default visibility or visibility mapping is supplied,
                # check for any access statements.
                default_visibility, visibility_map = \
                    self._parse_access_statements(nodes)
            else:
                # In case the caller has provided a visibility map but
                # omitted the default visibility, we use the Fortran default.
                default_visibility = Symbol.Visibility.PUBLIC

        # Look at any USE statements
        self._process_use_stmts(parent, nodes)

        # Handle any derived-type declarations/definitions before we look
        # at general variable declarations in case any of the latter use
        # the former.
        for decl in walk(nodes, Fortran2003.Derived_Type_Def):
            self._process_derived_type_decln(parent, decl,
                                             default_visibility,
                                             visibility_map)

        # Now we've captured any derived-type definitions, proceed to look
        # at the variable declarations.
        for decl in walk(nodes, Fortran2003.Type_Declaration_Stmt):
            try:
                self._process_decln(parent, parent.symbol_table, decl,
                                    default_visibility,
                                    visibility_map)
            except NotImplementedError:
                # Found an unsupported variable declaration. Create a
                # DataSymbol with UnknownType for each entity being declared.
                # Currently this means that any symbols that come after an
                # unsupported declaration will also have UnknownType. This is
                # the subject of Issue #791.
                orig_children = list(decl.children[2].children[:])
                for child in orig_children:
                    # Modify the fparser2 parse tree so that it only declares
                    # the current entity. `items` is a tuple and thus immutable
                    # so we create a new one.
                    decl.children[2].items = (child,)
                    symbol_name = str(child.children[0])
                    # If a declaration declares multiple entities, it's
                    # possible that some may have already been processed
                    # successfully and thus be in the symbol table.
                    try:
                        parent.symbol_table.add(
                            DataSymbol(symbol_name,
                                       UnknownFortranType(str(decl))))
                    except KeyError:
                        if len(orig_children) == 1:
                            raise SymbolError(
                                "Error while processing unsupported "
                                "declaration ('{0}'). An entry for symbol "
                                "'{1}' is already in the symbol table.".format(
                                    str(decl), symbol_name))
                # Restore the fparser2 parse tree
                decl.children[2].items = tuple(orig_children)

        if visibility_map is not None:
            # Check for symbols named in an access statement but not explicitly
            # declared. These must then refer to symbols that have been brought
            # into scope by an unqualified use statement.
            for name, vis in visibility_map.items():
                if name not in parent.symbol_table:
                    try:
                        # If a suitable unqualified use statement is found then
                        # this call creates a Symbol and inserts it in the
                        # appropriate symbol table.
                        _find_or_create_imported_symbol(parent, name,
                                                        visibility=vis)
                    except SymbolError as err:
                        # Improve the error message with context-specific info
                        six.raise_from(SymbolError(
                            "'{0}' is listed in an accessibility statement as "
                            "being '{1}' but failed to find a declaration or "
                            "possible import (use) of this symbol.".format(
                                name, vis)), err)
        try:
            arg_symbols = []
            # Ensure each associated symbol has the correct interface info.
            for arg_name in [x.string.lower() for x in arg_list]:
                symbol = parent.symbol_table.lookup(arg_name)
                if symbol.is_local:
                    # We didn't previously know that this Symbol was an
                    # argument (as it had no 'intent' qualifier). Mark
                    # that it is an argument by specifying its interface.
                    # A Fortran argument has intent(inout) by default
                    symbol.interface = ArgumentInterface(
                        ArgumentInterface.Access.READWRITE)
                arg_symbols.append(symbol)
            # Now that we've updated the Symbols themselves, set the
            # argument list
            parent.symbol_table.specify_argument_list(arg_symbols)
        except KeyError:
            raise InternalError("The kernel argument "
                                "list '{0}' does not match the variable "
                                "declarations for fparser nodes {1}."
                                "".format(str(arg_list), nodes))

        # fparser2 does not always handle Statement Functions correctly, this
        # loop checks for Stmt_Functions that should be an array statement
        # and recovers them, otherwise it raises an error as currently
        # Statement Functions are not supported in PSyIR.
        for stmtfn in walk(nodes, Fortran2003.Stmt_Function_Stmt):
            (fn_name, arg_list, scalar_expr) = stmtfn.items
            try:
                symbol = parent.symbol_table.lookup(fn_name.string.lower())
                if symbol.is_array:
                    # This is an array assignment wrongly categorized as a
                    # statement_function by fparser2.
                    array_subscript = arg_list.items

                    assignment_rhs = scalar_expr

                    # Create assingment node
                    assignment = Assignment(parent=parent)
                    parent.addchild(assignment)

                    # Build lhs
                    lhs = ArrayReference(symbol, parent=assignment)
                    self.process_nodes(parent=lhs, nodes=array_subscript)
                    assignment.addchild(lhs)

                    # Build rhs
                    self.process_nodes(parent=assignment,
                                       nodes=[assignment_rhs])
                else:
                    raise InternalError(
                        "Could not process '{0}'. Symbol '{1}' is in the"
                        " SymbolTable but it is not an array as expected, so"
                        " it can not be recovered as an array assignment."
                        "".format(str(stmtfn), symbol.name))
            except KeyError:
                raise NotImplementedError(
                    "Could not process '{0}'. Statement Function declarations "
                    "are not supported.".format(str(stmtfn)))

    @staticmethod
    def _process_precision(type_spec, psyir_parent):
        '''Processes the fparser2 parse tree of the type specification of a
        variable declaration in order to extract precision
        information. Two formats for specifying precision are
        supported a) "*N" e.g. real*8 and b) "kind=" e.g. kind=i_def, or
        kind=KIND(x).

        :param type_spec: the fparser2 parse tree of the type specification.
        :type type_spec: \
            :py:class:`fparser.two.Fortran2003.Intrinsic_Type_Spec`
        :param psyir_parent: the parent PSyIR node where the new node \
            will be attached.
        :type psyir_parent: :py:class:`psyclone.psyir.nodes.Node`

        :returns: the precision associated with the type specification.
        :rtype: :py:class:`psyclone.psyir.symbols.DataSymbol.Precision` or \
            :py:class:`psyclone.psyir.symbols.DataSymbol` or int or NoneType

        :raises NotImplementedError: if a KIND intrinsic is found with an \
            argument other than a real or integer literal.
        :raises NotImplementedError: if we have `kind=xxx` but cannot find \
            a valid variable name.

        '''
        symbol_table = psyir_parent.scope.symbol_table

        if not isinstance(type_spec.items[1], Fortran2003.Kind_Selector):
            # No precision is specified
            return None

        kind_selector = type_spec.items[1]

        if (isinstance(kind_selector.children[0], str) and
                kind_selector.children[0] == "*"):
            # Precision is provided in the form *N
            precision = int(str(kind_selector.children[1]))
            return precision

        # Precision is supplied in the form "kind=..."
        intrinsics = walk(kind_selector.items,
                          Fortran2003.Intrinsic_Function_Reference)
        if intrinsics and isinstance(intrinsics[0].items[0],
                                     Fortran2003.Intrinsic_Name) and \
           str(intrinsics[0].items[0]).lower() == "kind":
            # We have kind=KIND(X) where X may be of any intrinsic type. It
            # may be a scalar or an array. items[1] is an
            # Actual_Arg_Spec_List with the first entry being the argument.
            kind_arg = intrinsics[0].items[1].items[0]

            # We currently only support integer and real literals as
            # arguments to KIND
            if isinstance(kind_arg, (Fortran2003.Int_Literal_Constant,
                                     Fortran2003.Real_Literal_Constant)):
                return get_literal_precision(kind_arg, psyir_parent)

            raise NotImplementedError(
                "Only real and integer literals are supported "
                "as arguments to the KIND intrinsic but found '{0}' in: "
                "{1}".format(type(kind_arg).__name__, str(kind_selector)))

        # We have kind=kind-param
        kind_names = walk(kind_selector.items, Fortran2003.Name)
        if not kind_names:
            raise NotImplementedError(
                "Failed to find valid Name in Fortran Kind "
                "Selector: '{0}'".format(str(kind_selector)))

        return _kind_symbol_from_name(str(kind_names[0]), symbol_table)

    def process_nodes(self, parent, nodes):
        '''
        Create the PSyIR of the supplied list of nodes in the
        fparser2 AST. Currently also inserts parent information back
        into the fparser2 AST. This is a workaround until fparser2
        itself generates and stores this information.

        :param parent: Parent node in the PSyIR we are constructing.
        :type parent: :py:class:`psyclone.psyir.nodes.Node`
        :param nodes: List of sibling nodes in fparser2 AST.
        :type nodes: list of :py:class:`fparser.two.utils.Base`

        '''
        code_block_nodes = []
        for child in nodes:

            try:
                psy_child = self._create_child(child, parent)
            except NotImplementedError:
                # If child type implementation not found, add them on the
                # ongoing code_block node list.
                code_block_nodes.append(child)
            else:
                if psy_child:
                    self.nodes_to_code_block(parent, code_block_nodes)
                    parent.addchild(psy_child)
                # If psy_child is not initialised but it didn't produce a
                # NotImplementedError, it means it is safe to ignore it.

        # Complete any unfinished code-block
        self.nodes_to_code_block(parent, code_block_nodes)

    def _create_child(self, child, parent=None):
        '''
        Create a PSyIR node representing the supplied fparser 2 node.

        :param child: node in fparser2 AST.
        :type child: :py:class:`fparser.two.utils.Base`
        :param parent: Parent node of the PSyIR node we are constructing.
        :type parent: :py:class:`psyclone.psyir.nodes.Node`
        :raises NotImplementedError: There isn't a handler for the provided \
                child type.
        :returns: Returns the PSyIR representation of child, which can be a \
                  single node, a tree of nodes or None if the child can be \
                  ignored.
        :rtype: :py:class:`psyclone.psyir.nodes.Node` or NoneType
        '''
        handler = self.handlers.get(type(child))
        if handler is None:
            # If the handler is not found then check with the first
            # level parent class. This is done to simplify the
            # handlers map when multiple fparser2 types can be
            # processed with the same handler. (e.g. Subclasses of
            # BinaryOpBase: Mult_Operand, Add_Operand, Level_2_Expr,
            # ... can use the same handler.)
            generic_type = type(child).__bases__[0]
            handler = self.handlers.get(generic_type)
            if not handler:
                raise NotImplementedError()
        return handler(child, parent)

    def _ignore_handler(self, *_):
        '''
        This handler returns None indicating that the associated
        fparser2 node can be ignored.

        Note that this method contains ignored arguments to comform with
        the handler(node, parent) method interface.

        :returns: None
        :rtype: NoneType
        '''
        return None

    def _create_loop(self, parent, variable):
        '''
        Create a Loop instance. This is done outside _do_construct_handler
        because some APIs may want to instantiate a specialised Loop.

        :param parent: the parent of the node.
        :type parent: :py:class:`psyclone.psyir.nodes.Node`
        :param variable: the loop variable.
        :type variable: :py:class:`psyclone.psyir.symbols.DataSymbol`

        :return: a new Loop instance.
        :rtype: :py:class:`psyclone.psyir.nodes.Loop`

        '''
        return Loop(parent=parent, variable=variable)

    def _do_construct_handler(self, node, parent):
        '''
        Transforms a fparser2 Do Construct into its PSyIR representation.

        :param node: node in fparser2 tree.
        :type node: \
            :py:class:`fparser.two.Fortran2003.Block_Nonlabel_Do_Construct`
        :param parent: parent node of the PSyIR node we are constructing.
        :type parent: :py:class:`psyclone.psyir.nodes.Node`

        :returns: PSyIR representation of node
        :rtype: :py:class:`psyclone.psyir.nodes.Loop`

        :raises NotImplementedError: if the fparser2 tree has an unsupported \
            structure (e.g. DO WHILE or a DO with no loop control).
        '''
        ctrl = walk(node.content, Fortran2003.Loop_Control)
        if not ctrl:
            # TODO #359 a DO with no loop control is put into a CodeBlock
            raise NotImplementedError()
        if ctrl[0].items[0]:
            # If this is a DO WHILE then the first element of items will not
            # be None. (See `fparser.two.Fortran2003.Loop_Control`.)
            # TODO #359 DO WHILE's are currently just put into CodeBlocks
            # rather than being properly described in the PSyIR.
            raise NotImplementedError()

        # Second element of items member of Loop Control is itself a tuple
        # containing:
        #   Loop variable, [start value expression, end value expression, step
        #   expression]
        # Loop variable will be an instance of Fortran2003.Name
        loop_var = str(ctrl[0].items[1][0])
        variable_name = str(loop_var)
        try:
            data_symbol = _find_or_create_imported_symbol(
                parent, variable_name, symbol_type=DataSymbol,
                datatype=DeferredType())
        except SymbolError:
            raise InternalError(
                "Loop-variable name '{0}' is not declared and there are no "
                "unqualified use statements. This is currently unsupported."
                "".format(variable_name))
        # The loop node is created with the _create_loop factory method as some
        # APIs require a specialised loop node type.
        loop = self._create_loop(parent, data_symbol)
        loop._ast = node

        # Get the loop limits. These are given in a list which is the second
        # element of a tuple which is itself the second element of the items
        # tuple:
        # (None, (Name('jk'), [Int_Literal_Constant('1', None), Name('jpk'),
        #                      Int_Literal_Constant('1', None)]), None)
        limits_list = ctrl[0].items[1][1]

        # Start expression child
        self.process_nodes(parent=loop, nodes=[limits_list[0]])

        # Stop expression child
        self.process_nodes(parent=loop, nodes=[limits_list[1]])

        # Step expression child
        if len(limits_list) == 3:
            self.process_nodes(parent=loop, nodes=[limits_list[2]])
        else:
            # Default loop increment is 1. Use the type of the start
            # or step nodes once #685 is complete. For the moment use
            # the default precision.
            default_step = Literal("1", default_integer_type())
            loop.addchild(default_step)

        # Create Loop body Schedule
        loop_body = Schedule(parent=loop)
        loop_body._ast = node
        loop.addchild(loop_body)
        # Process loop body (ignore 'do' and 'end do' statements with [1:-1])
        self.process_nodes(parent=loop_body, nodes=node.content[1:-1])

        return loop

    def _if_construct_handler(self, node, parent):
        '''
        Transforms an fparser2 If_Construct to the PSyIR representation.

        :param node: node in fparser2 tree.
        :type node: :py:class:`fparser.two.Fortran2003.If_Construct`
        :param parent: Parent node of the PSyIR node we are constructing.
        :type parent: :py:class:`psyclone.psyir.nodes.Node`
        :returns: PSyIR representation of node
        :rtype: :py:class:`psyclone.psyir.nodes.IfBlock`
        :raises InternalError: If the fparser2 tree has an unexpected \
            structure.
        '''

        # Check that the fparser2 parsetree has the expected structure
        if not isinstance(node.content[0], Fortran2003.If_Then_Stmt):
            raise InternalError(
                "Failed to find opening if then statement in: "
                "{0}".format(str(node)))
        if not isinstance(node.content[-1], Fortran2003.End_If_Stmt):
            raise InternalError(
                "Failed to find closing end if statement in: "
                "{0}".format(str(node)))

        # Search for all the conditional clauses in the If_Construct
        clause_indices = []
        for idx, child in enumerate(node.content):
            if isinstance(child, (Fortran2003.If_Then_Stmt,
                                  Fortran2003.Else_Stmt,
                                  Fortran2003.Else_If_Stmt,
                                  Fortran2003.End_If_Stmt)):
                clause_indices.append(idx)

        # Deal with each clause: "if", "else if" or "else".
        ifblock = None
        currentparent = parent
        num_clauses = len(clause_indices) - 1
        for idx in range(num_clauses):
            start_idx = clause_indices[idx]
            end_idx = clause_indices[idx+1]
            clause = node.content[start_idx]

            if isinstance(clause, (Fortran2003.If_Then_Stmt,
                                   Fortran2003.Else_If_Stmt)):
                # If it's an 'IF' clause just create an IfBlock, otherwise
                # it is an 'ELSE' clause and it needs an IfBlock annotated
                # with 'was_elseif' inside a Schedule.
                newifblock = None
                if isinstance(clause, Fortran2003.If_Then_Stmt):
                    ifblock = IfBlock(parent=currentparent)
                    ifblock.ast = node  # Keep pointer to fpaser2 AST
                    newifblock = ifblock
                else:
                    elsebody = Schedule(parent=currentparent)
                    currentparent.addchild(elsebody)
                    newifblock = IfBlock(parent=elsebody,
                                         annotations=['was_elseif'])
                    elsebody.addchild(newifblock)

                    # Keep pointer to fpaser2 AST
                    elsebody.ast = node.content[start_idx]
                    newifblock.ast = node.content[start_idx]

                # Create condition as first child
                self.process_nodes(parent=newifblock,
                                   nodes=[clause.items[0]])

                # Create if-body as second child
                ifbody = Schedule(parent=newifblock)
                ifbody.ast = node.content[start_idx + 1]
                ifbody.ast_end = node.content[end_idx - 1]
                newifblock.addchild(ifbody)
                self.process_nodes(parent=ifbody,
                                   nodes=node.content[start_idx + 1:end_idx])

                currentparent = newifblock

            elif isinstance(clause, Fortran2003.Else_Stmt):
                if not idx == num_clauses - 1:
                    raise InternalError(
                        "Else clause should only be found next to last "
                        "clause, but found {0}".format(node.content))
                elsebody = Schedule(parent=currentparent)
                currentparent.addchild(elsebody)
                elsebody.ast = node.content[start_idx]
                elsebody.ast_end = node.content[end_idx]
                self.process_nodes(parent=elsebody,
                                   nodes=node.content[start_idx + 1:end_idx])
            else:
                raise InternalError(
                    "Only fparser2 If_Then_Stmt, Else_If_Stmt and Else_Stmt "
                    "are expected, but found {0}.".format(clause))

        return ifblock

    def _if_stmt_handler(self, node, parent):
        '''
        Transforms an fparser2 If_Stmt to the PSyIR representation.

        :param node: node in fparser2 AST.
        :type node: :py:class:`fparser.two.Fortran2003.If_Stmt`
        :param parent: Parent node of the PSyIR node we are constructing.
        :type parent: :py:class:`psyclone.psyir.nodes.Node`
        :returns: PSyIR representation of node
        :rtype: :py:class:`psyclone.psyir.nodes.IfBlock`
        '''
        ifblock = IfBlock(parent=parent, annotations=['was_single_stmt'])
        ifblock.ast = node
        self.process_nodes(parent=ifblock, nodes=[node.items[0]])
        ifbody = Schedule(parent=ifblock)
        ifblock.addchild(ifbody)
        self.process_nodes(parent=ifbody, nodes=[node.items[1]])
        return ifblock

    def _case_construct_handler(self, node, parent):
        '''
        Transforms an fparser2 Case_Construct to the PSyIR representation.

        :param node: node in fparser2 tree.
        :type node: :py:class:`fparser.two.Fortran2003.Case_Construct`
        :param parent: Parent node of the PSyIR node we are constructing.
        :type parent: :py:class:`psyclone.psyir.nodes.Node`

        :returns: PSyIR representation of node
        :rtype: :py:class:`psyclone.psyir.nodes.IfBlock`

        :raises InternalError: If the fparser2 tree has an unexpected \
            structure.
        :raises NotImplementedError: If the fparser2 tree contains an \
            unsupported structure and should be placed in a CodeBlock.

        '''
        # Check that the fparser2 parsetree has the expected structure
        if not isinstance(node.content[0], Fortran2003.Select_Case_Stmt):
            raise InternalError(
                "Failed to find opening case statement in: "
                "{0}".format(str(node)))
        if not isinstance(node.content[-1], Fortran2003.End_Select_Stmt):
            raise InternalError(
                "Failed to find closing case statement in: "
                "{0}".format(str(node)))

        # Search for all the CASE clauses in the Case_Construct. We do this
        # because the fp2 parse tree has a flat structure at this point with
        # the clauses being siblings of the contents of the clauses. The
        # final index in this list will hold the position of the end-select
        # statement.
        clause_indices = []
        selector = None
        # The position of the 'case default' clause, if any
        default_clause_idx = None
        for idx, child in enumerate(node.content):
            if isinstance(child, Fortran2003.Select_Case_Stmt):
                selector = child.items[0]
            if isinstance(child, Fortran2003.Case_Stmt):
                if not isinstance(child.items[0], Fortran2003.Case_Selector):
                    raise InternalError(
                        "Unexpected parse tree structure. Expected child of "
                        "Case_Stmt to be a Case_Selector but got: '{0}'".
                        format(type(child.items[0]).__name__))
                case_expression = child.items[0].items[0]
                if case_expression is None:
                    # This is a 'case default' clause - store its position.
                    # We do this separately as this clause is special and
                    # will be added as a final 'else'.
                    default_clause_idx = idx
                clause_indices.append(idx)
            if isinstance(child, Fortran2003.End_Select_Stmt):
                clause_indices.append(idx)

        # Deal with each Case_Stmt
        rootif = None
        currentparent = parent
        num_clauses = len(clause_indices) - 1
        for idx in range(num_clauses):
            # Skip the 'default' clause for now because we handle it last
            if clause_indices[idx] == default_clause_idx:
                continue
            start_idx = clause_indices[idx]
            end_idx = clause_indices[idx+1]
            clause = node.content[start_idx]
            case = clause.items[0]

            # If rootif is already initialised we chain the new case in the
            # last else branch, otherwise we start a new IfBlock
            if rootif:
                elsebody = Schedule(parent=currentparent)
                currentparent.addchild(elsebody)
                ifblock = IfBlock(annotations=['was_case'])
                elsebody.addchild(ifblock)
                elsebody.ast = node.content[start_idx + 1]
                elsebody.ast_end = node.content[end_idx - 1]
            else:
                ifblock = IfBlock(parent=currentparent,
                                  annotations=['was_case'])
                rootif = ifblock

            if idx == 0:
                # If this is the first IfBlock then have it point to
                # the original SELECT CASE in the parse tree
                ifblock.ast = node
            else:
                # Otherwise, this IfBlock represents a CASE clause in the
                # Fortran and so we point to the parse tree of the content
                # of the clause.
                ifblock.ast = node.content[start_idx + 1]
                ifblock.ast_end = node.content[end_idx - 1]

            # Process the logical expression
            self._process_case_value_list(selector, case.items[0].items,
                                          ifblock)

            # Add If_body
            ifbody = Schedule(parent=ifblock)
            self.process_nodes(parent=ifbody,
                               nodes=node.content[start_idx + 1:
                                                  end_idx])
            ifblock.addchild(ifbody)
            ifbody.ast = node.content[start_idx + 1]
            ifbody.ast_end = node.content[end_idx - 1]

            currentparent = ifblock

        if default_clause_idx:
            # Finally, add the content of the 'default' clause as a last
            # 'else' clause. If the 'default' clause was the only clause
            # then 'rootif' will still be None and we don't bother creating
            # an enclosing IfBlock at all.
            if rootif:
                elsebody = Schedule(parent=currentparent)
                currentparent.addchild(elsebody)
                currentparent = elsebody
            start_idx = default_clause_idx + 1
            # Find the next 'case' clause that occurs after 'case default'
            # (if any)
            end_idx = -1
            for idx in clause_indices:
                if idx > default_clause_idx:
                    end_idx = idx
                    break
            # Process the statements within the 'default' clause
            self.process_nodes(parent=currentparent,
                               nodes=node.content[start_idx:end_idx])
            if rootif:
                elsebody.ast = node.content[start_idx]
                elsebody.ast_end = node.content[end_idx - 1]
        return rootif

    def _process_case_value_list(self, selector, nodes, parent):
        '''
        Processes the supplied list of fparser2 nodes representing case-value
        expressions and constructs the equivalent PSyIR representation.
        e.g. for:

               SELECT CASE(my_flag)
               CASE(var1, var2:var3, :var5)
                 my_switch = .true.
               END SELECT

        the equivalent logical expression is:

        my_flag == var1 OR (myflag>=var2 AND myflag <= var3) OR my_flag <= var5

        and the corresponding structure of the PSyIR that we create is:

                    OR
                   /  \
                 EQ    OR
                      /  \
                   AND    LE
                  /  \
                GE    LE

        :param selector: the fparser2 parse tree representing the \
                      selector_expression in SELECT CASE(selector_expression).
        :type selector: sub-class of :py:class:`fparser.two.utils.Base`
        :param nodes: the nodes representing the label-list of the current \
                      CASE() clause.
        :type nodes: list of :py:class:`fparser.two.Fortran2003.Name` or \
                     :py:class:`fparser.two.Fortran2003.Case_Value_Range`
        :param parent: parent node in the PSyIR.
        :type parent: :py:class:`psyclone.psyir.nodes.Node`

        '''
        if len(nodes) == 1:
            # Only one item in list so process it
            self._process_case_value(selector, nodes[0], parent)
            return
        # More than one item in list. Create an OR node with the first item
        # on the list as one arg then recurse down to handle the remainder
        # of the list.
        orop = BinaryOperation(BinaryOperation.Operator.OR,
                               parent=parent)
        self._process_case_value(selector, nodes[0], orop)
        self._process_case_value_list(selector, nodes[1:], orop)
        parent.addchild(orop)

    def _process_case_value(self, selector, node, parent):
        '''
        Handles an individual condition inside a CASE statement. This can
        be a single scalar expression (e.g. CASE(1)) or a range specification
        (e.g. CASE(lim1:lim2)).

        :param selector: the node in the fparser2 parse tree representing the
                         'some_expr' of the SELECT CASE(some_expr).
        :type selector: sub-class of :py:class:`fparser.two.utils.Base`
        :param node: the node representing the case-value expression in the \
                     fparser2 parse tree.
        :type node: sub-class of :py:class:`fparser.two.utils.Base`
        :param parent: parent node in the PSyIR.
        :type parent: :py:class:`psyclone.psyir.nodes.Node`

        '''
        if isinstance(node, Fortran2003.Case_Value_Range):
            # The case value is a range (e.g. lim1:lim2)
            if node.items[0] and node.items[1]:
                # Have lower and upper limits so need a parent AND
                aop = BinaryOperation(BinaryOperation.Operator.AND,
                                      parent=parent)
                parent.addchild(aop)
                new_parent = aop
            else:
                # No need to create new parent node
                new_parent = parent

            if node.items[0]:
                # A lower limit is specified
                geop = BinaryOperation(BinaryOperation.Operator.GE,
                                       parent=new_parent)
                self.process_nodes(parent=geop, nodes=[selector])
                self.process_nodes(parent=geop, nodes=[node.items[0]])
                new_parent.addchild(geop)
            if node.items[1]:
                # An upper limit is specified
                leop = BinaryOperation(BinaryOperation.Operator.LE,
                                       parent=new_parent)
                self.process_nodes(parent=leop, nodes=[selector])
                self.process_nodes(parent=leop, nodes=[node.items[1]])
                new_parent.addchild(leop)
        else:
            # The case value is some scalar initialisation expression
            bop = BinaryOperation(BinaryOperation.Operator.EQ,
                                  parent=parent)
            parent.addchild(bop)
            self.process_nodes(parent=bop, nodes=[selector])
            self.process_nodes(parent=bop, nodes=[node])

    @staticmethod
    def _array_notation_rank(array):
        '''Check that the supplied candidate array reference uses supported
        array notation syntax and return the rank of the sub-section
        of the array that uses array notation. e.g. for a reference
        "a(:, 2, :)" the rank of the sub-section is 2.

        :param array: the array reference to check.
        :type array: :py:class:`psyclone.psyir.nodes.ArrayReference`

        :returns: rank of the sub-section of the array.
        :rtype: int

        :raises NotImplementedError: if the array node does not have any \
                                     children.

        '''
        if not array.children:
            raise NotImplementedError("An Array reference in the PSyIR must "
                                      "have at least one child but '{0}' has "
                                      "none".format(array.name))
        # Only array refs using basic colon syntax are currently
        # supported e.g. (a(:,:)).  Each colon is represented in the
        # PSyIR as a Range node with first argument being an lbound
        # binary operator, the second argument being a ubound operator
        # and the third argument being an integer Literal node with
        # value 1 i.e. a(:,:) is represented as
        # a(lbound(a,1):ubound(a,1):1,lbound(a,2):ubound(a,2):1) in
        # the PSyIR.
        num_colons = 0
        for node in array.children:
            if isinstance(node, Range):
                # Found array syntax notation. Check that it is the
                # simple ":" format.
                if not _is_range_full_extent(node):
                    raise NotImplementedError(
                        "Only array notation of the form my_array(:, :, ...) "
                        "is supported.")
                num_colons += 1
        return num_colons

    def _array_syntax_to_indexed(self, parent, loop_vars):
        '''
        Utility function that modifies each ArrayReference object in the
        supplied PSyIR fragment so that they are indexed using the supplied
        loop variables rather than having colon array notation.

        :param parent: root of PSyIR sub-tree to search for Array \
                       references to modify.
        :type parent:  :py:class:`psyclone.psyir.nodes.Node`
        :param loop_vars: the variable names for the array indices.
        :type loop_vars: list of str

        :raises NotImplementedError: if array sections of differing ranks are \
                                     found.
        '''
        assigns = parent.walk(Assignment)
        # Check that the LHS of any assignment uses recognised array
        # notation.
        for assign in assigns:
            _ = self._array_notation_rank(assign.lhs)
        # TODO #717 if the supplied code accidentally omits array
        # notation for an array reference on the RHS then we will
        # identify it as a scalar and the code produced from the
        # PSyIR (using e.g. the Fortran backend) will not
        # compile. We need to implement robust identification of the
        # types of all symbols in the PSyIR fragment.
        arrays = parent.walk(ArrayReference)
        first_rank = None
        for array in arrays:
            # Check that this is a supported array reference and that
            # all arrays are of the same rank
            rank = len([child for child in array.children if
                        isinstance(child, Range)])
            if first_rank:
                if rank != first_rank:
                    raise NotImplementedError(
                        "Found array sections of differing ranks within a "
                        "WHERE construct: array section of {0} has rank {1}".
                        format(array.name, rank))
            else:
                first_rank = rank

            # Replace the PSyIR Ranges with the loop variables
            range_idx = 0
            for idx, child in enumerate(array.children):
                if isinstance(child, Range):
                    symbol = _find_or_create_imported_symbol(
                        array, loop_vars[range_idx],
                        symbol_type=DataSymbol, datatype=DeferredType())
                    array.children[idx] = Reference(symbol)
                    range_idx += 1

    def _where_construct_handler(self, node, parent):
        '''
        Construct the canonical PSyIR representation of a WHERE construct or
        statement. A construct has the form:

            WHERE(logical-mask)
              statements
            [ELSE WHERE(logical-mask)
              statements]
            [ELSE
              statements]
            END WHERE

        while a statement is just:

            WHERE(logical-mask) statement

        :param node: node in the fparser2 parse tree representing the WHERE.
        :type node: :py:class:`fparser.two.Fortran2003.Where_Construct` or \
                    :py:class:`fparser.two.Fortran2003.Where_Stmt`
        :param parent: parent node in the PSyIR.
        :type parent: :py:class:`psyclone.psyir.nodes.Node`

        :returns: the top-level Loop object in the created loop nest.
        :rtype: :py:class:`psyclone.psyir.nodes.Loop`

        :raises InternalError: if the parse tree does not have the expected \
                               structure.

        '''
        if isinstance(node, Fortran2003.Where_Stmt):
            # We have a Where statement. Check that the parse tree has the
            # expected structure.
            if not len(node.items) == 2:
                raise InternalError(
                    "Expected a Fortran2003.Where_Stmt to have exactly two "
                    "entries in 'items' but found {0}: {1}".format(
                        len(node.items), str(node.items)))
            if not isinstance(node.items[1], Fortran2003.Assignment_Stmt):
                raise InternalError(
                    "Expected the second entry of a Fortran2003.Where_Stmt "
                    "items tuple to be an Assignment_Stmt but found: {0}".
                    format(type(node.items[1]).__name__))
            was_single_stmt = True
            annotations = ["was_where", "was_single_stmt"]
            logical_expr = [node.items[0]]
        else:
            # We have a Where construct. Check that the first and last
            # children are what we expect.
            if not isinstance(node.content[0],
                              Fortran2003.Where_Construct_Stmt):
                raise InternalError("Failed to find opening where construct "
                                    "statement in: {0}".format(str(node)))
            if not isinstance(node.content[-1], Fortran2003.End_Where_Stmt):
                raise InternalError("Failed to find closing end where "
                                    "statement in: {0}".format(str(node)))
            was_single_stmt = False
            annotations = ["was_where"]
            logical_expr = node.content[0].items

        # Examine the logical-array expression (the mask) in order to
        # determine the number of nested loops required. The Fortran
        # standard allows bare array notation here (e.g. `a < 0.0` where
        # `a` is an array) and thus we would need to examine our SymbolTable
        # to find out the rank of `a`. For the moment we limit support to
        # the NEMO style where the fact that `a` is an array is made
        # explicit using the colon notation, e.g. `a(:, :) < 0.0`.

        # For this initial processing of the logical-array expression we
        # use a temporary parent as we haven't yet constructed the PSyIR
        # for the loop nest and innermost IfBlock. Once we have a valid
        # parent for this logical expression we will repeat the processing.
        fake_parent = Assignment(parent=parent)
        self.process_nodes(fake_parent, logical_expr)
        arrays = fake_parent.walk(ArrayReference)
        if not arrays:
            # If the PSyIR doesn't contain any Arrays then that must be
            # because the code doesn't use explicit array syntax. At least one
            # variable in the logical-array expression must be an array for
            # this to be a valid WHERE().
            # TODO #717. Look-up the shape of the array in the SymbolTable.
            raise NotImplementedError("Only WHERE constructs using explicit "
                                      "array notation (e.g. my_array(:, :)) "
                                      "are supported.")
        # All array sections in a Fortran WHERE must have the same rank so
        # just look at the first array.
        rank = self._array_notation_rank(arrays[0])
        # Create a list to hold the names of the loop variables as we'll
        # need them to index into the arrays.
        loop_vars = rank*[""]

        symbol_table = parent.scope.symbol_table
        integer_type = default_integer_type()

        # Now create a loop nest of depth `rank`
        new_parent = parent
        for idx in range(rank, 0, -1):

            data_symbol = symbol_table.new_symbol(
                "widx{0}".format(idx), symbol_type=DataSymbol,
                datatype=integer_type)
            loop_vars[idx-1] = data_symbol.name

            loop = Loop(parent=new_parent, variable=data_symbol,
                        annotations=annotations)
            # Point to the original WHERE statement in the parse tree.
            loop.ast = node
            # Add loop lower bound
            loop.addchild(Literal("1", integer_type))
            # Add loop upper bound - we use the SIZE operator to query the
            # extent of the current array dimension
            size_node = BinaryOperation(BinaryOperation.Operator.SIZE,
                                        parent=loop)
            loop.addchild(size_node)
            symbol = _find_or_create_imported_symbol(
                size_node, arrays[0].name, symbol_type=DataSymbol,
                datatype=DeferredType())

            size_node.addchild(Reference(symbol))
            size_node.addchild(Literal(str(idx), integer_type,
                                       parent=size_node))
            # Add loop increment
            loop.addchild(Literal("1", integer_type))
            # Fourth child of a Loop must be a Schedule
            sched = Schedule(parent=loop)
            loop.addchild(sched)
            # Finally, add the Loop we've constructed to its parent (but
            # not into the existing PSyIR tree - that's done in
            # process_nodes()).
            if new_parent is not parent:
                new_parent.addchild(loop)
            else:
                # Keep a reference to the first loop as that's what this
                # handler returns
                root_loop = loop
            new_parent = sched
        # Now we have the loop nest, add an IF block to the innermost
        # schedule
        ifblock = IfBlock(parent=new_parent, annotations=annotations)
        new_parent.addchild(ifblock)
        ifblock.ast = node  # Point back to the original WHERE construct

        # We construct the conditional expression from the original
        # logical-array-expression of the WHERE. We process_nodes() a
        # second time here now that we have the correct parent node in the
        # PSyIR (and thus a SymbolTable) to refer to.
        self.process_nodes(ifblock, logical_expr)

        # Each array reference must now be indexed by the loop variables
        # of the loops we've just created.
        self._array_syntax_to_indexed(ifblock.children[0], loop_vars)

        # Now construct the body of the IF using the body of the WHERE
        sched = Schedule(parent=ifblock)
        ifblock.addchild(sched)

        if not was_single_stmt:
            # Do we have an ELSE WHERE?
            for idx, child in enumerate(node.content):
                if isinstance(child, Fortran2003.Elsewhere_Stmt):
                    self.process_nodes(sched, node.content[1:idx])
                    self._array_syntax_to_indexed(sched, loop_vars)
                    # Add an else clause to the IF block for the ELSEWHERE
                    # clause
                    sched = Schedule(parent=ifblock)
                    ifblock.addchild(sched)
                    self.process_nodes(sched, node.content[idx+1:-1])
                    break
            else:
                # No elsewhere clause was found
                self.process_nodes(sched, node.content[1:-1])
        else:
            # We only had a single-statement WHERE
            self.process_nodes(sched, node.items[1:])
        # Convert all uses of array syntax to indexed accesses
        self._array_syntax_to_indexed(sched, loop_vars)
        # Return the top-level loop generated by this handler
        return root_loop

    def _return_handler(self, node, parent):
        '''
        Transforms an fparser2 Return_Stmt to the PSyIR representation.

        :param node: node in fparser2 parse tree.
        :type node: :py:class:`fparser.two.Fortran2003.Return_Stmt`
        :param parent: Parent node of the PSyIR node we are constructing.
        :type parent: :py:class:`psyclone.psyir.nodes.Node`

        :return: PSyIR representation of node.
        :rtype: :py:class:`psyclone.psyir.nodes.Return`

        '''
        rtn = Return(parent=parent)
        rtn.ast = node
        return rtn

    def _assignment_handler(self, node, parent):
        '''
        Transforms an fparser2 Assignment_Stmt to the PSyIR representation.

        :param node: node in fparser2 AST.
        :type node: :py:class:`fparser.two.Fortran2003.Assignment_Stmt`
        :param parent: Parent node of the PSyIR node we are constructing.
        :type parent: :py:class:`psyclone.psyir.nodes.Node`

        :returns: PSyIR representation of node.
        :rtype: :py:class:`psyclone.psyir.nodes.Assignment`
        '''
        assignment = Assignment(node, parent=parent)
        self.process_nodes(parent=assignment, nodes=[node.items[0]])
        self.process_nodes(parent=assignment, nodes=[node.items[2]])

        return assignment

    def _data_ref_handler(self, node, parent):
        '''
        Create the PSyIR for an fparser2 Data_Ref (representing an access
        to a derived type).

        :param node: node in fparser2 parse tree.
        :type node: :py:class:`fparser.two.Fortran2003.Data_Ref`
        :param parent: Parent node of the PSyIR node we are constructing.
        :type parent: :py:class:`psyclone.psyir.nodes.Node`

        :return: PSyIR representation of node
        :rtype: :py:class:`psyclone.psyir.nodes.StructureReference`

        :raises NotImplementedError: if the parse tree contains unsupported \
                                     elements.
        '''
        # If we encounter array ranges while processing this derived-type
        # access then we will need the symbol being referred to so we create
        # that first.
        if isinstance(node.children[0], Fortran2003.Name):
            # Base of reference is a scalar entity and must be a DataSymbol.
            base_sym = _find_or_create_imported_symbol(
                parent, node.children[0].string.lower(),
                symbol_type=DataSymbol, datatype=DeferredType())
            base_indices = []
            base_ref = StructureReference

        elif isinstance(node.children[0], Fortran2003.Part_Ref):
            # Base of reference is an array access. Lookup the corresponding
            # symbol.
            part_ref = node.children[0]
            base_sym = _find_or_create_imported_symbol(
                parent, part_ref.children[0].string.lower(),
                symbol_type=DataSymbol, datatype=DeferredType())
            # Processing the array-index expressions requires access to the
            # symbol table so create an ArrayReference node.
            sched = parent.ancestor(Schedule, include_self=True)
            aref = ArrayReference(parent=sched, symbol=base_sym)
            # The children of this node will represent the indices of the
            # ArrayOfStructuresReference.
            self.process_nodes(parent=aref,
                               nodes=part_ref.children[1].children)
            base_indices = aref.pop_all_children()
            base_ref = ArrayOfStructuresReference

        else:
            raise NotImplementedError(str(node))

        # Now construct the full list of 'members' making up the
        # derived-type reference. e.g. for "var%region(1)%start" this
        # will be [("region", [Literal("1")]), "start"].
        members = []
        for child in node.children[1:]:
            if isinstance(child, Fortran2003.Name):
                # Members of a structure do not refer to symbols
                members.append(child.string)
            elif isinstance(child, Fortran2003.Part_Ref):
                # In order to use process_nodes() we need a parent node
                # through which we can access the symbol table. This is
                # because array-index expressions must refer to symbols.
                sched = parent.ancestor(Schedule, include_self=True)
                # Since the index expressions may refer to the parent
                # reference we construct a full reference to the current
                # member of the derived type. We include a fake array index
                # to ensure that the innermost member is an ArrayMember
                # that can accept the real array-index expressions generated
                # by process_nodes().
                array_name = child.children[0].string
                new_ref = _create_struct_reference(
                    sched, base_ref, base_sym,
                    members + [(array_name, [Literal("1", INTEGER_TYPE)])],
                    base_indices)
                # 'Chase the pointer' all the way to the bottom of the
                # derived-type reference
                current_ref = new_ref
                while hasattr(current_ref, "member"):
                    current_ref = current_ref.member
                # Remove the fake array index
                current_ref.pop_all_children()
                # We can now process the child index expressions
                self.process_nodes(parent=current_ref,
                                   nodes=child.children[1].children)
                # The resulting children will become part of the structure
                # access expression
                children = current_ref.pop_all_children()
                members.append((array_name, children))
            else:
                # Found an unsupported entry in the parse tree. This will
                # result in a CodeBlock.
                raise NotImplementedError(str(node))

        # Now we have the list of members, use the `create()` method of the
        # appropriate Reference subclass.
        return _create_struct_reference(parent, base_ref, base_sym,
                                        members, base_indices)

    def _unary_op_handler(self, node, parent):
        '''
        Transforms an fparser2 UnaryOpBase or Intrinsic_Function_Reference
        to the PSyIR representation.

        :param node: node in fparser2 AST.
        :type node: :py:class:`fparser.two.utils.UnaryOpBase` or \
               :py:class:`fparser.two.Fortran2003.Intrinsic_Function_Reference`
        :param parent: Parent node of the PSyIR node we are constructing.
        :type parent: :py:class:`psyclone.psyir.nodes.Node`

        :return: PSyIR representation of node
        :rtype: :py:class:`psyclone.psyir.nodes.UnaryOperation`

        :raises NotImplementedError: if the supplied operator is not \
                                     supported by this handler.
        :raises InternalError: if the fparser parse tree does not have the \
                               expected structure.

        '''
        operator_str = str(node.items[0]).lower()
        try:
            operator = Fparser2Reader.unary_operators[operator_str]
        except KeyError:
            # Operator not supported, it will produce a CodeBlock instead
            raise NotImplementedError(operator_str)

        if isinstance(node.items[1], Fortran2003.Actual_Arg_Spec_List):
            if len(node.items[1].items) > 1:
                # We have more than one argument and therefore this is not a
                # unary operation!
                raise InternalError(
                    "Operation '{0}' has more than one argument and is "
                    "therefore not unary!".format(str(node)))
            node_list = node.items[1].items
        else:
            node_list = [node.items[1]]
        unary_op = UnaryOperation(operator, parent=parent)
        self.process_nodes(parent=unary_op, nodes=node_list)

        return unary_op

    def _binary_op_handler(self, node, parent):
        '''
        Transforms an fparser2 BinaryOp or Intrinsic_Function_Reference to
        the PSyIR representation.

        :param node: node in fparser2 AST.
        :type node: :py:class:`fparser.two.utils.BinaryOpBase` or \
               :py:class:`fparser.two.Fortran2003.Intrinsic_Function_Reference`
        :param parent: Parent node of the PSyIR node we are constructing.
        :type parent: :py:class:`psyclone.psyir.nodes.Node`

        :returns: PSyIR representation of node
        :rtype: :py:class:`psyclone.psyir.nodes.BinaryOperation`

        :raises NotImplementedError: if the supplied operator/intrinsic is \
                                     not supported by this handler.
        :raises InternalError: if the fparser parse tree does not have the \
                               expected structure.

        '''
        if isinstance(node, Fortran2003.Intrinsic_Function_Reference):
            operator_str = node.items[0].string.lower()
            # Arguments are held in an Actual_Arg_Spec_List
            if not isinstance(node.items[1], Fortran2003.Actual_Arg_Spec_List):
                raise InternalError(
                    "Unexpected fparser parse tree for binary intrinsic "
                    "operation '{0}'. Expected second child to be "
                    "Actual_Arg_Spec_List but got '{1}'.".format(
                        str(node), type(node.items[1])))
            arg_nodes = node.items[1].items
            if len(arg_nodes) != 2:
                raise InternalError(
                    "Binary operator should have exactly two arguments but "
                    "found {0} for '{1}'.".format(len(arg_nodes), str(node)))
        else:
            operator_str = node.items[1].lower()
            arg_nodes = [node.items[0], node.items[2]]

        try:
            operator = Fparser2Reader.binary_operators[operator_str]
        except KeyError:
            # Operator not supported, it will produce a CodeBlock instead
            raise NotImplementedError(operator_str)

        binary_op = BinaryOperation(operator, parent=parent)

        self.process_nodes(parent=binary_op, nodes=[arg_nodes[0]])
        self.process_nodes(parent=binary_op, nodes=[arg_nodes[1]])

        return binary_op

    def _nary_op_handler(self, node, parent):
        '''
        Transforms an fparser2 Intrinsic_Function_Reference with three or
        more arguments to the PSyIR representation.
        :param node: node in fparser2 Parse Tree.
        :type node: \
             :py:class:`fparser.two.Fortran2003.Intrinsic_Function_Reference`
        :param parent: Parent node of the PSyIR node we are constructing.
        :type parent: :py:class:`psyclone.psyir.nodes.Node`

        :returns: PSyIR representation of node.
        :rtype: :py:class:`psyclone.psyir.nodes.NaryOperation`

        :raises NotImplementedError: if the supplied Intrinsic is not \
                                     supported by this handler.
        :raises InternalError: if the fparser parse tree does not have the \
                               expected structure.

        '''
        operator_str = str(node.items[0]).lower()
        try:
            operator = Fparser2Reader.nary_operators[operator_str]
        except KeyError:
            # Intrinsic not supported, it will produce a CodeBlock instead
            raise NotImplementedError(operator_str)

        nary_op = NaryOperation(operator, parent=parent)

        if not isinstance(node.items[1], Fortran2003.Actual_Arg_Spec_List):
            raise InternalError(
                "Expected second 'item' of N-ary intrinsic '{0}' in fparser "
                "parse tree to be an Actual_Arg_Spec_List but found '{1}'.".
                format(str(node), type(node.items[1])))
        if len(node.items[1].items) < 3:
            raise InternalError(
                "An N-ary operation must have more than two arguments but "
                "found {0} for '{1}'.".format(len(node.items[1].items),
                                              str(node)))

        # node.items[1] is a Fortran2003.Actual_Arg_Spec_List so we have
        # to process the `items` of that...
        self.process_nodes(parent=nary_op, nodes=list(node.items[1].items))
        return nary_op

    def _intrinsic_handler(self, node, parent):
        '''
        Transforms an fparser2 Intrinsic_Function_Reference to the PSyIR
        representation. Since Fortran Intrinsics can be unary, binary or
        nary this handler identifies the appropriate 'sub handler' by
        examining the number of arguments present.

        :param node: node in fparser2 Parse Tree.
        :type node: \
            :py:class:`fparser.two.Fortran2003.Intrinsic_Function_Reference`
        :param parent: Parent node of the PSyIR node we are constructing.
        :type parent: :py:class:`psyclone.psyir.nodes.Node`

        :returns: PSyIR representation of node
        :rtype: :py:class:`psyclone.psyir.nodes.UnaryOperation` or \
                :py:class:`psyclone.psyir.nodes.BinaryOperation` or \
                :py:class:`psyclone.psyir.nodes.NaryOperation`

        '''
        # First item is the name of the intrinsic
        name = node.items[0].string.upper()
        # Now work out how many arguments it has
        num_args = 0
        if len(node.items) > 1:
            num_args = len(node.items[1].items)

        # We don't handle any intrinsics that don't have arguments
        if num_args == 1:
            return self._unary_op_handler(node, parent)
        if num_args == 2:
            return self._binary_op_handler(node, parent)
        if num_args > 2:
            return self._nary_op_handler(node, parent)

        # Intrinsic is not handled - this will result in a CodeBlock
        raise NotImplementedError(name)

    def _name_handler(self, node, parent):
        '''
        Transforms an fparser2 Name to the PSyIR representation. If the parent
        is connected to a SymbolTable, it checks the reference has been
        previously declared.

        :param node: node in fparser2 AST.
        :type node: :py:class:`fparser.two.Fortran2003.Name`
        :param parent: Parent node of the PSyIR node we are constructing.
        :type parent: :py:class:`psyclone.psyir.nodes.Node`

        :returns: PSyIR representation of node
        :rtype: :py:class:`psyclone.psyir.nodes.Reference`

        '''
        symbol = _find_or_create_imported_symbol(parent, node.string)
        return Reference(symbol, parent)

    def _parenthesis_handler(self, node, parent):
        '''
        Transforms an fparser2 Parenthesis to the PSyIR representation.
        This means ignoring the parentheis and process the fparser2 children
        inside.

        :param node: node in fparser2 AST.
        :type node: :py:class:`fparser.two.Fortran2003.Parenthesis`
        :param parent: Parent node of the PSyIR node we are constructing.
        :type parent: :py:class:`psyclone.psyir.nodes.Node`
        :returns: PSyIR representation of node
        :rtype: :py:class:`psyclone.psyir.nodes.Node`
        '''
        # Use the items[1] content of the node as it contains the required
        # information (items[0] and items[2] just contain the left and right
        # brackets as strings so can be disregarded.
        return self._create_child(node.items[1], parent)

    def _part_ref_handler(self, node, parent):
        '''
        Transforms an fparser2 Part_Ref to the PSyIR representation. If the
        node is connected to a SymbolTable, it checks the reference has been
        previously declared.

        :param node: node in fparser2 AST.
        :type node: :py:class:`fparser.two.Fortran2003.Part_Ref`
        :param parent: Parent node of the PSyIR node we are constructing.
        :type parent: :py:class:`psyclone.psyir.nodes.Node`

        :raises NotImplementedError: If the fparser node represents \
            unsupported PSyIR features and should be placed in a CodeBlock.

        :returns: PSyIR representation of node
        :rtype: :py:class:`psyclone.psyir.nodes.ArrayReference`

        '''
        reference_name = node.items[0].string.lower()
        # We can't say for sure that the symbol we create here should be a
        # DataSymbol as fparser2 often identifies function calls as
        # part-references instead of function-references.
        symbol = _find_or_create_imported_symbol(parent, reference_name)

        array = ArrayReference(symbol, parent)
        self.process_nodes(parent=array, nodes=node.items[1].items)
        return array

    def _subscript_triplet_handler(self, node, parent):
        '''
        Transforms an fparser2 Subscript_Triplet to the PSyIR
        representation.

        :param node: node in fparser2 AST.
        :type node: :py:class:`fparser.two.Fortran2003.Subscript_Triplet`
        :param parent: parent node of the PSyIR node we are constructing.
        :type parent: :py:class:`psyclone.psyir.nodes.Node`

        :returns: PSyIR representation of node.
        :rtype: :py:class:`psyclone.psyir.nodes.Range`

        :raises InternalError: if the supplied parent node is not a sub-class \
                               of either Reference or Member.
        '''
        # The PSyIR stores array dimension information for the ArrayMixin
        # class in an ordered list. As we are processing the
        # dimensions in order, the number of children already added to
        # our parent indicates the current array dimension being processed
        # (with 0 being the first dimension, 1 being the second etc). Fortran
        # specifies the 1st dimension as being 1, the second dimension being
        # 2, etc.). We therefore add 1 to the number of children already added
        # to our parent to determine the Fortran dimension value. However, we
        # do have to take care in case the parent is a member of a structure
        # rather than a plain array reference.
        if isinstance(parent, Reference):
            parent_ref = Reference(parent.symbol)
            dimension = str(len(parent.children)+1)
        elif isinstance(parent, Member):
            parent_ref = parent.ancestor(Reference, include_self=True)
            dimension = str(len([kid for kid in parent.children if
                                 not isinstance(kid, Member)]) + 1)
        else:
            raise InternalError(
                "Expected parent PSyIR node to be either a Reference or a "
                "Member but got '{0}' when processing '{1}'".format(
                    type(parent).__name__, str(node)))

        integer_type = default_integer_type()
        my_range = Range(parent=parent)
        my_range.children = []

        if node.children[0]:
            self.process_nodes(parent=my_range, nodes=[node.children[0]])
        else:
            # There is no lower bound, it is implied. This is not
            # supported in the PSyIR so we create the equivalent code
            # by using the PSyIR lbound function:
            # a(:...) becomes a(lbound(a,1):...)
            # We have to take care with derived types:
            # grid(1)%data(:...) becomes
            # grid(1)%data(lbound(grid(1)%data,1):...)
            lbound = BinaryOperation.create(
                BinaryOperation.Operator.LBOUND, parent_ref.copy(),
                Literal(dimension, integer_type))
            my_range.children.append(lbound)
        if node.children[1]:
            self.process_nodes(parent=my_range, nodes=[node.children[1]])
        else:
            # There is no upper bound, it is implied. This is not
            # supported in the PSyIR so we create the equivalent code
            # by using the PSyIR ubound function:
            # a(...:) becomes a(...:ubound(a,1))
            ubound = BinaryOperation.create(
                BinaryOperation.Operator.UBOUND, parent_ref.copy(),
                Literal(dimension, integer_type))
            my_range.children.append(ubound)
        if node.children[2]:
            self.process_nodes(parent=my_range, nodes=[node.children[2]])
        else:
            # There is no step, it is implied. This is not
            # supported in the PSyIR so we create the equivalent code
            # by using a PSyIR integer literal with the value 1
            # a(...:...:) becomes a(...:...:1)
            literal = Literal("1", integer_type)
            my_range.children.append(literal)
        return my_range

    def _number_handler(self, node, parent):
        '''
        Transforms an fparser2 NumberBase to the PSyIR representation.

        :param node: node in fparser2 parse tree.
        :type node: :py:class:`fparser.two.utils.NumberBase`
        :param parent: Parent node of the PSyIR node we are constructing.
        :type parent: :py:class:`psyclone.psyir.nodes.Node`

        :returns: PSyIR representation of node.
        :rtype: :py:class:`psyclone.psyir.nodes.Literal`

        :raises NotImplementedError: if the fparser2 node is not recognised.

        '''
        # pylint: disable=no-self-use
        if isinstance(node, Fortran2003.Int_Literal_Constant):
            integer_type = ScalarType(ScalarType.Intrinsic.INTEGER,
                                      get_literal_precision(node, parent))
            return Literal(str(node.items[0]), integer_type)
        if isinstance(node, Fortran2003.Real_Literal_Constant):
            real_type = ScalarType(ScalarType.Intrinsic.REAL,
                                   get_literal_precision(node, parent))
            # Make sure any exponent is lower case
            value = str(node.items[0]).lower()
            # Make all exponents use the letter "e". (Fortran also
            # allows "d").
            value = value.replace("d", "e")
            # If the value has a "." without a digit before it then
            # add a "0" as the PSyIR does not allow this
            # format. e.g. +.3 => +0.3
            if value[0] == "." or value[0:1] in ["+.", "-."]:
                value = value.replace(".", "0.")
            return Literal(value, real_type)
        # Unrecognised datatype - will result in a CodeBlock
        raise NotImplementedError()

    def _char_literal_handler(self, node, parent):
        '''
        Transforms an fparser2 character literal into a PSyIR literal.

        :param node: node in fparser2 parse tree.
        :type node: :py:class:`fparser.two.Fortran2003.Char_Literal_Constant`
        :param parent: parent node of the PSyIR node we are constructing.
        :type parent: :py:class:`psyclone.psyir.nodes.Node`

        :returns: PSyIR representation of node.
        :rtype: :py:class:`psyclone.psyir.nodes.Literal`

        '''
        # pylint: disable=no-self-use
        character_type = ScalarType(ScalarType.Intrinsic.CHARACTER,
                                    get_literal_precision(node, parent))
        return Literal(str(node.items[0]), character_type)

    def _bool_literal_handler(self, node, parent):
        '''
        Transforms an fparser2 logical literal into a PSyIR literal.

        :param node: node in fparser2 parse tree.
        :type node: \
            :py:class:`fparser.two.Fortran2003.Logical_Literal_Constant`
        :param parent: parent node of the PSyIR node we are constructing.
        :type parent: :py:class:`psyclone.psyir.nodes.Node`

        :returns: PSyIR representation of node.
        :rtype: :py:class:`psyclone.psyir.nodes.Literal`

        '''
        # pylint: disable=no-self-use
        boolean_type = ScalarType(ScalarType.Intrinsic.BOOLEAN,
                                  get_literal_precision(node, parent))
        value = str(node.items[0]).lower()
        if value == ".true.":
            return Literal("true", boolean_type)
        if value == ".false.":
            return Literal("false", boolean_type)
        raise GenerationError(
            "Expected to find '.true.' or '.false.' as fparser2 logical "
            "literal, but found '{0}' instead.".format(value))

    def _call_handler(self, node, parent):
        '''Transforms an fparser2 CALL statement into a PSyIR Call node.

        :param node: node in fparser2 parse tree.
        :type node: :py:class:`fparser.two.Fortran2003.Call_Stmt`
        :param parent: parent node of the PSyIR node we are constructing.
        :type parent: :py:class:`psyclone.psyir.nodes.Node`

        :returns: PSyIR representation of node.
        :rtype: :py:class:`psyclone.psyir.nodes.Call`

        :raises GenerationError: if the symbol associated with the \
            name of the call is an unsupported type.

        '''
        # pylint: disable="unidiomatic-typecheck"
        call_name = node.items[0].string
        symbol_table = parent.scope.symbol_table
        try:
            routine_symbol = symbol_table.lookup(call_name)
            # pylint: disable=unidiomatic-typecheck
            if type(routine_symbol) is Symbol:
                # Specialise routine_symbol from a Symbol to a
                # RoutineSymbol
                routine_symbol.specialise(RoutineSymbol)
            elif type(routine_symbol) is RoutineSymbol:
                # This symbol is already the expected type
                pass
            else:
                raise GenerationError(
                    "Expecting the symbol '{0}', to be of type 'Symbol' or "
                    "'RoutineSymbol', but found '{1}'.".format(
                        call_name, type(routine_symbol).__name__))
        except KeyError:
            routine_symbol = RoutineSymbol(
                call_name, interface=UnresolvedInterface())
            symbol_table.add(routine_symbol)

        call = Call(routine_symbol, parent=parent)

        args = []
        if node.items[1]:
            args = list(node.items[1].items)
        self.process_nodes(parent=call, nodes=args)

        # Point to the original CALL statement in the parse tree.
        call.ast = node

        return call

    def _subroutine_handler(self, node, parent):
        '''Transforms an fparser2 Subroutine_Subprogram or Function_Subprogram
        statement into a PSyIR Routine node.

        :param node: node in fparser2 parse tree.
        :type node: :py:class:`fparser.two.Fortran2003.Subroutine_Subprogram` \
            or :py:class:`fparser.two.Fortran2003.Function_Subprogram`
        :param parent: parent node of the PSyIR node being constructed.
        :type parent: subclass of :py:class:`psyclone.psyir.nodes.Node`

        :returns: PSyIR representation of node.
        :rtype: :py:class:`psyclone.psyir.nodes.Routine`

        '''
        name = node.children[0].children[1].string
        routine = Routine(name, parent=parent)

        # Deal with any arguments
        try:
            sub_spec = _first_type_match(node.content,
                                         Fortran2003.Specification_Part)
            decl_list = sub_spec.content
            # TODO this if test can be removed once fparser/#211 is fixed
            # such that routine arguments are always contained in a
            # Dummy_Arg_List, even if there's only one of them.
            if isinstance(node, (Fortran2003.Subroutine_Subprogram,
                                 Fortran2003.Function_Subprogram)) and \
               isinstance(node.children[0].children[2],
                          Fortran2003.Dummy_Arg_List):
                arg_list = node.children[0].children[2].children
            else:
                # Routine has no arguments
                arg_list = []
        except ValueError:
            # Subroutine has no Specification_Part so has no
            # declarations. Continue with empty lists.
            decl_list = []
            arg_list = []
        finally:
            self.process_declarations(routine, decl_list, arg_list)

        # If this is a function then work out the return type
        if isinstance(node, Fortran2003.Function_Subprogram):
            # Check whether the function-stmt has a prefix specifying the
            # return type.
            prefix = node.children[0].children[0]
            if prefix:
                # If there is anything else in the prefix (PURE, ELEMENTAL or
                # RECURSIVE) then we will create a CodeBlock for this function.
                if len(prefix.children) > 1:
                    raise NotImplementedError()
                base_type, _ = self._process_type_spec(parent,
                                                       prefix.children[0])
            else:
                base_type = None

            # Check whether the function-stmt has a suffix containing
            # 'RETURNS'
            suffix = node.children[0].children[3]
            if suffix:
                # Although the suffix can, in principle, contain a proc-
                # language-binding-spec (e.g. BIND(C, "some_name")), this is
                # only valid in an interface block and we are dealing with a
                # function-subprogram here.
                return_name = suffix.children[0].string
            else:
                # Otherwise, the return value of the function is given by
                # a symbol of the same name.
                return_name = name

            # Ensure that we have an explicit declaration for the symbol
            # returned by the function.
            if return_name in routine.symbol_table:
                symbol = routine.symbol_table.lookup(return_name)
                # If the symbol table still contains a RoutineSymbol
                # for the function name (rather than a DataSymbol)
                # then there is no explicit declaration within the
                # function of the variable used to hold the return
                # value.
                if isinstance(symbol, RoutineSymbol):
                    if not base_type:
                        # The type of the return value was not specified in the
                        # function prefix either therefore we have no explicit
                        # type information for it.
                        raise NotImplementedError()
                    # Remove the RoutineSymbol ready to replace it with a
                    # DataSymbol.
                    routine.symbol_table.remove(symbol)

            if return_name not in routine.symbol_table:
                # There is no existing declaration for the symbol returned by
                # the function (because it is specified by the prefix and
                # suffix of the function declaration). We add one rather than
                # attempt to recreate the prefix. We have to set shadowing to
                # True as there is likely to be a RoutineSymbol for this
                # function in any enclosing Container.
                routine.symbol_table.new_symbol(return_name,
                                                symbol_type=DataSymbol,
                                                datatype=base_type,
                                                shadowing=True)

            # Update the Routine object with the return symbol.
            routine.return_symbol = routine.symbol_table.lookup(return_name)

        try:
            sub_exec = _first_type_match(node.content,
                                         Fortran2003.Execution_Part)
        except ValueError:
            # Routines without any execution statements are still
            # valid.
            pass
        else:
            self.process_nodes(routine, sub_exec.content)

        return routine

    def _main_program_handler(self, node, parent):
        '''Transforms an fparser2 Main_Program statement into a PSyIR
        Routine node.

        :param node: node in fparser2 parse tree.
        :type node: :py:class:`fparser.two.Fortran2003.Main_Program`
        :param parent: parent node of the PSyIR node being constructed.
        :type parent: subclass of :py:class:`psyclone.psyir.nodes.Node`

        :returns: PSyIR representation of node.
        :rtype: :py:class:`psyclone.psyir.nodes.Routine`

        '''
        name = node.children[0].children[1].string
        routine = Routine(name, parent=parent, is_program=True)

        try:
            prog_spec = _first_type_match(node.content,
                                          Fortran2003.Specification_Part)
            decl_list = prog_spec.content
        except ValueError:
            # program has no Specification_Part so has no
            # declarations. Continue with empty list.
            decl_list = []
        finally:
            self.process_declarations(routine, decl_list, [])

        try:
            prog_exec = _first_type_match(node.content,
                                          Fortran2003.Execution_Part)
        except ValueError:
            # Routines without any execution statements are still
            # valid.
            pass
        else:
            self.process_nodes(routine, prog_exec.content)

        return routine

    def _module_handler(self, node, parent):
        '''Transforms an fparser2 Module statement into a PSyIR Container node.

        :param node: fparser2 representation of a module.
        :type node: :py:class:`fparser.two.Fortran2003.Module`
        :param parent: parent node of the PSyIR node being constructed.
        :type parent: subclass of :py:class:`psyclone.psyir.nodes.Node`

        :returns: PSyIR representation of module.
        :rtype: :py:class:`psyclone.psyir.nodes.Container`

        '''
        # Create a container to capture the module information
        mod_name = str(node.children[0].children[1])
        container = Container(mod_name, parent=parent)

        # Search for any accessibility statements (e.g. "PUBLIC :: my_var") to
        # determine the default accessibility of symbols as well as identifying
        # those that are explicitly declared as public or private.
        (default_visibility, visibility_map) = self._parse_access_statements(
            node)

        # Create symbols for all routines defined within this module
        _process_routine_symbols(node, container.symbol_table,
                                 default_visibility, visibility_map)

        # Parse the declarations if it has any
        try:
            spec_part = _first_type_match(
                node.children, Fortran2003.Specification_Part)
            self.process_declarations(container, spec_part.children,
                                      [], default_visibility,
                                      visibility_map)
        except ValueError:
            pass

        # Parse any module subprograms (subroutine or function)
        # skipping the contains node
        try:
            subprog_part = _first_type_match(
                node.children, Fortran2003.Module_Subprogram_Part)
            module_subprograms = \
                [subprogram for subprogram in subprog_part.children
                 if not isinstance(subprogram, Fortran2003.Contains_Stmt)]
            if module_subprograms:
                self.process_nodes(parent=container, nodes=module_subprograms)
        except ValueError:
            pass

        return container

    def _program_handler(self, node, parent):
        '''Processes an fparser2 Program statement. Program is the top level
        node of a complete fparser2 tree and may contain one or more
        program-units. This is captured with a FileContainer node.

        :param node: top level node in fparser2 parse tree.
        :type node: :py:class:`fparser.two.Fortran2003.Program`
        :param parent: parent node of the PSyIR node we are constructing.
        :type parent: :py:class:`psyclone.psyir.nodes.Node`

        :returns: PSyIR representation of the program.
        :rtype: subclass of :py:class:`psyclone.psyir.nodes.Node`

        '''
        # fparser2 does not keep the original filename (if there was
        # one) so this can't be provided as the name of the
        # FileContainer.
        file_container = FileContainer("None", parent=parent)
        self.process_nodes(file_container, node.children)
        return file_container


# For Sphinx AutoAPI documentation generation
__all__ = ["Fparser2Reader"]<|MERGE_RESOLUTION|>--- conflicted
+++ resolved
@@ -50,11 +50,7 @@
     NaryOperation, Schedule, CodeBlock, IfBlock, Reference, Literal, Loop, \
     Container, Assignment, Return, ArrayReference, Node, Range, \
     KernelSchedule, StructureReference, ArrayOfStructuresReference, \
-<<<<<<< HEAD
-    Call, Routine, Member
-=======
-    Call, Routine, FileContainer
->>>>>>> 5d6ad361
+    Call, Routine, Member, FileContainer
 from psyclone.errors import InternalError, GenerationError
 from psyclone.psyGen import Directive
 from psyclone.psyir.symbols import SymbolError, DataSymbol, ContainerSymbol, \
