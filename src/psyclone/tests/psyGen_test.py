--- conflicted
+++ resolved
@@ -692,8 +692,8 @@
     psy = PSyFactory("dynamo0.3", distributed_memory=False).create(invoke_info)
     invoke = psy.invokes.invoke_list[0]
     schedule = invoke.schedule
-    ckern = schedule.children[0].children[0]
-    bkern = schedule.children[1].children[0]
+    ckern = schedule.children[0].loop_body[0]
+    bkern = schedule.children[1].loop_body[0]
     ret_str = ckern.coloured_text
     assert colored("CodedKern", SCHEDULE_COLOUR_MAP["CodedKern"]) in ret_str
     ret_str = bkern.coloured_text
@@ -1235,13 +1235,8 @@
     invoke = psy.invokes.invoke_list[0]
     schedule = invoke.schedule
     # 1: returns [] if not a writer. f1 is read, not written.
-<<<<<<< HEAD
     f1_first_read = schedule.children[0].loop_body[0].arguments.args[2]
-    call_nodes = schedule.calls()
-=======
-    f1_first_read = schedule.children[0].children[0].arguments.args[2]
     call_nodes = schedule.kernels()
->>>>>>> f4276f7d
     assert f1_first_read._find_read_arguments(call_nodes) == []
     # 2: return list of readers (f3 is written to and then read by
     # three following calls)
@@ -1305,13 +1300,8 @@
     invoke = psy.invokes.invoke_list[0]
     schedule = invoke.schedule
     # 1: returns [] if not a writer. f1 is read, not written.
-<<<<<<< HEAD
     f1_first_read = schedule.children[0].loop_body[0].arguments.args[2]
-    _ = schedule.calls()
-=======
-    f1_first_read = schedule.children[0].children[0].arguments.args[2]
     _ = schedule.kernels()
->>>>>>> f4276f7d
     assert f1_first_read.forward_read_dependencies() == []
     # 2: return list of readers (f3 is written to and then read by
     # three following calls)
