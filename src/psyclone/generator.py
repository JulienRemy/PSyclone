#!/usr/bin/env python2.7
# -*- coding: utf-8 -*-
# -----------------------------------------------------------------------------
# BSD 3-Clause License
#
# Copyright (c) 2017-2018, Science and Technology Facilities Council
# All rights reserved.
#
# Redistribution and use in source and binary forms, with or without
# modification, are permitted provided that the following conditions are met:
#
# * Redistributions of source code must retain the above copyright notice, this
#   list of conditions and the following disclaimer.
#
# * Redistributions in binary form must reproduce the above copyright notice,
#   this list of conditions and the following disclaimer in the documentation
#   and/or other materials provided with the distribution.
#
# * Neither the name of the copyright holder nor the names of its
#   contributors may be used to endorse or promote products derived from
#   this software without specific prior written permission.
#
# THIS SOFTWARE IS PROVIDED BY THE COPYRIGHT HOLDERS AND CONTRIBUTORS
# "AS IS" AND ANY EXPRESS OR IMPLIED WARRANTIES, INCLUDING, BUT NOT
# LIMITED TO, THE IMPLIED WARRANTIES OF MERCHANTABILITY AND FITNESS
# FOR A PARTICULAR PURPOSE ARE DISCLAIMED. IN NO EVENT SHALL THE
# COPYRIGHT HOLDER OR CONTRIBUTORS BE LIABLE FOR ANY DIRECT, INDIRECT,
# INCIDENTAL, SPECIAL, EXEMPLARY, OR CONSEQUENTIAL DAMAGES (INCLUDING,
# BUT NOT LIMITED TO, PROCUREMENT OF SUBSTITUTE GOODS OR SERVICES;
# LOSS OF USE, DATA, OR PROFITS; OR BUSINESS INTERRUPTION) HOWEVER
# CAUSED AND ON ANY THEORY OF LIABILITY, WHETHER IN CONTRACT, STRICT
# LIABILITY, OR TORT (INCLUDING NEGLIGENCE OR OTHERWISE) ARISING IN
# ANY WAY OUT OF THE USE OF THIS SOFTWARE, EVEN IF ADVISED OF THE
# POSSIBILITY OF SUCH DAMAGE.
# -----------------------------------------------------------------------------
# Authors R. W. Ford and A. R. Porter STFC Daresbury Lab
# Modified work Copyright (c) 2018 by J. Henrichs, Bureau of Meteorology

'''
    This module provides the PSyclone 'main' routine which is intended
    to be driven from the bin/psyclone executable script. 'main'
    takes an algorithm file as input and produces modified algorithm
    code and generated PSy code. A function, 'generate', is also provided
    which has the same functionality as 'main' but can be called
    from within another Python program.
'''

from __future__ import absolute_import, print_function
import argparse
import sys
import os
import traceback
from psyclone.parse import parse, ParseError
from psyclone.psyGen import PSyFactory, GenerationError
from psyclone.algGen import NoInvokesError
from psyclone.line_length import FortLineLength
from psyclone.profiler import Profiler
from psyclone.version import __VERSION__
<<<<<<< HEAD
from psyclone.configuration import ConfigFactory

# Get (a reference to) our one-and-only Config object
_CONFIG = ConfigFactory().create()
# Those APIs that do not have a separate Algorithm layer
API_WITHOUT_ALGORITHM = ["nemo"]
=======
from psyclone.configuration import Config

>>>>>>> 8778f69d

def handle_script(script_name, psy):
    '''Loads and applies the specified script to the given psy layer.
    The 'trans' function of the script is called with psy as parameter.
    :param script_name: Name of the script to load.
    :type script_name: string
    :param psy: The psy layer to which the script is applied.
    :type psy: :py:class:`psyclone.psyGen.PSy`
    :raises IOError: If the file is not found.
    :raises GenerationError: if the file does not have .py extension
        or can not be imported.
    :raises GenerationError: if trans() can not be called.
    :raises GenerationError: if any exception is raised when trans()
        was called.
    '''
    sys_path_appended = False
    try:
        # a script has been provided
        filepath, filename = os.path.split(script_name)
        if filepath:
            # a path to a file has been provided
            # we need to check the file exists
            if not os.path.isfile(script_name):
                raise IOError("script file '{0}' not found".
                              format(script_name))
            # it exists so we need to add the path to the python
            # search path
            sys_path_appended = True
            sys.path.append(filepath)
        filename, fileext = os.path.splitext(filename)
        if fileext != '.py':
            raise GenerationError(
                "generator: expected the script file '{0}' to have "
                "the '.py' extension".format(filename))
        try:
            transmod = __import__(filename)
        except ImportError:
            raise GenerationError(
                "generator: attempted to import '{0}' but script file "
                "'{1}' has not been found".
                format(filename, script_name))
        except SyntaxError:
            raise GenerationError(
                "generator: attempted to import '{0}' but script file "
                "'{1}' is not valid python".
                format(filename, script_name))
        if callable(getattr(transmod, 'trans', None)):
            try:
                psy = transmod.trans(psy)
            except Exception:
                exc_type, exc_value, exc_traceback = sys.exc_info()
                lines = traceback.format_exception(exc_type, exc_value,
                                                   exc_traceback)
                e_str = '{\n' +\
                    ''.join('    ' + line for line in lines[2:]) + '}'
                raise GenerationError(
                    "Generator: script file '{0}'\nraised the "
                    "following exception during execution "
                    "...\n{1}\nPlease check your script".format(
                        script_name, e_str))
        else:
            raise GenerationError(
                "generator: attempted to import '{0}' but script file "
                "'{1}' does not contain a 'trans()' function".
                format(filename, script_name))
    except Exception as msg:
        if sys_path_appended:
            os.sys.path.pop()
        raise msg
    if sys_path_appended:
        os.sys.path.pop()


def generate(filename, api="", kernel_path="", script_name=None,
             line_length=False,
             distributed_memory=None):
    # pylint: disable=too-many-arguments
    '''Takes a GungHo algorithm specification as input and outputs the
    associated generated algorithm and psy codes suitable for
    compiling with the specified kernel(s) and GungHo
    infrastructure. Uses the :func:`parse.parse` function to parse the
    algorithm specification, the :class:`psyGen.PSy` class to generate
    the PSy code and the :class:`algGen.Alg` class to generate the
    modified algorithm code.

    :param str filename: The file containing the algorithm specification.
    :param str kernel_path: The directory from which to recursively
                            search for the files containing the kernel
                            source (if different from the location of the
                            algorithm specification)
    :param str script_name: A script file that can apply optimisations
                            to the PSy layer (can be a path to a file or
                            a filename that relies on the PYTHONPATH to
                            find the module).
    :param bool line_length: A logical flag specifying whether we care
                             about line lengths being longer than 132
                             characters. If so, the input (algorithm
                             and kernel) code is checked to make sure
                             that it conforms. The default is False.
    :param bool distributed_memory: A logical flag specifying whether to
                                    generate distributed memory code. The
                                    default is set in the config.py file.
    :return: The algorithm code and the psy code.
    :rtype: ast
    :raises IOError: if the filename or search path do not exist

    For example:

    >>> from psyclone.generator import generate
    >>> alg, psy = generate("algspec.f90")
    >>> alg, psy = generate("algspec.f90", kernel_path="src/kernels")
    >>> alg, psy = generate("algspec.f90", script_name="optimise.py")
    >>> alg, psy = generate("algspec.f90", line_length=True)
    >>> alg, psy = generate("algspec.f90", distributed_memory=False)

    '''

    if distributed_memory is None:
        distributed_memory = Config.get().distributed_memory

    # pylint: disable=too-many-statements, too-many-locals, too-many-branches
    if api == "":
        api = Config.get().default_api
    else:
        if api not in Config.get().supported_apis:
            raise GenerationError(
                "generate: Unsupported API '{0}' specified. Supported "
                "types are {1}.".format(api, Config.get().supported_apis))

    if not os.path.isfile(filename):
        raise IOError("file '{0}' not found".format(filename))
    if (len(kernel_path) > 0) and (not os.access(kernel_path, os.R_OK)):
        raise IOError("kernel search path '{0}' not found".format(kernel_path))
    try:
        from psyclone.algGen import Alg
        ast, invoke_info = parse(filename, api=api, invoke_name="invoke",
                                 kernel_path=kernel_path,
                                 line_length=line_length)
        psy = PSyFactory(api, distributed_memory=distributed_memory)\
            .create(invoke_info)

        if script_name is not None:
            handle_script(script_name, psy)

        if api not in API_WITHOUT_ALGORITHM:
            alg_gen = Alg(ast, psy).gen
        else:
            alg_gen = None
    except Exception:
        raise

    return alg_gen, psy.gen


def main(args):
    '''
    Parses and checks the command line arguments, calls the generate
    function if all is well, catches any errors and outputs the
    results.
    :param list args: the list of command-line arguments that PSyclone has \
                      been invoked with.
    '''
    # pylint: disable=too-many-statements,too-many-branches

    # Make sure we have the supported APIs defined in the Config singleton,
    # but postpone loading the config file till the command line was parsed
    # in case that the user specifies a different config file.
    Config.get(do_not_load_file=True)

    parser = argparse.ArgumentParser(
        description='Run the PSyclone code generator on a particular file')
    parser.add_argument('-oalg', help='filename of transformed algorithm code')
    parser.add_argument(
        '-opsy', help='filename of generated PSy code')
    parser.add_argument('-api',
                        help='choose a particular api from {0}, '
                             'default \'{1}\'.'
                        .format(str(Config.get().supported_apis),
                                Config.get().default_api))
    parser.add_argument('filename', help='algorithm-layer source code')
    parser.add_argument('-s', '--script', help='filename of a PSyclone'
                        ' optimisation script')
    parser.add_argument(
        '-d', '--directory', default="", help='path to root of directory '
        'structure containing kernel source code')
    parser.add_argument(
        '-l', '--limit', dest='limit', action='store_true', default=False,
        help='limit the fortran line length to 132 characters')
    parser.add_argument(
        '-dm', '--dist_mem', dest='dist_mem', action='store_true',
        help='generate distributed memory code')
    parser.add_argument(
        '-nodm', '--no_dist_mem', dest='dist_mem', action='store_false',
        help='do not generate distributed memory code')
    parser.add_argument(
        '--profile', '-p', action="append", choices=Profiler.SUPPORTED_OPTIONS,
        help="Add profiling hooks for either 'kernels' or 'invokes'")
    parser.add_argument(
        '--force-profile', action="append",
        choices=Profiler.SUPPORTED_OPTIONS,
        help="Add profiling hooks for either 'kernels' or 'invokes' even if a "
             "transformation script is used. Use at your own risk.")
    parser.set_defaults(dist_mem=Config.get().distributed_memory)

    parser.add_argument("--config", help="Config file with "
                        "PSyclone specific options.")
    parser.add_argument(
        '-v', '--version', dest='version', action="store_true",
        help='Display version information ({0})'.format(__VERSION__))

    args = parser.parse_args(args)

    if args.version:
        print("PSyclone version: {0}".format(__VERSION__))

    if args.script is not None and args.profile is not None:
        print("Error: use of automatic profiling in combination with an")
        print("optimisation script is not recommened since it may not work")
        print("as expected.")
        print("You can use --force-profile instead of --profile if you "
              "really want to use both options")
        print("at the same time.")
        exit(1)

    if args.profile is not None and args.force_profile is not None:
        print("Specify only one of --profile and --force-profile.")
        exit(1)

    if args.profile:
        Profiler.set_options(args.profile)
    elif args.force_profile:
        Profiler.set_options(args.force_profile)

    # If no config file name is specified, args.config is none
    # and config will load the default config file.
    Config.get().load(args.config)

    # Check API, if none is specified, take the setting from the config file
    if args.api is None:
        # No command line option, use the one specified in Config - which
        # is either based on a parameter in the config file, or otherwise
        # the default:
        api = Config.get().api
    elif args.api not in Config.get().supported_apis:
        print("Unsupported API '{0}' specified. Supported API's are "
              "{1}.".format(args.api, Config.get().supported_apis))
        exit(1)
    else:
        # There is a valid API specified on the command line. Set it
        # as API in the config object as well.
        api = args.api
        Config.get().api = api

    try:
        alg, psy = generate(args.filename, api=api,
                            kernel_path=args.directory,
                            script_name=args.script,
                            line_length=args.limit,
                            distributed_memory=args.dist_mem)
    except NoInvokesError:
        _, exc_value, _ = sys.exc_info()
        print("Warning: {0}".format(exc_value))
        # no invoke calls were found in the algorithm file so we need
        # not need to process it, or generate any psy layer code so
        # output the original algorithm file and set the psy file to
        # be empty
        alg_file = open(args.filename)
        alg = alg_file.read()
        psy = ""
    except (OSError, IOError, ParseError, GenerationError,
            RuntimeError):
        _, exc_value, _ = sys.exc_info()
        print(exc_value)
        exit(1)
    except Exception:  # pylint: disable=broad-except
        print("Error, unexpected exception, please report to the authors:")
        exc_type, exc_value, exc_tb = sys.exc_info()
        print("Description ...")
        print(exc_value)
        print("Type ...")
        print(exc_type)
        print("Stacktrace ...")
        traceback.print_tb(exc_tb, limit=10, file=sys.stdout)
        exit(1)
    if args.limit:
        fll = FortLineLength()
        psy_str = fll.process(str(psy))
        alg_str = fll.process(str(alg))
    else:
        psy_str = str(psy)
        alg_str = str(alg)
    if args.oalg is not None:
        my_file = open(args.oalg, "w")
        my_file.write(alg_str)
        my_file.close()
    else:
        print("Transformed algorithm code:\n%s" % alg_str)

    if not psy_str:
        # empty file so do not output anything
        pass
    elif args.opsy is not None:
        my_file = open(args.opsy, "w")
        my_file.write(psy_str)
        my_file.close()
    else:
        print("Generated psy layer code:\n", psy_str)


if __name__ == "__main__":
    main(sys.argv[1:])<|MERGE_RESOLUTION|>--- conflicted
+++ resolved
@@ -56,17 +56,10 @@
 from psyclone.line_length import FortLineLength
 from psyclone.profiler import Profiler
 from psyclone.version import __VERSION__
-<<<<<<< HEAD
-from psyclone.configuration import ConfigFactory
-
-# Get (a reference to) our one-and-only Config object
-_CONFIG = ConfigFactory().create()
+from psyclone.configuration import Config
+
 # Those APIs that do not have a separate Algorithm layer
 API_WITHOUT_ALGORITHM = ["nemo"]
-=======
-from psyclone.configuration import Config
-
->>>>>>> 8778f69d
 
 def handle_script(script_name, psy):
     '''Loads and applies the specified script to the given psy layer.
