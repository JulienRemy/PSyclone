# -----------------------------------------------------------------------------
# BSD 3-Clause License
#
# Copyright (c) 2021-2022, Science and Technology Facilities Council.
# All rights reserved.
#
# Redistribution and use in source and binary forms, with or without
# modification, are permitted provided that the following conditions are met:
#
# * Redistributions of source code must retain the above copyright notice, this
#   list of conditions and the following disclaimer.
#
# * Redistributions in binary form must reproduce the above copyright notice,
#   this list of conditions and the following disclaimer in the documentation
#   and/or other materials provided with the distribution.
#
# * Neither the name of the copyright holder nor the names of its
#   contributors may be used to endorse or promote products derived from
#   this software without specific prior written permission.
#
# THIS SOFTWARE IS PROVIDED BY THE COPYRIGHT HOLDERS AND CONTRIBUTORS
# "AS IS" AND ANY EXPRESS OR IMPLIED WARRANTIES, INCLUDING, BUT NOT
# LIMITED TO, THE IMPLIED WARRANTIES OF MERCHANTABILITY AND FITNESS
# FOR A PARTICULAR PURPOSE ARE DISCLAIMED. IN NO EVENT SHALL THE
# COPYRIGHT HOLDER OR CONTRIBUTORS BE LIABLE FOR ANY DIRECT, INDIRECT,
# INCIDENTAL, SPECIAL, EXEMPLARY, OR CONSEQUENTIAL DAMAGES (INCLUDING,
# BUT NOT LIMITED TO, PROCUREMENT OF SUBSTITUTE GOODS OR SERVICES;
# LOSS OF USE, DATA, OR PROFITS; OR BUSINESS INTERRUPTION) HOWEVER
# CAUSED AND ON ANY THEORY OF LIABILITY, WHETHER IN CONTRACT, STRICT
# LIABILITY, OR TORT (INCLUDING NEGLIGENCE OR OTHERWISE) ARISING IN
# ANY WAY OUT OF THE USE OF THIS SOFTWARE, EVEN IF ADVISED OF THE
# POSSIBILITY OF SUCH DAMAGE.
# -----------------------------------------------------------------------------
# Authors R. W. Ford, A. R. Porter, S. Siso and N. Nobre, STFC Daresbury Lab
#         I. Kavcic, Met Office
#         J. Henrichs, Bureau of Meteorology
# -----------------------------------------------------------------------------

''' This module contains the implementation of the abstract ArrayMixin. '''

import abc

from psyclone.core import SymbolicMaths
from psyclone.errors import InternalError
from psyclone.psyir.nodes.call import Call
from psyclone.psyir.nodes.codeblock import CodeBlock
from psyclone.psyir.nodes.datanode import DataNode
from psyclone.psyir.nodes.literal import Literal
from psyclone.psyir.nodes.member import Member
from psyclone.psyir.nodes.operation import Operation, BinaryOperation
from psyclone.psyir.nodes.ranges import Range
from psyclone.psyir.nodes.reference import Reference
from psyclone.psyir.symbols import DataSymbol
from psyclone.psyir.symbols.datatypes import (ScalarType, ArrayType,
                                              INTEGER_TYPE)


class ArrayMixin(metaclass=abc.ABCMeta):
    '''
    Abstract class used to add functionality common to Nodes that represent
    Array accesses.

    '''
    @staticmethod
    def _validate_child(position, child):
        '''
        :param int position: the position to be validated.
        :param child: a child to be validated.
        :type child: :py:class:`psyclone.psyir.nodes.Node`

        :return: whether the given child and position are valid for this node.
        :rtype: bool

        '''
        # pylint: disable=unused-argument
        return isinstance(child, (DataNode, Range))

    @property
    def is_array(self):
        ''':returns: if this instance indicates an array access.
        :rtype: bool

        '''
        return True

    def get_signature_and_indices(self):
        '''
        Constructs the Signature of this array access and a list of the
        indices used.

        :returns: the Signature of this array reference, and \
            a list of the indices used for each component (empty list \
            if an access is not an array). In this base class there is \
            no other component, so it just returns a list with a list \
            of all indices.
        :rtype: tuple(:py:class:`psyclone.core.Signature`, list of \
            lists of indices)
        '''
        sig, _ = super().get_signature_and_indices()
        return (sig, [self.indices[:]])

    def _validate_index(self, index):
        '''Utility function that checks that the supplied index is an integer
        and is less than the number of array dimensions.

        :param int index: the array index to check.

        :raises TypeError: if the index argument is not an integer.
        :raises ValueError: if the index value is greater than the \
            number of dimensions in the array (-1).

        '''
        if not isinstance(index, int):
            raise TypeError(
                f"The index argument should be an integer but found "
                f"'{type(index).__name__}'.")
        if index > len(self.indices)-1:
            raise ValueError(
                f"In ArrayReference '{self.name}' the specified index "
                f"'{index}' must be less than the number of dimensions "
                f"'{len(self.indices)}'.")

    def _is_bound_op(self, expr, bound_operator, index):
        '''Utility function that checks that the provided 'expr' argument is
        in the form '[UL]BOUND(array_name, index)', where the type of
        bound operation is determined by the 'bound_operator'
        argument, array_name is the name of this array and the 'index'
        argument provides the index value.

        :param expr: a PSyIR expression.
        :type expr: :py:class:`psyclone.psyir.nodes.Node`
        :param bound_operator: the particular bound operation.
        :type bound_operator: \
            :py:class:`psyclone.psyir.nodes.operation.BinaryOperation.\
            Operator.LBOUND` or :py:class:`psyclone.psyir.nodes.operation.\
            BinaryOperation.Operator.UBOUND`
        :param int index: the bounds index.

        :returns: True if the expr is in the expected form and False \
            otherwise.
        :rtype: bool

        '''
        if (isinstance(expr, BinaryOperation) and
                expr.operator == bound_operator):
            # This is the expected bound
            if self.is_same_array(expr.children[0]):
                # The arrays match
                if (isinstance(expr.children[1], Literal) and
                        expr.children[1].datatype.intrinsic ==
                        ScalarType.Intrinsic.INTEGER
                        and expr.children[1].value == str(index+1)):
                    # This is the correct index
                    return True
        return False

    def is_lower_bound(self, index):
        '''Returns whether this array access includes the lower bound of the
        array for the specified index. Returns True if it is and False
        if it is not or if it could not be determined.

        :param int index: the array index to check.

        :returns: True if it can be determined that the lower bound of \
            the array is accessed in this array reference for the \
            specified index.
        :rtype: bool

        '''
        return self._is_bound(index, "lower")

    def is_upper_bound(self, index):
        '''Returns whether this array access includes the upper bound of
        the array for the specified index. Returns True if it is and False
        if it is not or if it could not be determined.

<<<<<<< HEAD
        :param int index: the array index to check.
=======
        lower = array_dimension.start

        if isinstance(lower, Literal):
            try:
                symbol = self.scope.symbol_table.lookup(self.name)
                if not isinstance(symbol, DataSymbol):
                    # We don't have any type information on this symbol
                    # (probably because it originates from a wildcard import).
                    return False
                datatype = symbol.datatype
                # Check that the symbol is of ArrayType. (It may be of
                # UnknownFortranType if the symbol is of e.g. character type.)
                if not isinstance(datatype, ArrayType):
                    return False
                shape = datatype.shape
                array_bounds = shape[index]
                if (isinstance(array_bounds, ArrayType.ArrayBounds)
                        and isinstance(array_bounds.lower, Literal)):
                    if lower.value == array_bounds.lower.value:
                        return True
            except (KeyError, SymbolError, AttributeError):
                # If any issue is found we can not guarantee that it is
                # the lower bound
                pass
            return False
>>>>>>> 0c4540d9

        :returns: True if it can be determined that the upper bound of \
            the array is accessed in this array reference for the \
            specified index.
        :rtype: bool

        '''
        return self._is_bound(index, "upper")

    def _is_bound(self, index, bound_type):
        '''Attempts to determines whether this array access includes the lower
        or upper bound (as specified by the bound_type argument).

        Checks whether the specified array index contains a Range node
        which has a starting/stopping value given by the
        '{LU}BOUND(name,index)' intrinsic where 'name' is the name of
        the current ArrayReference and 'index' matches the specified
        array index. Also checks if the starting/stopping value of the
        access matches the lower/upper value of the declaration.

        For example, if a Fortran array A was declared as A(n) then
        the stopping value is n and A(:UBOUND(A,1)), A(:n) or A(n)
        would access that value. The starting value is 1 and
        A(LBOUND(A,1):), A(1:) or A(1) would access that value.

        :param int index: the array index to check.
        :param str bound_type: the type of bound ("lower" or "upper")

        :returns: True if the array index access includes the \
            lower/upper bound of the array declaration and False if it \
            does not or if it can't be determined.
        :rtype: bool

        '''
        self._validate_index(index)

        access_shape = self.indices[index]

        # Is this array access in the form of {UL}BOUND(array, index)?
        if isinstance(access_shape, Range):
            if bound_type == "upper":
                operator = BinaryOperation.Operator.UBOUND
                access_bound = access_shape.stop
            else:
                operator = BinaryOperation.Operator.LBOUND
                access_bound = access_shape.start
            if self._is_bound_op(access_bound, operator, index):
                return True

        # Try to compare the upper/lower bound of the array access
        # with the upper/lower bound of the array declaration.

        # Finding the array declaration is only supported for an
        # ArrayReference at the moment.
        # Import here to avoid circular dependence.
        # pylint: disable=import-outside-toplevel
        from psyclone.psyir.nodes.array_reference import ArrayReference
        if not isinstance(self, ArrayReference):
            return False
        # pylint: enable=import-outside-toplevel

<<<<<<< HEAD
        symbol = self.symbol
        if not isinstance(symbol, DataSymbol):
            # There is no type information for this symbol
            # (probably because it originates from a wildcard import).
=======
        upper = array_dimension.stop

        if isinstance(upper, Literal):
            try:
                symbol = self.scope.symbol_table.lookup(self.name)
                if not isinstance(symbol, DataSymbol):
                    # We don't have any type information on this symbol
                    # (probably because it originates from a wildcard import).
                    return False
                datatype = symbol.datatype
                # Check that the symbol is of ArrayType. (It may be of
                # UnknownFortranType if the symbol is of e.g. character type.)
                if not isinstance(datatype, ArrayType):
                    return False
                shape = datatype.shape
                array_bounds = shape[index]
                if (isinstance(array_bounds, ArrayType.ArrayBounds) and
                        isinstance(array_bounds.upper, Literal)):
                    if upper.value == array_bounds.upper.value:
                        return True
            except (KeyError, SymbolError, AttributeError):
                # If any issue is found we can not guarantee that it is
                # the upper bound
                pass
>>>>>>> 0c4540d9
            return False

        datatype = symbol.datatype
        if not isinstance(datatype, ArrayType):
            # The declaration datatype could be of UnknownFortranType
            # if the symbol is of e.g. character type.
            return False

        # The bound of the declaration is available.

        if isinstance(datatype.shape[index], ArrayType.Extent):
            # The size is unspecified at compile-time (but is
            # available at run-time e.g. when the size is allocated by
            # an allocate statement.
            return False

        # The size of the bound is available.
        if bound_type == "upper":
            declaration_bound = datatype.shape[index].upper
        else:
            declaration_bound = datatype.shape[index].lower

        # Do the bounds match?
        if isinstance(access_shape, Range):
            if bound_type == "upper":
                access_bound = access_shape.stop
            else:
                access_bound = access_shape.start
        else:
            access_bound = access_shape
        sym_maths = SymbolicMaths.get()
        if sym_maths.equal(declaration_bound, access_bound):
            return True

        return False

    def is_same_array(self, node):
        '''
        Checks that the provided array is the same as this node (including the
        chain of parent accessor expressions if the array is part of a
        Structure). If the array is part of a structure then any indices on
        the innermost member access are ignored, e.g.
        A(3)%B%C(1) will match with A(3)%B%C but not with A(2)%B%C(1)

        :param node: the node representing the access that is to be compared \
                     with this node.
        :type node: :py:class:`psyclone.psyir.nodes.Reference` or \
                    :py:class:`psyclone.psyir.nodes.Member`

        :returns: True if the array accesses match, False otherwise.
        :rtype: bool

        '''
        if not isinstance(node, (Member, Reference)):
            return False

        if isinstance(self, Member):
            # This node is somewhere within a structure access so we need to
            # get the parent Reference and keep a record of how deep this node
            # is within the structure access. e.g. if this node was the
            # StructureMember 'b' in a%c%b%d then its depth would be 2.
            depth = 1
            current = self
            while current.parent and not isinstance(current.parent, Reference):
                depth += 1
                current = current.parent
            parent_ref = current.parent
            if not parent_ref:
                return False
        else:
            depth = 0
            parent_ref = self

        # Now we have the parent Reference and the depth, we can construct the
        # Signatures and compare them to the required depth.
        self_sig, self_indices = parent_ref.get_signature_and_indices()
        node_sig, node_indices = node.get_signature_and_indices()
        if self_sig[:depth+1] != node_sig[:]:
            return False

        # We use the FortranWriter to simplify the job of comparing
        # array-index expressions but have to import it here to avoid
        # circular dependencies.
        # pylint: disable=import-outside-toplevel
        from psyclone.psyir.backend.fortran import FortranWriter
        fwriter = FortranWriter()
        # pylint: enable=import-outside-toplevel

        # Examine the indices, ignoring any on the innermost accesses (hence
        # the slice to `depth` rather than `depth + 1` below).
        for indices in zip(self_indices[:depth], node_indices[:depth]):
            # TODO #1424. We need to be able to compare PSyIR fragments
            # natively rather than using a visitor. We use the `_visit` method
            # directly here so as to avoid the deep-copying of the complete
            # tree which is performed when using fwriter(). (This operation
            # can become very, very costly for large trees.)
            # pylint: disable=protected-access
            if ("".join(fwriter._visit(idx) for idx in indices[0]) !=
                    "".join(fwriter._visit(idx) for idx in indices[1])):
                return False
        return True

    def is_full_range(self, index):
        '''Returns True if the specified array index is a Range Node that
        specifies all elements in this index. In the PSyIR this is
        specified by using LBOUND(name,index) for the lower bound of
        the range, UBOUND(name,index) for the upper bound of the range
        and "1" for the range step.

        :param int index: the array index to check.

        :returns: True if the access to this array index is a range \
            that specifies all index elements. Otherwise returns \
            False.
        :rtype: bool

        '''
        self._validate_index(index)

        array_dimension = self.indices[index]
        if isinstance(array_dimension, Range):
            if self.is_lower_bound(index) and self.is_upper_bound(index):
                step = array_dimension.children[2]
                if (isinstance(step, Literal) and
                        step.datatype.intrinsic == ScalarType.Intrinsic.INTEGER
                        and str(step.value) == "1"):
                    return True
        return False

    @property
    def indices(self):
        '''
        Supports semantic-navigation by returning the list of nodes
        representing the index expressions for this array reference.

        :returns: the PSyIR nodes representing the array-index expressions.
        :rtype: list of :py:class:`psyclone.psyir.nodes.Node`

        :raises InternalError: if this node has no children or if they are \
                               not valid array-index expressions.

        '''
        if not self._children:
            raise InternalError(
                f"{type(self).__name__} malformed or incomplete: must have "
                f"one or more children representing array-index expressions "
                f"but array '{self.name}' has none.")
        for idx, child in enumerate(self._children):
            if not self._validate_child(idx, child):
                raise InternalError(
                    f"{type(self).__name__} malformed or incomplete: child "
                    f"{idx} of array '{self.name}' must be a psyir.nodes."
                    f"DataNode or Range representing an array-index "
                    f"expression but found '{type(child).__name__}'")
        return self.children

    def _get_effective_shape(self):
        '''
        :returns: the shape of the array access represented by this node.
        :rtype: List[:py:class:`psyclone.psyir.nodes.DataNode`]

        :raises NotImplementedError: if any of the array-indices involve a
                                     function call or an expression.
        '''
        def _num_elements(expr):
            '''
            Create PSyIR for the number of elements in this range. It
            is given by (stop - start)/step + 1.

            :param expr: the range for which to compute the number of elements.
            :type expr: :py:class:`psyclone.psyir.nodes.Range` or \
                :py:class:`psyclone.psyir.symbols.ArrayType.ArrayBounds`

            :returns: the PSyIR expression for the number of elements in the \
                      supplied range.
            :rtype: :py:class:`psyclone.psyir.nodes.BinaryOperation`

            '''
            if isinstance(expr, Range):
                start = expr.start
                stop = expr.stop
                step = expr.step
            elif isinstance(expr, ArrayType.ArrayBounds):
                start = expr.lower
                stop = expr.upper
                step = Literal("1", INTEGER_TYPE)
            minus = BinaryOperation.create(BinaryOperation.Operator.SUB,
                                           stop.copy(), start.copy())
            div = BinaryOperation.create(BinaryOperation.Operator.DIV,
                                         minus, step.copy())
            plus = BinaryOperation.create(BinaryOperation.Operator.ADD,
                                          div, Literal("1", INTEGER_TYPE))
            return plus

        shape = []
        for idx_expr in self.indices:
            if isinstance(idx_expr, Range):
                shape.append(_num_elements(idx_expr))

            elif isinstance(idx_expr, Reference):
                dtype = idx_expr.datatype
                if dtype.shape:
                    # An array slice can be defined by a 1D slice of another
                    # array, e.g. `a(b(1:4))`.
                    if len(dtype.shape) > 1:
                        raise InternalError(
                            f"An array defining a slice of a dimension of "
                            f"another array must be 1D but '{idx_expr.name}' "
                            f"used to index into '{self.name}' has "
                            f"{len(dtype.shape)} dimensions.")
                    shape.append(_num_elements(dtype.shape[0]))
            elif isinstance(idx_expr, (Call, Operation, CodeBlock)):
                # We can't yet straightforwardly query the type of a function
                # call or Operation - TODO #1799.
                # We use the FortranWriter in the exception but have
                # to import it here to avoid circular dependencies.
                # pylint: disable=import-outside-toplevel
                # TODO #1887 - get type of writer to use from Config object?
                from psyclone.psyir.backend.fortran import FortranWriter
                fvisitor = FortranWriter()
                # pylint: enable=import-outside-toplevel
                raise NotImplementedError(
                    f"The array index expressions for access "
                    f"'{fvisitor(self)}' include a function call or "
                    f"expression. Querying the return type of "
                    f"such things is yet to be implemented.")

        return shape

    def get_outer_range_index(self):
        ''' Return the index of the child that represents the outermost
        array dimension with a Range construct.

        :returns: the outermost index of the children that is a Range node.
        :rtype: int

        :raises IndexError: if the array does not contain a Range node.

        '''
        for child in reversed(self.indices):
            if isinstance(child, Range):
                return child.position
        raise IndexError


# For AutoAPI documentation generation
__all__ = ['ArrayMixin']<|MERGE_RESOLUTION|>--- conflicted
+++ resolved
@@ -40,7 +40,6 @@
 
 import abc
 
-from psyclone.core import SymbolicMaths
 from psyclone.errors import InternalError
 from psyclone.psyir.nodes.call import Call
 from psyclone.psyir.nodes.codeblock import CodeBlock
@@ -50,7 +49,7 @@
 from psyclone.psyir.nodes.operation import Operation, BinaryOperation
 from psyclone.psyir.nodes.ranges import Range
 from psyclone.psyir.nodes.reference import Reference
-from psyclone.psyir.symbols import DataSymbol
+from psyclone.psyir.symbols import SymbolError, DataSymbol
 from psyclone.psyir.symbols.datatypes import (ScalarType, ArrayType,
                                               INTEGER_TYPE)
 
@@ -120,63 +119,32 @@
                 f"'{index}' must be less than the number of dimensions "
                 f"'{len(self.indices)}'.")
 
-    def _is_bound_op(self, expr, bound_operator, index):
-        '''Utility function that checks that the provided 'expr' argument is
-        in the form '[UL]BOUND(array_name, index)', where the type of
-        bound operation is determined by the 'bound_operator'
-        argument, array_name is the name of this array and the 'index'
-        argument provides the index value.
-
-        :param expr: a PSyIR expression.
-        :type expr: :py:class:`psyclone.psyir.nodes.Node`
-        :param bound_operator: the particular bound operation.
-        :type bound_operator: \
-            :py:class:`psyclone.psyir.nodes.operation.BinaryOperation.\
-            Operator.LBOUND` or :py:class:`psyclone.psyir.nodes.operation.\
-            BinaryOperation.Operator.UBOUND`
-        :param int index: the bounds index.
-
-        :returns: True if the expr is in the expected form and False \
-            otherwise.
-        :rtype: bool
-
-        '''
-        if (isinstance(expr, BinaryOperation) and
-                expr.operator == bound_operator):
-            # This is the expected bound
-            if self.is_same_array(expr.children[0]):
-                # The arrays match
-                if (isinstance(expr.children[1], Literal) and
-                        expr.children[1].datatype.intrinsic ==
-                        ScalarType.Intrinsic.INTEGER
-                        and expr.children[1].value == str(index+1)):
-                    # This is the correct index
-                    return True
-        return False
-
     def is_lower_bound(self, index):
-        '''Returns whether this array access includes the lower bound of the
-        array for the specified index. Returns True if it is and False
-        if it is not or if it could not be determined.
+        '''Returns True if the specified array index contains a Range node
+        which has a starting value given by the 'LBOUND(name,index)'
+        intrinsic where 'name' is the name of the current Array and
+        'index' matches the specified array index. Also returns True
+        if the starting value of the range node is an integer that
+        matches the starting value of the declaration. Otherwise False
+        is returned.
+
+        For example, if a Fortran array A was declared as
+        A(10) then the starting value is 1 and LBOUND(A,1) would
+        return that value.
 
         :param int index: the array index to check.
 
-        :returns: True if it can be determined that the lower bound of \
-            the array is accessed in this array reference for the \
-            specified index.
-        :rtype: bool
-
-        '''
-        return self._is_bound(index, "lower")
-
-    def is_upper_bound(self, index):
-        '''Returns whether this array access includes the upper bound of
-        the array for the specified index. Returns True if it is and False
-        if it is not or if it could not be determined.
-
-<<<<<<< HEAD
-        :param int index: the array index to check.
-=======
+        :returns: True if the array index is a range with its start \
+            value being LBOUND(array,index) and False otherwise.
+        :rtype: bool
+
+        '''
+        self._validate_index(index)
+
+        array_dimension = self.indices[index]
+        if not isinstance(array_dimension, Range):
+            return False
+
         lower = array_dimension.start
 
         if isinstance(lower, Literal):
@@ -202,74 +170,50 @@
                 # the lower bound
                 pass
             return False
->>>>>>> 0c4540d9
-
-        :returns: True if it can be determined that the upper bound of \
-            the array is accessed in this array reference for the \
-            specified index.
-        :rtype: bool
-
-        '''
-        return self._is_bound(index, "upper")
-
-    def _is_bound(self, index, bound_type):
-        '''Attempts to determines whether this array access includes the lower
-        or upper bound (as specified by the bound_type argument).
-
-        Checks whether the specified array index contains a Range node
-        which has a starting/stopping value given by the
-        '{LU}BOUND(name,index)' intrinsic where 'name' is the name of
-        the current ArrayReference and 'index' matches the specified
-        array index. Also checks if the starting/stopping value of the
-        access matches the lower/upper value of the declaration.
-
-        For example, if a Fortran array A was declared as A(n) then
-        the stopping value is n and A(:UBOUND(A,1)), A(:n) or A(n)
-        would access that value. The starting value is 1 and
-        A(LBOUND(A,1):), A(1:) or A(1) would access that value.
+
+        if not (isinstance(lower, BinaryOperation) and
+                lower.operator == BinaryOperation.Operator.LBOUND):
+            return False
+
+        if not isinstance(lower.children[0], Reference):
+            return False
+
+        if not self.is_same_array(lower.children[0]):
+            return False
+
+        if not (isinstance(lower.children[1], Literal) and
+                lower.children[1].datatype.intrinsic ==
+                ScalarType.Intrinsic.INTEGER
+                and lower.children[1].value == str(index+1)):
+            return False
+        return True
+
+    def is_upper_bound(self, index):
+        '''Returns True if the specified array index contains a Range node
+        which has a stopping value given by the 'UBOUND(name,index)'
+        intrinsic where 'name' is the name of the current
+        ArrayReference and 'index' matches the specified array index.
+        Also returns True if the stopping value of the range node is
+        an integer that matches the stopping value of the
+        declaration. Otherwise False is returned.
+
+        For example, if a Fortran array A was declared as
+        A(10) then the stopping value is 10 and UBOUND(A,1) would
+        return that value.
 
         :param int index: the array index to check.
-        :param str bound_type: the type of bound ("lower" or "upper")
-
-        :returns: True if the array index access includes the \
-            lower/upper bound of the array declaration and False if it \
-            does not or if it can't be determined.
+
+        :returns: True if the array index is a range with its stop \
+            value being UBOUND(array,index) and False otherwise.
         :rtype: bool
 
         '''
         self._validate_index(index)
 
-        access_shape = self.indices[index]
-
-        # Is this array access in the form of {UL}BOUND(array, index)?
-        if isinstance(access_shape, Range):
-            if bound_type == "upper":
-                operator = BinaryOperation.Operator.UBOUND
-                access_bound = access_shape.stop
-            else:
-                operator = BinaryOperation.Operator.LBOUND
-                access_bound = access_shape.start
-            if self._is_bound_op(access_bound, operator, index):
-                return True
-
-        # Try to compare the upper/lower bound of the array access
-        # with the upper/lower bound of the array declaration.
-
-        # Finding the array declaration is only supported for an
-        # ArrayReference at the moment.
-        # Import here to avoid circular dependence.
-        # pylint: disable=import-outside-toplevel
-        from psyclone.psyir.nodes.array_reference import ArrayReference
-        if not isinstance(self, ArrayReference):
-            return False
-        # pylint: enable=import-outside-toplevel
-
-<<<<<<< HEAD
-        symbol = self.symbol
-        if not isinstance(symbol, DataSymbol):
-            # There is no type information for this symbol
-            # (probably because it originates from a wildcard import).
-=======
+        array_dimension = self.indices[index]
+        if not isinstance(array_dimension, Range):
+            return False
+
         upper = array_dimension.stop
 
         if isinstance(upper, Literal):
@@ -294,42 +238,22 @@
                 # If any issue is found we can not guarantee that it is
                 # the upper bound
                 pass
->>>>>>> 0c4540d9
-            return False
-
-        datatype = symbol.datatype
-        if not isinstance(datatype, ArrayType):
-            # The declaration datatype could be of UnknownFortranType
-            # if the symbol is of e.g. character type.
-            return False
-
-        # The bound of the declaration is available.
-
-        if isinstance(datatype.shape[index], ArrayType.Extent):
-            # The size is unspecified at compile-time (but is
-            # available at run-time e.g. when the size is allocated by
-            # an allocate statement.
-            return False
-
-        # The size of the bound is available.
-        if bound_type == "upper":
-            declaration_bound = datatype.shape[index].upper
-        else:
-            declaration_bound = datatype.shape[index].lower
-
-        # Do the bounds match?
-        if isinstance(access_shape, Range):
-            if bound_type == "upper":
-                access_bound = access_shape.stop
-            else:
-                access_bound = access_shape.start
-        else:
-            access_bound = access_shape
-        sym_maths = SymbolicMaths.get()
-        if sym_maths.equal(declaration_bound, access_bound):
-            return True
-
-        return False
+            return False
+
+        if not (isinstance(upper, BinaryOperation) and
+                upper.operator == BinaryOperation.Operator.UBOUND):
+            return False
+
+        if not isinstance(upper.children[0], Reference):
+            return False
+
+        if not self.is_same_array(upper.children[0]):
+            return False
+
+        return (isinstance(upper.children[1], Literal) and
+                upper.children[1].datatype.intrinsic ==
+                ScalarType.Intrinsic.INTEGER
+                and upper.children[1].value == str(index+1))
 
     def is_same_array(self, node):
         '''
@@ -375,13 +299,11 @@
         if self_sig[:depth+1] != node_sig[:]:
             return False
 
-        # We use the FortranWriter to simplify the job of comparing
-        # array-index expressions but have to import it here to avoid
-        # circular dependencies.
+        # We use the FortranWriter to simplify the job of comparing array-index
+        # expressions but have to import it here to avoid circular dependencies
         # pylint: disable=import-outside-toplevel
         from psyclone.psyir.backend.fortran import FortranWriter
         fwriter = FortranWriter()
-        # pylint: enable=import-outside-toplevel
 
         # Examine the indices, ignoring any on the innermost accesses (hence
         # the slice to `depth` rather than `depth + 1` below).
@@ -509,13 +431,10 @@
             elif isinstance(idx_expr, (Call, Operation, CodeBlock)):
                 # We can't yet straightforwardly query the type of a function
                 # call or Operation - TODO #1799.
-                # We use the FortranWriter in the exception but have
-                # to import it here to avoid circular dependencies.
                 # pylint: disable=import-outside-toplevel
+                from psyclone.psyir.backend.fortran import FortranWriter
                 # TODO #1887 - get type of writer to use from Config object?
-                from psyclone.psyir.backend.fortran import FortranWriter
                 fvisitor = FortranWriter()
-                # pylint: enable=import-outside-toplevel
                 raise NotImplementedError(
                     f"The array index expressions for access "
                     f"'{fvisitor(self)}' include a function call or "
