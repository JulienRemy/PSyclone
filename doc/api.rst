.. _api-label:

API
===

.. program:: generator

generator.py

    .. cmdoption:: -h
    .. cmdoption:: -oalg <filename>
    .. cmdoption:: -opsy <filename>
    .. cmdoption:: -api <api>
    .. cmdoption:: -s <script>
    .. smdoption:: -d <directory>
    .. cmdoption:: <filename>

<<<<<<< HEAD
    Command line version of the generator. If -oalg or -opsy or not provided then the generated code is printed to stdout. Uses the :func:`generator.generate` function to generate the code. Please see the run documentation for more details.
=======
    Command line version of the generator. -h prints out the command
    line options. If -oalg or -opsy are not provided then the
    generated code is printed to stdout, otherwise they are output to
    the specified file name. -api specifies the particular api to
    use. -s allows a script to be called which can modify (typically
    optimise) the PSy layer. -d specifies a directory to recursively
    search to find the associated kernel files. Uses the
    :func:`generator.generate` function to generate the code. Please
    see the run documentation for more details.
>>>>>>> 2e9eeb70

    For example::

    > python generator.py algspec.f90
    > python generator.py -oalg alg.f90 -opsy psy.f90 -api dynamo0.3 algspec.f90
    > python generator.py -d ../kernel -s opt.py algspec.f90
    > python generator.py -s ../scripts/opt.py algspec.f90

.. automodule:: generator

.. autofunction:: generate

.. automodule:: parse
 
.. autofunction:: parse

.. automodule:: transformations

.. autoclass:: LoopFuseTrans

.. autoclass:: SwapTrans

.. autoclass:: OpenMPLoop

.. autoclass :: ColourTrans

.. automodule:: psyGen

.. autoclass:: PSy
    :members:

.. automodule:: algGen

.. autoclass:: Alg
    :members:<|MERGE_RESOLUTION|>--- conflicted
+++ resolved
@@ -15,9 +15,6 @@
     .. smdoption:: -d <directory>
     .. cmdoption:: <filename>
 
-<<<<<<< HEAD
-    Command line version of the generator. If -oalg or -opsy or not provided then the generated code is printed to stdout. Uses the :func:`generator.generate` function to generate the code. Please see the run documentation for more details.
-=======
     Command line version of the generator. -h prints out the command
     line options. If -oalg or -opsy are not provided then the
     generated code is printed to stdout, otherwise they are output to
@@ -27,7 +24,6 @@
     search to find the associated kernel files. Uses the
     :func:`generator.generate` function to generate the code. Please
     see the run documentation for more details.
->>>>>>> 2e9eeb70
 
     For example::
 
