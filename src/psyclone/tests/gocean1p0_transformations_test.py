# -------------------------------------------------------------------------
# (c) The copyright relating to this work is owned jointly by the Crown,
# Met Office and NERC 2015.
# However, it has been created with the help of the GungHo Consortium,
# whose members are identified at https://puma.nerc.ac.uk/trac/GungHo/wiki
# -------------------------------------------------------------------------
# Authors R. Ford and A. R. Porter, STFC Daresbury Lab

''' Module containing tests of Transformations when using the
    GOcean 1.0 API '''

<<<<<<< HEAD
import os
=======
from __future__ import absolute_import
import os
import pytest
>>>>>>> ec630798
from psyclone.parse import parse
from psyclone.psyGen import PSyFactory
from psyclone.transformations import TransformationError, \
    GOConstLoopBoundsTrans, LoopFuseTrans, LoopSwapTrans, \
    OMPParallelTrans, GOceanOMPParallelLoopTrans, \
    GOceanOMPLoopTrans, KernelModuleInlineTrans, GOceanLoopFuseTrans
from psyclone.generator import GenerationError
from utils import count_lines

# The version of the PSyclone API that the tests in this file
# exercise
API = "gocean1.0"


def get_invoke(algfile, idx):
    ''' Utility method to get the idx'th invoke from the algorithm
    specified in file '''
    _, info = parse(os.path.
                    join(os.path.dirname(os.path.abspath(__file__)),
                         "test_files", "gocean1p0",
                         algfile),
                    api=API)
    psy = PSyFactory(API).create(info)
    invokes = psy.invokes
    # invokes does not have a method by which to request the i'th
    # in the list so we do this rather clumsy lookup of the name
    # of the invoke that we want
    invoke = invokes.get(invokes.names[idx])
    return psy, invoke


def test_const_loop_bounds_not_schedule():
    ''' Check that we raise an error if we attempt to apply the
    constant loop-bounds transformation to something that is
    not a Schedule '''
    _, invoke = get_invoke("test11_different_iterates_over_"
                           "one_invoke.f90", 0)
    schedule = invoke.schedule
    cbtrans = GOConstLoopBoundsTrans()

    with pytest.raises(TransformationError):
        _, _ = cbtrans.apply(schedule.children[0])


def test_const_loop_bounds_toggle():
    ''' Check that we can toggle constant loop bounds on and off and
    that the default behaviour is "on" '''
    psy, invoke = get_invoke("test11_different_iterates_over_"
                             "one_invoke.f90", 0)
    schedule = invoke.schedule
    cbtrans = GOConstLoopBoundsTrans()

    # First check that the generated code uses constant loop
    # bounds by default
    gen = str(psy.gen)

    assert "INTEGER istop, jstop" in gen
    assert "istop = cv_fld%grid%simulation_domain%xstop" in gen
    assert "jstop = cv_fld%grid%simulation_domain%ystop" in gen
    assert "DO j=2,jstop-1" in gen
    assert "DO i=2,istop" in gen

    # Next, check that applying the constant loop-bounds
    # transformation has no effect (in this case)
    newsched, _ = cbtrans.apply(schedule)
    invoke.schedule = newsched
    # Store the generated code as a string
    gen = str(psy.gen)

    assert "INTEGER istop, jstop" in gen
    assert "istop = cv_fld%grid%simulation_domain%xstop" in gen
    assert "jstop = cv_fld%grid%simulation_domain%ystop" in gen
    assert "DO j=2,jstop-1" in gen
    assert "DO i=2,istop" in gen

    # Finally, test that we can turn-off constant loop bounds
    newsched, _ = cbtrans.apply(schedule, const_bounds=False)
    invoke.schedule = newsched
    # Store the generated code as a string
    gen = str(psy.gen)

    assert "DO j=cv_fld%internal%ystart,cv_fld%internal%ystop" in gen
    assert "DO i=cv_fld%internal%xstart,cv_fld%internal%xstop" in gen
    assert "DO j=p_fld%whole%ystart,p_fld%whole%ystop" in gen
    assert "DO i=p_fld%whole%xstart,p_fld%whole%xstop" in gen


def test_const_loop_bounds_invalid_offset():
    ''' Test that we raise an appropriate error if we attempt to generate
    code with constant loop bounds for a kernel that expects an
    unsupported grid-offset '''
    psy, invoke = get_invoke("test26_const_bounds_invalid_offset.f90", 0)
    cbtrans = GOConstLoopBoundsTrans()
    schedule = invoke.schedule
    newsched, _ = cbtrans.apply(schedule, const_bounds=True)
    invoke.schedule = newsched
    with pytest.raises(GenerationError):
        _ = psy.gen


def test_loop_fuse_different_iterates_over():
    ''' Test that an appropriate error is raised when we attempt to
    fuse two loops that have differing values of ITERATES_OVER '''
    _, invoke = get_invoke("test11_different_iterates_over_"
                           "one_invoke.f90", 0)
    schedule = invoke.schedule
    lftrans = LoopFuseTrans()
    cbtrans = GOConstLoopBoundsTrans()

    # Attempt to fuse two loops that are iterating over different
    # things
    with pytest.raises(TransformationError):
        _, _ = lftrans.apply(schedule.children[0],
                             schedule.children[1])

    # Turn off constant loop bounds (which should have no effect)
    # and repeat
    newsched, _ = cbtrans.apply(schedule, const_bounds=False)
    with pytest.raises(TransformationError):
        _, _ = lftrans.apply(newsched.children[0],
                             newsched.children[1])


def test_loop_fuse_unexpected_error():
    ''' Test that we catch an unexpected error when loop fusing '''
    _, invoke = get_invoke("test14_module_inline_same_kernel.f90", 0)
    schedule = invoke.schedule

    lftrans = GOceanLoopFuseTrans()

    # cause an unexpected error
    schedule.children[0].children = None

    # Attempt to fuse two loops that are iterating over different
    # things
    with pytest.raises(TransformationError) as excinfo:
        _, _ = lftrans.apply(schedule.children[0],
                             schedule.children[1])
    assert 'Unexpected exception' in str(excinfo.value)


def test_omp_parallel_loop():
    '''Test that we can generate an OMP PARALLEL DO correctly,
    independent of whether or not we are generating constant loop bounds '''
    psy, invoke = get_invoke("single_invoke_three_kernels.f90", 0)
    schedule = invoke.schedule

    omp = GOceanOMPParallelLoopTrans()
    cbtrans = GOConstLoopBoundsTrans()
    omp_sched, _ = omp.apply(schedule.children[0])

    invoke.schedule = omp_sched
    gen = str(psy.gen)
    gen = gen.lower()
    expected = ("!$omp parallel do default(shared), private(j,i), "
                "schedule(static)\n"
                "      do j=2,jstop\n"
                "        do i=2,istop+1\n"
                "          call compute_cu_code(i, j, cu_fld%data, "
                "p_fld%data, u_fld%data)\n"
                "        end do \n"
                "      end do \n"
                "      !$omp end parallel do")
    assert expected in gen

    newsched, _ = cbtrans.apply(omp_sched, const_bounds=False)
    invoke.schedule = newsched
    gen = str(psy.gen)
    gen = gen.lower()
    expected = (
        "      !$omp parallel do default(shared), private(j,i), "
        "schedule(static)\n"
        "      do j=cu_fld%internal%ystart,cu_fld%internal%ystop\n"
        "        do i=cu_fld%internal%xstart,cu_fld%internal%xstop\n"
        "          call compute_cu_code(i, j, cu_fld%data, p_fld%data, "
        "u_fld%data)\n"
        "        end do \n"
        "      end do \n"
        "      !$omp end parallel do")
    assert expected in gen


def test_omp_region_with_wrong_arg_type():
    ''' Test that the OpenMP PARALLEL region transformation
        raises an appropriate error if passed something that is not
        a list of Nodes or a single Node. '''
    _, invoke = get_invoke("single_invoke_three_kernels.f90", 0)

    ompr = OMPParallelTrans()

    with pytest.raises(TransformationError):
        _, _ = ompr.apply(invoke)


def test_omp_region_with_single_loop():
    ''' Test that we can pass the OpenMP PARALLEL region transformation
        a single node in a schedule '''
    psy, invoke = get_invoke("single_invoke_three_kernels.f90", 0)
    schedule = invoke.schedule

    ompr = OMPParallelTrans()
    cbtrans = GOConstLoopBoundsTrans()

    omp_schedule, _ = ompr.apply(schedule.children[1])

    # Replace the original loop schedule with the transformed one
    invoke.schedule = omp_schedule
    # Store the results of applying this code transformation as
    # a string
    gen = str(psy.gen)
    gen = gen.lower()

    # Iterate over the lines of generated code
    within_omp_region = False
    call_count = 0
    for line in gen.split('\n'):
        if '!$omp parallel default' in line:
            within_omp_region = True
        if '!$omp end parallel' in line:
            within_omp_region = False
        if ' call ' in line and within_omp_region:
            call_count += 1

    assert call_count == 1

    # Repeat the test after turning off constant loop bounds
    newsched, _ = cbtrans.apply(omp_schedule, const_bounds=False)
    invoke.schedule = newsched
    gen = str(psy.gen)
    gen = gen.lower()
    within_omp_region = False
    call_count = 0
    for line in gen.split('\n'):
        if '!$omp parallel default' in line:
            within_omp_region = True
        if '!$omp end parallel' in line:
            within_omp_region = False
        if ' call ' in line and within_omp_region:
            call_count += 1

    assert call_count == 1


def test_omp_region_with_slice():
    ''' Test that we can pass the OpenMP PARALLEL region transformation
    a list of nodes specified as a slice '''
    psy, invoke = get_invoke("single_invoke_three_kernels.f90", 0)
    schedule = invoke.schedule

    ompr = OMPParallelTrans()
    omp_schedule, _ = ompr.apply(schedule.children[1:])

    # Replace the original loop schedule with the transformed one
    invoke.schedule = omp_schedule
    # Store the results of applying this code transformation as
    # a string
    gen = str(psy.gen)
    gen = gen.lower()

    # Iterate over the lines of generated code
    within_omp_region = False
    call_count = 0
    for line in gen.split('\n'):
        if '!$omp parallel default' in line:
            within_omp_region = True
        if '!$omp end parallel' in line:
            within_omp_region = False
        if ' call ' in line and within_omp_region:
            call_count += 1

    assert call_count == 2


def test_omp_region_no_slice():
    ''' Test that we can pass the OpenMP PARALLEL region transformation
    a list of nodes specified as node.children '''
    psy, invoke = get_invoke("single_invoke_three_kernels.f90", 0)
    schedule = invoke.schedule
    ompr = OMPParallelTrans()

    omp_schedule, _ = ompr.apply(schedule.children)
    # Replace the original loop schedule with the transformed one
    invoke.schedule = omp_schedule
    # Store the results of applying this code transformation as
    # a string
    gen = str(psy.gen)
    gen = gen.lower()
    # Iterate over the lines of generated code
    within_omp_region = False
    call_count = 0
    for line in gen.split('\n'):
        if '!$omp parallel default' in line:
            within_omp_region = True
        if '!$omp end parallel' in line:
            within_omp_region = False
        if ' call ' in line and within_omp_region:
            call_count += 1
    assert call_count == 3


def test_omp_region_no_slice_no_const_bounds():
    ''' Test that we generate the correct code when we apply an OpenMP
    PARALLEL region transformation to a list of nodes when the Schedule
    has been transformed to use loop-bound look-ups '''

    psy, invoke = get_invoke("single_invoke_three_kernels.f90", 0)
    schedule = invoke.schedule
    ompr = OMPParallelTrans()
    cbtrans = GOConstLoopBoundsTrans()

    newsched, _ = cbtrans.apply(schedule, const_bounds=False)
    omp_schedule, _ = ompr.apply(newsched.children)
    # Replace the original loop schedule with the transformed one
    invoke.schedule = omp_schedule
    # Store the results of applying this code transformation as
    # a string
    gen = str(psy.gen)
    gen = gen.lower()
    # Iterate over the lines of generated code
    within_omp_region = False
    call_count = 0
    for line in gen.split('\n'):
        if '!$omp parallel default' in line:
            within_omp_region = True
        if '!$omp end parallel' in line:
            within_omp_region = False
        if ' call ' in line and within_omp_region:
            call_count += 1
    assert call_count == 3


def test_omp_region_retains_kernel_order1():
    ''' Test that applying the OpenMP PARALLEL region transformation
    to a sub-set of nodes (last 2 of three) does not change their
    ordering '''
    psy, invoke = get_invoke("single_invoke_three_kernels.f90", 0)
    schedule = invoke.schedule

    ompr = OMPParallelTrans()
    cbtrans = GOConstLoopBoundsTrans()

    omp_schedule, _ = ompr.apply(schedule.children[1:])

    # Replace the original loop schedule with the transformed one
    invoke.schedule = omp_schedule
    # Store the results of applying this code transformation as
    # a string
    gen = str(psy.gen)
    gen = gen.lower()
    # Iterate over the lines of generated code
    cu_idx = -1
    cv_idx = -1
    ts_idx = -1
    for idx, line in enumerate(gen.split('\n')):
        if 'call compute_cu' in line:
            cu_idx = idx
        if 'call compute_cv' in line:
            cv_idx = idx
        if 'call time_smooth' in line:
            ts_idx = idx

    # Kernels should be in order {compute_cu, compute_cv, time_smooth}
    assert cu_idx < cv_idx and cv_idx < ts_idx

    # Repeat after turning off constant loop bounds
    newsched, _ = cbtrans.apply(omp_schedule, const_bounds=False)
    invoke.schedule = newsched
    gen = str(psy.gen)
    gen = gen.lower()
    # Iterate over the lines of generated code
    cu_idx = -1
    cv_idx = -1
    ts_idx = -1
    for idx, line in enumerate(gen.split('\n')):
        if 'call compute_cu' in line:
            cu_idx = idx
        if 'call compute_cv' in line:
            cv_idx = idx
        if 'call time_smooth' in line:
            ts_idx = idx

    # Kernels should be in order {compute_cu, compute_cv, time_smooth}
    assert cu_idx < cv_idx and cv_idx < ts_idx


def test_omp_region_retains_kernel_order2():
    ''' Test that applying the OpenMP PARALLEL region transformation
    to a sub-set of nodes (first 2 of 3) does not change their
    ordering '''
    psy, invoke = get_invoke("single_invoke_three_kernels.f90", 0)
    schedule = invoke.schedule

    ompr = OMPParallelTrans()

    omp_schedule, _ = ompr.apply(schedule.children[0:2])

    # Replace the original loop schedule with the transformed one
    invoke.schedule = omp_schedule
    # Store the results of applying this code transformation as
    # a string
    gen = str(psy.gen)
    gen = gen.lower()

    # Iterate over the lines of generated code
    cu_idx = -1
    cv_idx = -1
    ts_idx = -1
    for idx, line in enumerate(gen.split('\n')):
        if 'call compute_cu' in line:
            cu_idx = idx
        if 'call compute_cv' in line:
            cv_idx = idx
        if 'call time_smooth' in line:
            ts_idx = idx

    # Kernels should be in order {compute_cu, compute_cv, time_smooth}
    assert cu_idx < cv_idx and cv_idx < ts_idx


def test_omp_region_retains_kernel_order3():
    ''' Test that applying the OpenMP PARALLEL region transformation
    to a sub-set of nodes (middle 1 of 3) does not change their
    ordering '''
    psy, invoke = get_invoke("single_invoke_three_kernels.f90", 0)
    schedule = invoke.schedule

    ompr = OMPParallelTrans()
    ompl = GOceanOMPLoopTrans()

    # Put an OMP Do around the 2nd loop of the schedule
    omp_schedule, _ = ompl.apply(schedule.children[1])

    # Put an OMP Parallel around that single OMP Do
    schedule, _ = ompr.apply([omp_schedule.children[1]])

    # Replace the original loop schedule with the transformed one
    invoke.schedule = schedule
    # Store the results of applying this code transformation as
    # a string
    gen = str(psy.gen)
    gen = gen.lower()

    # Iterate over the lines of generated code
    cu_idx = -1
    cv_idx = -1
    ts_idx = -1
    for idx, line in enumerate(gen.split('\n')):
        if 'call compute_cu' in line:
            cu_idx = idx
        if 'call compute_cv' in line:
            cv_idx = idx
        if 'call time_smooth' in line:
            ts_idx = idx

    # Kernels should be in order {compute_cu, compute_cv, time_smooth}
    assert cu_idx < cv_idx and cv_idx < ts_idx


def test_omp_region_before_loops_trans():
    ''' Test of the OpenMP PARALLEL region transformation where
    we do the region transformation before the loop
    transformations. '''
    psy, invoke = get_invoke("single_invoke_two_kernels.f90", 0)
    schedule = invoke.schedule

    # Put all of the loops in the schedule within a single
    # OpenMP region
    ompr = OMPParallelTrans()
    omp_schedule, _ = ompr.apply(schedule.children)

    # Put an OpenMP do directive around each loop contained
    # in the region
    ompl = GOceanOMPLoopTrans()
    for child in omp_schedule.children[0].children:
        schedule, _ = ompl.apply(child)
        omp_schedule = schedule

    # Replace the original loop schedule with the transformed one
    invoke.schedule = omp_schedule

    # Store the results of applying this code transformation as
    # a string
    gen = str(psy.gen)

    # Iterate over the lines of generated code
    omp_region_idx = -1
    omp_do_idx = -1
    for idx, line in enumerate(gen.split('\n')):
        if '!$omp parallel default' in line:
            omp_region_idx = idx
        if '!$omp do' in line:
            omp_do_idx = idx
        if 'DO j=' in line:
            break

    assert omp_region_idx != -1
    assert omp_do_idx != -1
    assert omp_do_idx - omp_region_idx == 1


def test_omp_region_after_loops_trans():
    ''' Test of the OpenMP PARALLEL region transformation where we
    do the loop transformations before the region transformation '''
    psy, invoke = get_invoke("single_invoke_two_kernels.f90", 0)
    schedule = invoke.schedule

    # Put an OpenMP do directive around each loop contained
    # in the schedule
    ompl = GOceanOMPLoopTrans()
    for child in schedule.children:
        omp_schedule, _ = ompl.apply(child)

    # Now put an OpenMP parallel region around that set of
    # loops
    ompr = OMPParallelTrans()
    schedule, _ = ompr.apply(omp_schedule.children)

    # Replace the original loop schedule with the transformed one
    invoke.schedule = schedule

    # Store the results of applying this code transformation as
    # a string
    gen = str(psy.gen)

    # Iterate over the lines of generated code
    omp_region_idx = -1
    omp_do_idx = -1
    for idx, line in enumerate(gen.split('\n')):
        if '!$omp parallel default' in line:
            omp_region_idx = idx
        if '!$omp do' in line:
            omp_do_idx = idx
        if 'DO j=' in line:
            break

    assert omp_region_idx != -1
    assert omp_do_idx != -1
    assert omp_do_idx - omp_region_idx == 1


def test_omp_region_commutes_with_loop_trans():
    ''' Test that the OpenMP PARALLEL region and (orphan) loop
    transformations commute - i.e. we get the same result
    independent of the order in which they are applied. '''
    psy, invoke = get_invoke("single_invoke_two_kernels.f90", 0)
    schedule = invoke.schedule

    # Put an OpenMP do directive around each loop contained
    # in the schedule
    ompl = GOceanOMPLoopTrans()
    for child in schedule.children:
        omp_schedule, _ = ompl.apply(child)

    # Now put an OpenMP parallel region around that set of
    # loops
    ompr = OMPParallelTrans()
    schedule, _ = ompr.apply(omp_schedule.children)

    # Replace the original loop schedule with the transformed one
    invoke.schedule = schedule

    # Store the results of applying this code transformation as
    # a string
    loop_before_region_gen = str(psy.gen)

    # Now we do it again but in the opposite order...

    # Put all of the loops in the schedule within a single
    # OpenMP region
    psy, invoke = get_invoke("single_invoke_two_kernels.f90", 0)
    schedule = invoke.schedule

    ompr = OMPParallelTrans()
    omp_schedule, _ = ompr.apply(schedule.children)

    # Put an OpenMP do directive around each loop contained
    # in the region
    ompl = GOceanOMPLoopTrans()
    for child in omp_schedule.children[0].children:
        schedule, _ = ompl.apply(child)
        omp_schedule = schedule

    # Replace the original loop schedule with the transformed one
    invoke.schedule = omp_schedule

    # Store the results of applying this code transformation as
    # a string
    region_before_loop_gen = str(psy.gen)

    assert region_before_loop_gen == loop_before_region_gen


def test_omp_region_commutes_with_loop_trans_bounds_lookup():
    ''' Test that the OpenMP PARALLEL region and (orphan) loop
    transformations commute after constant bounds have been
    switched off - i.e. we get the same result
    independent of the order in which they are applied. '''
    psy, invoke = get_invoke("single_invoke_two_kernels.f90", 0)
    schedule = invoke.schedule
    # Turn-off constant loop bounds
    cbtrans = GOConstLoopBoundsTrans()
    newsched, _ = cbtrans.apply(schedule, const_bounds=False)

    # Put an OpenMP do directive around each loop contained
    # in the schedule
    ompl = GOceanOMPLoopTrans()
    for child in newsched.children:
        omp_schedule, _ = ompl.apply(child)

    # Now put an OpenMP parallel region around that set of
    # loops
    ompr = OMPParallelTrans()
    schedule, _ = ompr.apply(omp_schedule.children)

    # Replace the original loop schedule with the transformed one
    invoke.schedule = schedule

    # Store the results of applying this code transformation as
    # a string
    loop_before_region_gen = str(psy.gen)

    # Now we do it again but in the opposite order...
    # ...we re-generate the original schedule here rather than
    # keeping a (deep) copy of it from earlier as that can
    # cause resource problems.
    psy, invoke = get_invoke("single_invoke_two_kernels.f90", 0)
    schedule = invoke.schedule
    # Turn-off constant loop bounds
    cbtrans = GOConstLoopBoundsTrans()
    schedule, _ = cbtrans.apply(schedule, const_bounds=False)

    # Put all of the loops in the schedule within a single
    # OpenMP region
    ompr = OMPParallelTrans()
    omp_schedule, _ = ompr.apply(schedule.children)

    # Put an OpenMP do directive around each loop contained
    # in the region
    ompl = GOceanOMPLoopTrans()
    for child in omp_schedule.children[0].children:
        schedule, _ = ompl.apply(child)
        omp_schedule = schedule

    # Replace the original loop schedule with the transformed one
    invoke.schedule = omp_schedule

    # Store the results of applying this code transformation as
    # a string
    region_before_loop_gen = str(psy.gen)

    assert region_before_loop_gen == loop_before_region_gen


def test_omp_region_nodes_not_children_of_same_parent():
    ''' Test that we raise appropriate error if user attempts
    to put a region around nodes that are not children of
    the same parent '''
    _, invoke = get_invoke("single_invoke_three_kernels.f90", 0)
    schedule = invoke.schedule

    ompl = GOceanOMPParallelLoopTrans()
    ompr = OMPParallelTrans()

    # Put an OpenMP parallel do around the first loop in the schedule
    _, _ = ompl.apply(schedule.children[0])

    # Attempt to put an OpenMP parallel region around that same loop
    # (which is now a child of an OpenMP loop directive) and the
    # second loop in the schedule
    with pytest.raises(TransformationError):
        _, _ = ompr.apply([schedule.children[0].children[0],
                           schedule.children[1]])


def test_omp_region_nodes_not_children_of_same_schedule():
    ''' Test that we raise appropriate error if user attempts
    to put a region around nodes that are not children of
    the same schedule '''
    _, invoke1 = get_invoke("test12_two_invokes_two_kernels.f90", 0)
    schedule1 = invoke1.schedule
    _, invoke2 = get_invoke("test12_two_invokes_two_kernels.f90", 1)
    schedule2 = invoke2.schedule

    ompr = OMPParallelTrans()

    # Attempt to put an OpenMP parallel region the loops from the
    # two different schedules
    with pytest.raises(TransformationError):
        _, _ = ompr.apply([schedule1.children[0],
                           schedule2.children[0]])


def test_omp_loop_outside_region():
    ''' Test that a generation error is raised if we try and
    have an orphaned OpenMP loop that is not enclosed
    within a parallel region '''
    psy, invoke = get_invoke("single_invoke_three_kernels.f90", 0)
    schedule = invoke.schedule

    # Put an OpenMP do directive around each loop contained
    # in the schedule
    ompl = GOceanOMPLoopTrans()
    ompr = OMPParallelTrans()

    for child in schedule.children:
        omp_schedule, _ = ompl.apply(child)

    # Now enclose all but the last loop in a parallel region
    ompr_schedule, _ = ompr.apply(omp_schedule.children[0:-2])

    # Replace the original loop schedule with the transformed one
    invoke.schedule = ompr_schedule

    # Attempt to generate the transformed code
    with pytest.raises(GenerationError):
        _ = psy.gen


def test_omp_loop_applied_to_non_loop():
    ''' Test that we raise a TransformationError if we attempt
    to apply an OMP DO transformation to something that
    is not a loop '''
    _, invoke = get_invoke("single_invoke_three_kernels.f90", 0)
    schedule = invoke.schedule

    from psyclone.transformations import OMPLoopTrans
    ompl = OMPLoopTrans()
    omp_schedule, _ = ompl.apply(schedule.children[0])

    # Attempt to (erroneously) apply the OMP Loop transformation
    # to the first node in the schedule (which is now itself an
    # OMP Loop transformation)
    with pytest.raises(TransformationError):
        _, _ = ompl.apply(omp_schedule.children[0])


def test_go_omp_loop_applied_to_non_loop():
    ''' Test that we raise a TransformationError if we attempt
    to apply a GOcean OMP DO transformation to something that
    is not a loop '''
    _, invoke = get_invoke("single_invoke_three_kernels.f90", 0)
    schedule = invoke.schedule

    ompl = GOceanOMPLoopTrans()
    omp_schedule, _ = ompl.apply(schedule.children[0])

    # Attempt to (erroneously) apply the GO OMP Loop transformation
    # to the first node in the schedule (which is now itself an
    # OMP Loop transformation)
    with pytest.raises(TransformationError):
        _, _ = ompl.apply(omp_schedule.children[0])


def test_go_omp_loop_applied_to_wrong_loop_type():
    ''' Test that we raise a TransformationError if we attempt to
    apply a GOcean OMP  DO transformation to a loop of
    the wrong type '''
    _, invoke = get_invoke("single_invoke_three_kernels.f90", 0)
    schedule = invoke.schedule

    # Manually break the loop-type of the first loop in order to
    # test that this error is handled. We have to work-around
    # the setter method to do this since it has error checking
    # too!
    schedule.children[0]._loop_type = "wrong"

    ompl = GOceanOMPLoopTrans()
    # Attempt to apply the transformation to the loop that has been
    # given an incorrect type
    with pytest.raises(TransformationError):
        _, _ = ompl.apply(schedule.children[0])


def test_go_omp_parallel_loop_applied_to_non_loop():
    ''' Test that we raise a TransformationError if we attempt to
    apply a GOcean OMP Parallel DO transformation to something that
    is not a loop '''
    _, invoke = get_invoke("single_invoke_three_kernels.f90", 0)
    schedule = invoke.schedule

    ompl = GOceanOMPParallelLoopTrans()
    omp_schedule, _ = ompl.apply(schedule.children[0])

    # Attempt to (erroneously) apply the OMP Loop transformation
    # to the first node in the schedule (which is now itself an
    # OMP Loop transformation)
    with pytest.raises(TransformationError):
        _, _ = ompl.apply(omp_schedule.children[0])


def test_go_omp_parallel_loop_applied_to_wrong_loop_type():
    ''' Test that we raise a TransformationError if we attempt to
    apply a GOcean OMP Parallel DO transformation to a loop of
    the wrong type '''
    _, invoke = get_invoke("single_invoke_three_kernels.f90", 0)
    schedule = invoke.schedule

    # Manually break the loop-type of the first loop in order to
    # test that this error is handled. We have to work-around
    # the setter method to do this since it has error checking
    # too!
    schedule.children[0]._loop_type = "wrong"

    ompl = GOceanOMPParallelLoopTrans()
    # Attempt to apply the transformation to the loop that has been
    # given an incorrect type
    with pytest.raises(TransformationError):
        _, _ = ompl.apply(schedule.children[0])


def test_omp_parallel_do_inside_parallel_region():
    ''' Test that a generation error is raised if we attempt
    to have an OpenMP parallel do within an OpenMP
    parallel region '''
    psy, invoke = get_invoke("single_invoke_three_kernels.f90", 0)
    schedule = invoke.schedule

    ompl = GOceanOMPParallelLoopTrans()
    ompr = OMPParallelTrans()

    # Put an OpenMP parallel do directive around all of the loops
    for child in schedule.children:
        omp_schedule, _ = ompl.apply(child)

    # Now enclose all of the children within a parallel region
    schedule, _ = ompr.apply(omp_schedule.children)

    # Replace the original loop schedule with the transformed one
    invoke.schedule = schedule

    # Attempt to generate the transformed code
    with pytest.raises(GenerationError):
        _ = psy.gen


def test_omp_parallel_region_inside_parallel_do():
    ''' Test that a generation error is raised if we attempt
    to have an OpenMP parallel region within an OpenMP
    parallel do (with the latter applied first) '''
    _, invoke = get_invoke("single_invoke_three_kernels.f90", 0)
    schedule = invoke.schedule

    ompl = GOceanOMPParallelLoopTrans()
    ompr = OMPParallelTrans()

    # Put an OpenMP parallel do directive around one of the loops
    _, _ = ompl.apply(schedule.children[1])

    # Now attempt to put a parallel region inside that parallel do
    with pytest.raises(TransformationError):
        _, _ = ompr.apply([schedule.children[1].children[0]])


def test_omp_parallel_do_around_parallel_region():
    ''' Test that a generation error is raised if we attempt
    to have an OpenMP parallel region around an OpenMP
    parallel do (with the latter applied second) '''
    psy, invoke = get_invoke("single_invoke_three_kernels.f90", 0)
    schedule = invoke.schedule

    ompl = GOceanOMPParallelLoopTrans()
    ompr = OMPParallelTrans()

    # Put a parallel region around two of the loops
    omp_schedule, _ = ompr.apply(schedule.children[0:2])

    # Put an OpenMP parallel do directive around one of those loops
    # (which is now a child of the region directive)
    schedule, _ = ompl.apply(omp_schedule.children[0].children[0])

    # Replace the original loop schedule with the transformed one
    invoke.schedule = schedule

    # Attempt to generate the transformed code
    with pytest.raises(GenerationError):
        _ = psy.gen


@pytest.mark.xfail(reason="OMP Region with children of different types "
                   "not yet implemented")
def test_omp_region_with_children_of_different_types():
    ''' Test that we can generate code if we have an
    OpenMP parallel region enclosing children of different types. '''
    psy, invoke = get_invoke("single_invoke_three_kernels.f90", 0)
    schedule = invoke.schedule

    ompl = GOceanOMPLoopTrans()
    ompr = OMPParallelTrans()

    # Put an OpenMP do directive around one loop
    omp_schedule, _ = ompl.apply(schedule.children[1])

    # Now enclose all of the children within a parallel region
    schedule, _ = ompr.apply(omp_schedule.children)

    # Replace the original loop schedule with the transformed one
    invoke.schedule = schedule

    # Attempt to generate the transformed code
    _ = psy.gen


def test_omp_schedule_default_static():
    ''' Test that if no OMP schedule is specified then we default
    to "static" '''
    psy, invoke = get_invoke("single_invoke_three_kernels.f90", 0)
    schedule = invoke.schedule

    ompl = GOceanOMPLoopTrans()
    ompr = OMPParallelTrans()

    # Put an OpenMP do directive around one loop without specifying
    # the OMP schedule to use
    omp_schedule, _ = ompl.apply(schedule.children[1])

    # Now enclose it within a parallel region
    schedule, _ = ompr.apply(omp_schedule.children[1])

    # Replace the original loop schedule with the transformed one
    invoke.schedule = schedule

    # Attempt to generate the transformed code
    gen = str(psy.gen)

    assert '!$omp do schedule(static)' in gen


def test_omp_do_schedule_runtime():
    ''' Test that we can specify the schedule of an OMP do as
    "runtime" '''
    psy, invoke = get_invoke("single_invoke_three_kernels.f90", 0)
    schedule = invoke.schedule

    ompl = GOceanOMPLoopTrans(omp_schedule="runtime")
    ompr = OMPParallelTrans()

    # Put an OpenMP do directive around one loop
    omp_schedule, _ = ompl.apply(schedule.children[1])

    # Now enclose it within a parallel region
    schedule, _ = ompr.apply(omp_schedule.children[1])

    # Replace the original loop schedule with the transformed one
    invoke.schedule = schedule

    # Attempt to generate the transformed code
    gen = str(psy.gen)

    assert '!$omp do schedule(runtime)' in gen


def test_omp_do_schedule_dynamic():
    ''' Test that we can specify the schedule of an OMP do as
    "dynamic" '''
    psy, invoke = get_invoke("single_invoke_three_kernels.f90", 0)
    schedule = invoke.schedule

    ompl = GOceanOMPLoopTrans(omp_schedule="dynamic")
    ompr = OMPParallelTrans()

    # Put an OpenMP do directive around one loop
    omp_schedule, _ = ompl.apply(schedule.children[1])

    # Now enclose it within a parallel region
    schedule, _ = ompr.apply(omp_schedule.children[1])

    # Replace the original loop schedule with the transformed one
    invoke.schedule = schedule

    # Attempt to generate the transformed code
    gen = str(psy.gen)

    assert '!$omp do schedule(dynamic)' in gen


def test_omp_do_schedule_guided():
    ''' Test that we can specify the schedule of an OMP do as
    "guided" '''
    psy, invoke = get_invoke("single_invoke_three_kernels.f90", 0)
    schedule = invoke.schedule

    ompl = GOceanOMPLoopTrans(omp_schedule="guided")
    ompr = OMPParallelTrans()

    # Put an OpenMP do directive around one loop
    omp_schedule, _ = ompl.apply(schedule.children[1])

    # Now enclose it within a parallel region
    schedule, _ = ompr.apply(omp_schedule.children[1])

    # Replace the original loop schedule with the transformed one
    invoke.schedule = schedule

    # Attempt to generate the transformed code
    gen = str(psy.gen)

    assert '!$omp do schedule(guided)' in gen


def test_omp_schedule_guided_with_empty_chunk():
    ''' Test that we raise an appropriate error if we miss off
    the chunksize '''
    with pytest.raises(TransformationError):
        _ = GOceanOMPLoopTrans(omp_schedule="guided, ")


def test_omp_schedule_guided_with_chunk():
    ''' Test that we can specify the schedule of an OMP do as
    "guided,n" where n is some chunk size'''
    psy, invoke = get_invoke("single_invoke_three_kernels.f90", 0)
    schedule = invoke.schedule

    ompl = GOceanOMPLoopTrans(omp_schedule="guided,10")
    ompr = OMPParallelTrans()

    # Put an OpenMP do directive around one loop
    omp_schedule, _ = ompl.apply(schedule.children[1])

    # Now enclose it within a parallel region
    schedule, _ = ompr.apply(omp_schedule.children[1])

    # Replace the original loop schedule with the transformed one
    invoke.schedule = schedule

    # Attempt to generate the transformed code
    gen = str(psy.gen)

    assert '!$omp do schedule(guided,10)' in gen


def test_omp_invalid_schedule():
    ''' Test that we raise an appropriate error if we specify
    an invalid omp schedule '''
    with pytest.raises(TransformationError):
        _ = GOceanOMPLoopTrans(omp_schedule="rubbish")


def test_omp_schedule_auto_with_chunk():
    ''' Test that we raise an appropriate error if we specify
    the omp schedule as "auto" but try to provide a chunk size '''
    with pytest.raises(TransformationError):
        _ = GOceanOMPLoopTrans(omp_schedule="auto,4")


def test_module_noinline_default():
    ''' Test that by default there is no module inlining '''
    psy, _ = get_invoke("single_invoke_three_kernels.f90", 0)
    gen = str(psy.gen)
    # check that the subroutine has not been inlined
    assert 'SUBROUTINE compute_cu_code(i, j, cu, p, u)' not in gen
    # check that the associated use exists (as this is removed when
    # inlining)
    assert 'USE compute_cu_mod, ONLY: compute_cu_code' in gen


def test_module_inline():
    ''' Test that we can succesfully inline a basic kernel subroutine
    routine into the PSy layer module by directly setting inline to
    true for the specified kernel. '''
    psy, invoke = get_invoke("single_invoke_three_kernels.f90", 0)
    schedule = invoke.schedule
    kern_call = schedule.children[0].children[0].children[0]
    kern_call.module_inline = True
    gen = str(psy.gen)
    # check that the subroutine has been inlined correctly
    expected = (
        "    END SUBROUTINE invoke_0\n"
        "    SUBROUTINE compute_cu_code(i, j, cu, p, u)\n")
    assert expected in gen
    # check that the associated use no longer exists
    assert 'USE compute_cu_mod, ONLY: compute_cu_code' not in gen


def test_module_inline_with_transformation():
    ''' Test that we can succesfully inline a basic kernel subroutine
    routine into the PSy layer module using a transformation '''
    psy, invoke = get_invoke("single_invoke_three_kernels.f90", 0)
    schedule = invoke.schedule
    kern_call = schedule.children[1].children[0].children[0]
    inline_trans = KernelModuleInlineTrans()
    schedule, _ = inline_trans.apply(kern_call)
    gen = str(psy.gen)
    # check that the subroutine has been inlined
    assert 'SUBROUTINE compute_cv_code(i, j, cv, p, v)' in gen
    # check that the associated use no longer exists
    assert 'USE compute_cv_mod, ONLY: compute_cv_code' not in gen


def test_module_no_inline_with_transformation():
    ''' Test that we can switch off the inlining of a kernel routine
    into the PSy layer module using a transformation. Relies on the
    test_module_inline() test being successful to be a valid test. '''
    psy, invoke = get_invoke("single_invoke_three_kernels.f90", 0)
    schedule = invoke.schedule
    kern_call = schedule.children[0].children[0].children[0]
    # directly switch on inlining
    kern_call.module_inline = True
    inline_trans = KernelModuleInlineTrans()
    # use a transformation to switch inlining off again
    schedule, _ = inline_trans.apply(kern_call, inline=False)
    gen = str(psy.gen)
    # check that the subroutine has not been inlined
    assert 'SUBROUTINE compute_cu_code(i, j, cu, p, u)' not in gen
    # check that the associated use exists (as this is removed when
    # inlining)
    assert 'USE compute_cu_mod, ONLY: compute_cu_code' in gen


# we can not test if someone accidentally sets module_inline to True
# to an object that is not a Kernel as Python allows one to
# dynamically add new variables to an object. Therefore an error is
# never thrown. This would be testable if "inline" were a function.
# def test_inline_error_if_not_kernel():


def test_transformation_inline_error_if_not_kernel():
    ''' Test that the inline transformation fails if the object being
    passed is not a kernel'''
    _, invoke = get_invoke("single_invoke_three_kernels.f90", 0)
    schedule = invoke.schedule
    kern_call = schedule.children[0].children[0]
    inline_trans = KernelModuleInlineTrans()
    with pytest.raises(TransformationError):
        _, _ = inline_trans.apply(kern_call)


def test_module_inline_with_sub_use():
    ''' Test that we can module inline a kernel subroutine which
    contains a use statement'''
    psy, invoke = get_invoke("single_invoke_scalar_int_arg.f90", 0)
    schedule = invoke.schedule
    kern_call = schedule.children[0].children[0].children[0]
    inline_trans = KernelModuleInlineTrans()
    schedule, _ = inline_trans.apply(kern_call)
    gen = str(psy.gen)
    # check that the subroutine has been inlined
    assert 'SUBROUTINE bc_ssh_code(ji, jj, istep, ssha, tmask)' in gen
    # check that the use within the subroutine exists
    assert 'USE model_mod, ONLY: rdt' in gen
    # check that the associated psy use does not exist
    assert 'USE bc_ssh_mod, ONLY: bc_ssh_code' not in gen


def test_module_inline_same_kernel():
    '''Tests that correct results are obtained when an invoke that uses
    the same kernel subroutine more than once has that kernel
    inlined'''
    psy, invoke = get_invoke("test14_module_inline_same_kernel.f90", 0)
    schedule = invoke.schedule
    kern_call = schedule.children[0].children[0].children[0]
    inline_trans = KernelModuleInlineTrans()
    _, _ = inline_trans.apply(kern_call)
    gen = str(psy.gen)
    # check that the subroutine has been inlined
    assert 'SUBROUTINE time_smooth_code(' in gen
    # check that the associated psy "use" does not exist
    assert 'USE time_smooth_mod, ONLY: time_smooth_code' not in gen
    # check that the subroutine has only been inlined once
    count = count_lines(psy.gen, "SUBROUTINE time_smooth_code(")
    assert count == 1, "Expecting subroutine to be inlined once"


def test_module_inline_warning_no_change():
    ''' test of the warning clause in the Kernel transformation when
    no change is made to the inlining of a Kernel i.e. the inlining
    request is already what is happening. No warning is currently made
    as we have not added logging to the code but this test covers the
    clause '''
    _, invoke = get_invoke("test14_module_inline_same_kernel.f90", 0)
    schedule = invoke.schedule
    kern_call = schedule.children[0].children[0].children[0]
    inline_trans = KernelModuleInlineTrans()
    _, _ = inline_trans.apply(kern_call, inline=False)


def test_loop_swap_correct():
    ''' Testing correct loop swapping transform. Esp. try first, middle, and
    last invokes to make sure the inserting of the inner loop happens at
    the right place.'''

    psy, invoke = get_invoke("test27_loop_swap.f90", 0)
    invoke = psy.invokes.get("invoke_loop1")
    schedule = invoke.schedule
    schedule_str = str(schedule)

    # First make sure to throw an early error if the source file
    # test27_loop_swap.f90 should have been changed
    expected_schedule = '''Loop[]: j= lower=2,jstop,1
Loop[]: i= lower=2,istop,1
kern call: bc_ssh_code'''
    assert expected_schedule in  schedule_str

    expected_schedule = '''Loop[]: j= lower=1,jstop+1,1
Loop[]: i= lower=1,istop,1
kern call: bc_solid_u_code'''
    #assert expected_schedule in  schedule_str
    print expected_schedule, "\n++++++++\n",schedule_str

    expected_schedule = '''Loop[]: j= lower=1,jstop,1
Loop[]: i= lower=1,istop+1,1
kern call: bc_solid_v_code'''
    assert expected_schedule in schedule_str

    # Now swap the first loops
    swap = LoopSwapTrans()
    swapped1, _ = swap.apply(schedule.children[0])
    psy.invokes.get('invoke_loop1').schedule = swapped1
    schedule_str = str(swapped1)

    expected_schedule = '''Loop[]: i= lower=2,istop,1
Loop[]: j= lower=2,jstop,1
kern call: bc_ssh_code'''
    assert expected_schedule in schedule_str

    # Now swap the middle loops
    swapped2, _ = swap.apply(swapped1.children[1])
    psy.invokes.get('invoke_loop1').schedule = swapped2
    schedule_str = str(swapped2)

    expected_schedule = '''Loop[]: i= lower=1,istop,1
Loop[]: j= lower=1,jstop+1,1
kern call: bc_solid_u_code'''
    assert expected_schedule in schedule_str

    # Now swap the middle loops
    swapped3, _ = swap.apply(swapped2.children[2])
    psy.invokes.get('invoke_loop1').schedule = swapped3
    schedule_str = str(swapped3)

    expected_schedule = '''Loop[]: i= lower=1,istop+1,1
Loop[]: j= lower=1,jstop,1
kern call: bc_solid_v_code'''
    assert expected_schedule in schedule_str
    return


def test_loop_swap_errors():
    ''' Test loop swapping transform with incorrect parameters. '''

    psy, invoke = get_invoke("test27_loop_swap.f90", 1)

    schedule = invoke.schedule
    swap = LoopSwapTrans()

    # Test error if given node is not the outer loop of an at least
    # double nested loop:
    with pytest.raises(TransformationError) as error:
        swap.apply(schedule.children[0].children[0])
    assert "First inner statement is not a loop" in str(error.value)

    # Not a loop:
    with pytest.raises(TransformationError) as error:
        swap.apply(schedule.children[0].children[0].children[0])
    assert "Given node is not a loop" in str(error.value)

    # Now create an outer loop with more than one inner statements
    # ... by fusing the first and second outer loops :(
    invoke = psy.invokes.get("invoke_loop2")
    schedule = invoke.schedule

    fuse = GOceanLoopFuseTrans()
    fused, _ = fuse.apply(schedule.children[0], schedule.children[1])
    psy.invokes.get('invoke_loop2').schedule = fused

    with pytest.raises(TransformationError) as error:
        swap.apply(fused.children[0])
    assert "More than one statement in outer loop" in str(error.value)
<|MERGE_RESOLUTION|>--- conflicted
+++ resolved
@@ -9,13 +9,9 @@
 ''' Module containing tests of Transformations when using the
     GOcean 1.0 API '''
 
-<<<<<<< HEAD
-import os
-=======
 from __future__ import absolute_import
 import os
 import pytest
->>>>>>> ec630798
 from psyclone.parse import parse
 from psyclone.psyGen import PSyFactory
 from psyclone.transformations import TransformationError, \
