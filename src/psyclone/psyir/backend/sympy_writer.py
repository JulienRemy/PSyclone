# -----------------------------------------------------------------------------
# BSD 3-Clause License
#
# Copyright (c) 2021-2023, Science and Technology Facilities Council
# All rights reserved.
#
# Redistribution and use in source and binary forms, with or without
# modification, are permitted provided that the following conditions are met:
#
# * Redistributions of source code must retain the above copyright notice, this
#   list of conditions and the following disclaimer.
#
# * Redistributions in binary form must reproduce the above copyright notice,
#   this list of conditions and the following disclaimer in the documentation
#   and/or other materials provided with the distribution.
#
# * Neither the name of the copyright holder nor the names of its
#   contributors may be used to endorse or promote products derived from
#   this software without specific prior written permission.
#
# THIS SOFTWARE IS PROVIDED BY THE COPYRIGHT HOLDERS AND CONTRIBUTORS
# "AS IS" AND ANY EXPRESS OR IMPLIED WARRANTIES, INCLUDING, BUT NOT
# LIMITED TO, THE IMPLIED WARRANTIES OF MERCHANTABILITY AND FITNESS
# FOR A PARTICULAR PURPOSE ARE DISCLAIMED. IN NO EVENT SHALL THE
# COPYRIGHT HOLDER OR CONTRIBUTORS BE LIABLE FOR ANY DIRECT, INDIRECT,
# INCIDENTAL, SPECIAL, EXEMPLARY, OR CONSEQUENTIAL DAMAGES (INCLUDING,
# BUT NOT LIMITED TO, PROCUREMENT OF SUBSTITUTE GOODS OR SERVICES;
# LOSS OF USE, DATA, OR PROFITS; OR BUSINESS INTERRUPTION) HOWEVER
# CAUSED AND ON ANY THEORY OF LIABILITY, WHETHER IN CONTRACT, STRICT
# LIABILITY, OR TORT (INCLUDING NEGLIGENCE OR OTHERWISE) ARISING IN
# ANY WAY OUT OF THE USE OF THIS SOFTWARE, EVEN IF ADVISED OF THE
# POSSIBILITY OF SUCH DAMAGE.
# -----------------------------------------------------------------------------
# Author: J. Henrichs, Bureau of Meteorology
# Modified: S. Siso, STFC Daresbury Lab


'''PSyIR backend to create expressions that are handled by SymPy.
'''

<<<<<<< HEAD
# pylint: disable=too-many-lines

from sympy import Function, sstr, Symbol
=======
from sympy import Function, Symbol
>>>>>>> 7f906a5a
from sympy.parsing.sympy_parser import parse_expr

from psyclone.psyir.backend.fortran import FortranWriter
from psyclone.psyir.backend.visitor import VisitorError
from psyclone.psyir.nodes import (BinaryOperation, DataNode, NaryOperation,
                                  Range, Reference, UnaryOperation)
from psyclone.psyir.symbols import (ArrayType, ScalarType, SymbolTable)


class SymPyWriter(FortranWriter):
    '''Implements a PSyIR-to-SymPy writer, which is used to create a
    representation of the PSyIR tree that can be understood by SymPy. Most
    Fortran expressions work as expected without modification. This class
    implements special handling for constants (which can have a precision
    attached, e.g. 2_4) and some intrinsic functions (e.g. ``MAX``, which SymPy
    expects to be ``Max``). Array accesses are converted into functions (while
    SymPy supports indexed expression, they cannot be used as expected when
    solving, SymPy does not solve component-wise - ``M[x]-M[1]`` would not
    result in ``x=1``, while it does for SymPy unknown functions).
    Array expressions are supported by the writer: it will convert any array
    expression like ``a(i:j:k)`` by using three arguments: ``a(i, j, k)``.
    Then simple array accesses like ``b(i,j)`` are converted to
    ``b(i,i,1,j,j,1)``. Similarly, if ``a`` is known to be an array, then the
    writer will use ``a(sympy_lower,sympy_upper,1)``. This makes sure all SymPy
    unknown functions that represent an array use the same number of
    arguments.

    The simple use case of converting a (list of) PSyIR expressions to SymPy
    expressions is as follows::

        symp_expr_list = SymPyWriter(exp1, exp2, ...)

    If additional functionality is required (access to the type map or
    to convert a potentially modified SymPy expression back to PSyIR), an
    instance of SymPy writer must be created::

        writer = SymPyWriter()
        symp_expr_list = writer([exp1, exp2, ...])

    It additionally supports accesses to structure types. A full description
    can be found in the manual:
    https://psyclone-dev.readthedocs.io/en/latest/sympy.html#sympy

    '''
    # This option will disable the lowering of abstract nodes into language
    # level nodes, and as a consequence the backend does not need to deep-copy
    # the tree and is much faster to execute.
    # Be careful not to modify anything from the input tree when this option
    # is set to True as the modifications will persist after the Writer!
    _DISABLE_LOWERING = True

    def __init__(self):
        super().__init__()

        # The symbol table is used to create unique names for structure
        # members that are being accessed (these need to be defined as
        # SymPy functions or symbols, which could clash with other
        # references in the expression).
        self._symbol_table = None

        # The writer will use special names in array expressions to indicate
        # the lower and upper bound (e.g. ``a(::)`` becomes
        # ``a(sympy_lower, sympy_upper, 1)``). The symbol table will be used
        # to resolve a potential name clash with a user variable.
        self._lower_bound = "sympy_lower"
        self._upper_bound = "sympy_upper"

        # This dictionary will be supplied when parsing a string by SymPy
        # and defines which symbols in the parsed expressions are scalars
        # (SymPy symbols) or arrays (SymPy functions).
        self._sympy_type_map = {}

        # The set of intrinsic Fortran operations that need a rename or
        # are case sensitive in SymPy:
        self._intrinsic = set()
        self._op_to_str = {}

        # Create the mapping of special operators/functions to the
        # name SymPy expects.
        for operator, op_str in [(NaryOperation.Operator.MAX, "Max"),
                                 (BinaryOperation.Operator.MAX, "Max"),
                                 (NaryOperation.Operator.MIN, "Min"),
                                 (BinaryOperation.Operator.MIN, "Min"),
                                 (UnaryOperation.Operator.FLOOR, "floor"),
                                 (UnaryOperation.Operator.TRANSPOSE,
                                  "transpose"),
                                 (BinaryOperation.Operator.REM, "Mod"),
                                 # exp is needed for a test case only, in
                                 # general the maths functions can just be
                                 # handled as unknown SymPy functions.
                                 (UnaryOperation.Operator.EXP, "exp"),
                                 ]:
            self._intrinsic.add(op_str)
            self._op_to_str[operator] = op_str

    # -------------------------------------------------------------------------
    def __new__(cls, *expressions):
        '''This function allows the SymPy writer to be used in two
        different ways: if only the SymPy expression of the PSyIR expressions
        are required, it can be called as::

            sympy_expressions = SymPyWriter(exp1, exp2, ...)

        But if additional information is needed (e.g. the SymPy type map, or
        to convert a SymPy expression back to PSyIR), an instance of the
        SymPyWriter must be kept, e.g.::

            writer = SymPyWriter()
            sympy_expressions = writer([exp1, exp2, ...])
            writer.type_map

        :param expressions: a (potentially empty) tuple of PSyIR nodes
            to be converted to SymPy expressions.
        :type expressions: Tuple[:py:class:`psyclone.psyir.nodes.Node`]

        :returns: either an instance of SymPyWriter, if no parameter is
            specified, or a list of SymPy expressions.
        :rtype: Union[:py:class:`psyclone.psyir.backend.SymPyWriter`,
                      List[:py:class:`sympy.core.basic.Basic`]]

        '''
        if expressions:
            # If we have parameters, create an instance of the writer
            # and use it to convert the expressions:
            writer = SymPyWriter()
            return writer(expressions)

        # No parameter, just create an instance and return it:
        return super().__new__(cls)

    # -------------------------------------------------------------------------
    def __getitem__(self, _):
        '''This function is only here to trick pylint into thinking that
        the object returned from ``__new__`` is subscriptable, meaning that
        code like:
        ``out = SymPyWriter(exp1, exp2); out[1]`` does not trigger
        a pylint warning about unsubscriptable-object.
        '''
        raise NotImplementedError("__getitem__ for a SymPyWriter should "
                                  "never be called.")

    # -------------------------------------------------------------------------
    def _create_sympy_array_function(self, name, sig=None, num_dims=None):
        '''Creates a Function class with the given name to be used for SymPy
        parsing. This Function overwrite the conversion to string, and will
        replace the triplicated array indices back to the normal Fortran
        syntax.

        :param str name: name of the function class to create.

        :returns: a SymPy function, which has a special ``_sympystr`` function
            defined as attribute to print user-defined types..
        :rtype: :py:class:`sympy.Function`
        '''

        # Create a new function instance, and overwrite how this function is
        # converted back into a string using the print_fortran_array function
        # from the SymPyReader. Note that we cannot create a derived class
        # based on Function: SymPy tests internally if the type is a Function
        # (not if it is an instance), therefore, the behaviour would change
        # if we used a derived class. So setting these attributes manually is
        # by far the easiest option to pass the required information to the
        # ``print_fortran_array`` function:
        new_func = Function(name)
        from psyclone.psyir.frontend.sympy_reader import SymPyReader
        # pylint: disable=protected-access
        new_func._sympystr = SymPyReader.print_fortran_array
        new_func._sig = sig
        new_func._num_dims = num_dims
        # pylint: enable=protected-access
        return new_func

    # -------------------------------------------------------------------------
    def _create_type_map(self, list_of_expressions):
        '''This function creates a dictionary mapping each Reference in any
        of the expressions to either a SymPy Function (if the reference
        is an array reference) or a Symbol (if the reference is not an
        array reference). It defines a new SymPy function for each array,
        which has a special write method implemented that automatically
        converts array indices back by combining each three arguments into
        one expression (i. e. ``a(1,9,2)`` would become ``a(1:9:2)``).

        A new symbol table is created any time this function is called, so
        it is important to provide all expressions at once for the symbol
        table to avoid name clashes in any expression.

        :param list_of_expressions: the list of expressions from which all
            references are taken and added to a symbol table to avoid
            renaming any symbols (so that only member names will be renamed).
        :type list_of_expressions: List[:py:class:`psyclone.psyir.nodes.Node`]

        '''
        # Avoid circular dependency
        # pylint: disable=import-outside-toplevel
        from psyclone.psyir.frontend.sympy_reader import SymPyReader

        # Create a new symbol table, so previous symbol will not affect this
        # new conversion (i.e. this avoids name clashes with a previous
        # conversion).
        self._symbol_table = SymbolTable()

        # Find each reference in each of the expression, and declare this name
        # as either a SymPy Symbol (scalar reference), or a SymPy Function
        # (an array).
        for expr in list_of_expressions:
            for ref in expr.walk(Reference):
                name = ref.name
                if name in self._symbol_table:
                    # The name has already been declared, ignore it now
                    continue

                # Add the new name to the symbol table to mark it
                # as done
                self._symbol_table.find_or_create(name)

                # Test if an array or an array expression is used:
                if not ref.is_array:
                    # A simple scalar, create a SymPy symbol
                    self._sympy_type_map[name] = Symbol(name)
                    continue

<<<<<<< HEAD
                # Now a new Fortran array is used. Declare a special SymPy
                # function for it. This function will convert array expressions
                # back into the original Fortran code
                self._sympy_type_map[name] = \
                    self._create_sympy_array_function(name)
=======
                # Now a new Fortran array is used. Create a new function
                # instance, and overwrite how this function is converted back
                # into a string by defining the ``_sympystr`` attribute,
                # which points to a function that controls how this object
                # is converted into a string. Use the ``print_fortran_array``
                # function from the SymPyReader for this. Note that we cannot
                # create a derived class based on ``Function`` and define
                # this function there: SymPy tests internally if the type is a
                # Function (not if it is an instance), therefore, SymPy's
                # behaviour would change if we used a derived class.
                array_func = Function(name)
                # pylint: disable=protected-access
                array_func._sympystr = SymPyReader.print_fortran_array
                # pylint: enable=protected-access
                self._sympy_type_map[name] = array_func
>>>>>>> 7f906a5a

        # Now all symbols have been added to the symbol table, create
        # unique names for the lower- and upper-bounds using special tags:
        self._lower_bound = \
            self._symbol_table.new_symbol("sympy_lower",
                                          tag="sympy!lower_bound").name
        self._upper_bound = \
            self._symbol_table.new_symbol("sympy_upper",
                                          tag="sympy!upper_bound").name

    # -------------------------------------------------------------------------
    @property
    def lower_bound(self):
        ''':returns: the name to be used for an unspecified lower bound.
        :rtype: str

        '''
        return self._lower_bound

    # -------------------------------------------------------------------------
    @property
    def upper_bound(self):
        ''':returns: the name to be used for an unspecified upper bound.
        :rtype: str

        '''
        return self._upper_bound

    # -------------------------------------------------------------------------
    @property
    def type_map(self):
        ''':returns: the mapping of names to SymPy symbols or functions.
        :rtype: Dict[str, Union[:py:class:`sympy.core.symbol.Symbol`,
                                :py:class:`sympy.core.function.Function`]]

        '''
        return self._sympy_type_map

    # -------------------------------------------------------------------------
    def _to_str(self, list_of_expressions):
        '''Converts PSyIR expressions to strings. It will replace Fortran-
        specific expressions with code that can be parsed by SymPy. The
        argument can either be a single element (in which case a single string
        is returned) or a list/tuple, in which case a list is returned.

        :param list_of_expressions: the list of expressions which are to be
            converted into SymPy-parsable strings.
        :type list_of_expressions: Union[:py:class:`psyclone.psyir.nodes.Node`,
            List[:py:class:`psyclone.psyir.nodes.Node`]]

        :returns: the converted strings(s).
        :rtype: Union[str, List[str]]

        '''
        is_list = isinstance(list_of_expressions, (tuple, list))
        if not is_list:
            list_of_expressions = [list_of_expressions]

        # Create the type map in `self._sympy_type_map`, which is required
        # when converting these strings to SymPy expressions
        self._create_type_map(list_of_expressions)

        expression_str_list = []
        for expr in list_of_expressions:
            expression_str_list.append(super().__call__(expr))

        # If the argument was a single expression, only return a single
        # expression, otherwise return a list
        if not is_list:
            return expression_str_list[0]
        return expression_str_list

    # -------------------------------------------------------------------------
    def __call__(self, list_of_expressions):
        '''
        This function takes a list of PSyIR expressions, and converts
        them all into Sympy expressions using the SymPy parser.
        It takes care of all Fortran specific conversion required (e.g.
        constants with kind specification, ...), including the renaming of
        member accesses, as described in
        https://psyclone-dev.readthedocs.io/en/latest/sympy.html#sympy

        :param list_of_expressions: the list of expressions which are to be
            converted into SymPy-parsable strings.
        :type list_of_expressions: list of
            :py:class:`psyclone.psyir.nodes.Node`

        :returns: a 2-tuple consisting of the the converted PSyIR
            expressions, followed by a dictionary mapping the symbol names
            to SymPy Symbols.
        :rtype: Union[:py:class:`sympy.core.basic.Basic`,
                      List[:py:class:`sympy.core.basic.Basic`]]

        :raises VisitorError: if an invalid SymPy expression is found.

        '''
        is_list = isinstance(list_of_expressions, (tuple, list))
        if not is_list:
            list_of_expressions = [list_of_expressions]
        expression_str_list = self._to_str(list_of_expressions)

        result = []
        for expr in expression_str_list:
            try:
                result.append(parse_expr(expr, self.type_map))
            except SyntaxError as err:
                raise VisitorError(f"Invalid SymPy expression: '{expr}'.") \
                    from err

        if is_list:
            return result
        # We had no list initially, so only convert the one and only
        # list member
        return result[0]

    # -------------------------------------------------------------------------
    def structurereference_node(self, node):
        '''The implementation of the method handling a
        ArrayOfStructureReference is generic enough to also handle non-arrays.
        So just use it.

        :param node: a StructureReference PSyIR node.
        :type node: :py:class:`psyclone.psyir.nodes.StructureReference`

        :returns: the code as string.
        :rtype: str

        '''
        return self.arrayofstructuresreference_node(node)

    # -------------------------------------------------------------------------
    def arrayofstructuresreference_node(self, node):
        '''This handles ArrayOfStructureReferences (and also simple
        StructureReferences). An access like ``a(i)%b(j)`` is converted to
        the string ``a_b(i,i,1,j,j,1)`` (also handling name clashes in case
        that the user code already contains a symbol ``a_b``). The SymPy
        function created for this new symbol will store the original signature
        and the number of indices for each member (so in the example above
        that would be ``Signature("a%b")`` and ``(1,1)``. This information
        is sufficient to convert the SymPy symbol back to the correct Fortran
        representation

        :param node: a StructureReference PSyIR node.
        :type node: :py:class:`psyclone.psyir.nodes.StructureReference`

        :returns: the code as string.
        :rtype: str

        '''
        sig, indices = node.get_signature_and_indices()

        out = []
        num_dims = []
        all_dims = []
        is_array = False
        for i, name in enumerate(sig):
            num_dims.append(len(indices[i]))
            for index in indices[i]:
                all_dims.append(index)
                is_array = True
            out.append(name)
        flat_name = "_".join(out)

        # Find (or create) a unique variable name:
        try:
            unique_name = self._symbol_table.lookup_with_tag(str(sig)).name
        except KeyError:
            unique_name = self._symbol_table.new_symbol(flat_name,
                                                        tag=str(sig)).name
        if is_array:
            indices_str = self.gen_indices(all_dims)
            # Create the corresponding SymPy function, which will store
            # the signature and num_dims, so that the correct Fortran
            # representation can be recreated later.
            self._sympy_type_map[unique_name] = \
                self._create_sympy_array_function(unique_name, sig, num_dims)
            return f"{unique_name}({','.join(indices_str)})"

        # Just a scalar reference. We use the unique name  for the string,
        # but the required symbol is mapped to the original name, which means
        # if the SymPy expression is converted to a string (in order to be
        # parsed), it will use the original structure reference syntax:
        self._sympy_type_map[unique_name] = Symbol(sig.to_language())
        return unique_name

    # -------------------------------------------------------------------------
    def literal_node(self, node):
        '''This method is called when a Literal instance is found in the PSyIR
        tree. For SymPy we need to handle booleans (which are expected to
        be capitalised: True). Real values work by just ignoring any precision
        information (e.g. 2_4, 3.1_wp). Character constants are not supported
        and will raise an exception.

        :param node: a Literal PSyIR node.
        :type node: :py:class:`psyclone.psyir.nodes.Literal`

        :returns: the SymPy representation for the literal.
        :rtype: str

        :raises TypeError: if a character constant is found, which
            is not supported with SymPy.

        '''
        if node.datatype.intrinsic == ScalarType.Intrinsic.BOOLEAN:
            # Booleans need to be converted to SymPy format
            return node.value.capitalize()

        if node.datatype.intrinsic == ScalarType.Intrinsic.CHARACTER:
            raise TypeError(f"SymPy cannot handle strings "
                            f"like '{node.value}'.")
        # All real (single, double precision) and integer work by just
        # using the node value. Single and double precision both use
        # 'e' as specification, which SymPy accepts, and precision
        # information can be ignored.
        return node.value

    # -------------------------------------------------------------------------
    def get_operator(self, operator):
        '''Determine the operator that is equivalent to the provided
        PSyIR operator. This implementation checks for certain functions
        that SymPy supports: Max, Min, Mod, etc. These functions must be
        spelled with a capital first letter, otherwise SymPy will handle
        them as unknown functions. If none of these special operators
        are given, the base implementation is called (which will return
        the Fortran syntax).

        :param operator: a PSyIR operator.
        :type operator: :py:class:`psyclone.psyir.nodes.Operation.Operator`

        :returns: the operator as string.
        :rtype: str

        :raises KeyError: if the supplied operator is not known.

        '''

        try:
            return self._op_to_str[operator]
        except KeyError:
            return super().get_operator(operator)

    # -------------------------------------------------------------------------
    def is_intrinsic(self, operator):
        '''Determine whether the supplied operator is an intrinsic
        function (i.e. needs to be used as `f(a,b)`) or not (i.e. used
        as `a + b`). This tests for known SymPy names of these functions
        (e.g. Max), and otherwise calls the function in the base class.

        :param str operator: the supplied operator.

        :returns: true if the supplied operator is an
            intrinsic and false otherwise.

        '''
        if operator in self._intrinsic:
            return True

        return super().is_intrinsic(operator)

    # -------------------------------------------------------------------------
    def reference_node(self, node):
        '''This method is called when a Reference instance is found in the
        PSyIR tree. It handles the case that this normal reference might
        be an array expression, which in the SymPy writer needs to have
        indices added explicitly: it basically converts the array expression
        ``a`` to ``a(sympy_lower, sympy_upper, 1)``.

        :param node: a Reference PSyIR node.
        :type node: :py:class:`psyclone.psyir.nodes.Reference`

        :returns: the text representation of this reference.
        :rtype: str

        '''
        if not node.is_array:
            # This reference is not an array, handle its conversion to
            # string in the FortranWriter base class
            return super().reference_node(node)

        # Now this must be an array expression without parenthesis. Add
        # the triple-array indices to represent `lower:upper:1` for each
        # dimension:
        shape = node.symbol.shape
        result = [f"{self.lower_bound},"
                  f"{self.upper_bound},1"]*len(shape)

        return (f"{node.name}{self.array_parenthesis[0]}"
                f"{','.join(result)}{self.array_parenthesis[1]}")

    # ------------------------------------------------------------------------
    def gen_indices(self, indices, var_name=None):
        '''Given a list of PSyIR nodes representing the dimensions of an
        array, return a list of strings representing those array dimensions.
        This is used both for array references and array declarations. Note
        that 'indices' can also be a shape in case of Fortran. The
        implementation here overwrites the one in the base class to convert
        each array index into three parameters to support array expressions.

        :param indices: list of PSyIR nodes.
        :type indices: List[:py:class:`psyclone.psyir.symbols.Node`]
        :param str var_name: name of the variable for which the dimensions
            are created. Not used in this implementation.

        :returns: the Fortran representation of the dimensions.
        :rtype: List[str]

        :raises NotImplementedError: if the format of the dimension is not
            supported.

        '''
        dims = []
        for index in indices:
            if isinstance(index, DataNode):
                # literal constant, symbol reference, or computed
                # dimension
                expression = self._visit(index)
                dims.extend([expression, expression, "1"])
            elif isinstance(index, Range):
                # literal constant, symbol reference, or computed
                # dimension
                expression = self._visit(index)
                dims.append(expression)
            elif isinstance(index, ArrayType.ArrayBounds):
                # Lower and upper bounds of an array declaration specified
                # by literal constant, symbol reference, or computed dimension
                lower_expression = self._visit(index.lower)
                upper_expression = self._visit(index.upper)
                dims.extend([lower_expression, upper_expression, "1"])
            elif isinstance(index, ArrayType.Extent):
                # unknown extent
                dims.extend([self.lower_bound, self.upper_bound, "1"])
            else:
                raise NotImplementedError(
                    f"unsupported gen_indices index '{index}'")
        return dims

    # -------------------------------------------------------------------------
    def range_node(self, node):
        '''This method is called when a Range instance is found in the PSyIR
        tree. This implementation converts a range into three parameters
        for the corresponding SymPy function.

        :param node: a Range PSyIR node.
        :type node: :py:class:`psyclone.psyir.nodes.Range`

        :returns: the Fortran code as a string.
        :rtype: str

        '''
        if node.parent and node.parent.is_lower_bound(
                node.parent.indices.index(node)):
            # The range starts for the first element in this
            # dimension, so use the generic name for lower bound:
            start = self.lower_bound
        else:
            start = self._visit(node.start)

        if node.parent and node.parent.is_upper_bound(
                node.parent.indices.index(node)):
            # The range ends with the last element in this
            # dimension, so use the generic name for the upper bound:
            stop = self.upper_bound
        else:
            stop = self._visit(node.stop)
        result = f"{start},{stop}"

        step = self._visit(node.step)
        result += f",{step}"

<<<<<<< HEAD
        return result

    # -------------------------------------------------------------------------
    def sympy_to_psyir(self, sympy_expr, symbol_table):
        '''This function converts a SymPy expression back into PSyIR. It first
        parses the SymPy expression back into PSyIR, and then replaces all
        array indices back into the corresponding Fortran values (since they
        were replaced with three parameters to support array expressions), e.g.
        ``a(i,i,1)`` will be converted back to ``a(i)``, and ``a(-inf,5,2)``
        will become ``a(:5:2)``.

        :param sympy_expr: the original SymPy expression.
        :type sympy_expr: :py:class:`sympy.core.basic.Basic`
        :param symbol_table: the symbol table required for parsing, it
            should be the table from which the original SymPy expression
            was created from (i.e. contain all the required symbols in the
            SymPy expression).
        :type symbol_table: :py:class:`psyclone.psyir.symbols.SymbolTable`

        :returns: the PSyIR representation of the SymPy expression.
        :rtype: :py:class:`psyclone.psyir.nodes.Node`

        '''
        # Convert the new SymPy expression to PSyIR
        reader = FortranReader()
        return reader.psyir_from_expression(sstr(sympy_expr), symbol_table)
=======
        return result
>>>>>>> 7f906a5a
<|MERGE_RESOLUTION|>--- conflicted
+++ resolved
@@ -38,17 +38,12 @@
 '''PSyIR backend to create expressions that are handled by SymPy.
 '''
 
-<<<<<<< HEAD
-# pylint: disable=too-many-lines
-
-from sympy import Function, sstr, Symbol
-=======
 from sympy import Function, Symbol
->>>>>>> 7f906a5a
 from sympy.parsing.sympy_parser import parse_expr
 
 from psyclone.psyir.backend.fortran import FortranWriter
 from psyclone.psyir.backend.visitor import VisitorError
+from psyclone.psyir.frontend.sympy_reader import SymPyReader
 from psyclone.psyir.nodes import (BinaryOperation, DataNode, NaryOperation,
                                   Range, Reference, UnaryOperation)
 from psyclone.psyir.symbols import (ArrayType, ScalarType, SymbolTable)
@@ -200,16 +195,17 @@
         :rtype: :py:class:`sympy.Function`
         '''
 
-        # Create a new function instance, and overwrite how this function is
-        # converted back into a string using the print_fortran_array function
-        # from the SymPyReader. Note that we cannot create a derived class
-        # based on Function: SymPy tests internally if the type is a Function
-        # (not if it is an instance), therefore, the behaviour would change
-        # if we used a derived class. So setting these attributes manually is
-        # by far the easiest option to pass the required information to the
-        # ``print_fortran_array`` function:
+        # Now a new Fortran array is used. Create a new function
+        # instance, and overwrite how this function is converted back
+        # into a string by defining the ``_sympystr`` attribute,
+        # which points to a function that controls how this object
+        # is converted into a string. Use the ``print_fortran_array``
+        # function from the SymPyReader for this. Note that we cannot
+        # create a derived class based on ``Function`` and define
+        # this function there: SymPy tests internally if the type is a
+        # Function (not if it is an instance), therefore, SymPy's
+        # behaviour would change if we used a derived class.
         new_func = Function(name)
-        from psyclone.psyir.frontend.sympy_reader import SymPyReader
         # pylint: disable=protected-access
         new_func._sympystr = SymPyReader.print_fortran_array
         new_func._sig = sig
@@ -237,10 +233,6 @@
         :type list_of_expressions: List[:py:class:`psyclone.psyir.nodes.Node`]
 
         '''
-        # Avoid circular dependency
-        # pylint: disable=import-outside-toplevel
-        from psyclone.psyir.frontend.sympy_reader import SymPyReader
-
         # Create a new symbol table, so previous symbol will not affect this
         # new conversion (i.e. this avoids name clashes with a previous
         # conversion).
@@ -266,29 +258,11 @@
                     self._sympy_type_map[name] = Symbol(name)
                     continue
 
-<<<<<<< HEAD
                 # Now a new Fortran array is used. Declare a special SymPy
                 # function for it. This function will convert array expressions
                 # back into the original Fortran code
                 self._sympy_type_map[name] = \
                     self._create_sympy_array_function(name)
-=======
-                # Now a new Fortran array is used. Create a new function
-                # instance, and overwrite how this function is converted back
-                # into a string by defining the ``_sympystr`` attribute,
-                # which points to a function that controls how this object
-                # is converted into a string. Use the ``print_fortran_array``
-                # function from the SymPyReader for this. Note that we cannot
-                # create a derived class based on ``Function`` and define
-                # this function there: SymPy tests internally if the type is a
-                # Function (not if it is an instance), therefore, SymPy's
-                # behaviour would change if we used a derived class.
-                array_func = Function(name)
-                # pylint: disable=protected-access
-                array_func._sympystr = SymPyReader.print_fortran_array
-                # pylint: enable=protected-access
-                self._sympy_type_map[name] = array_func
->>>>>>> 7f906a5a
 
         # Now all symbols have been added to the symbol table, create
         # unique names for the lower- and upper-bounds using special tags:
@@ -658,33 +632,4 @@
         step = self._visit(node.step)
         result += f",{step}"
 
-<<<<<<< HEAD
-        return result
-
-    # -------------------------------------------------------------------------
-    def sympy_to_psyir(self, sympy_expr, symbol_table):
-        '''This function converts a SymPy expression back into PSyIR. It first
-        parses the SymPy expression back into PSyIR, and then replaces all
-        array indices back into the corresponding Fortran values (since they
-        were replaced with three parameters to support array expressions), e.g.
-        ``a(i,i,1)`` will be converted back to ``a(i)``, and ``a(-inf,5,2)``
-        will become ``a(:5:2)``.
-
-        :param sympy_expr: the original SymPy expression.
-        :type sympy_expr: :py:class:`sympy.core.basic.Basic`
-        :param symbol_table: the symbol table required for parsing, it
-            should be the table from which the original SymPy expression
-            was created from (i.e. contain all the required symbols in the
-            SymPy expression).
-        :type symbol_table: :py:class:`psyclone.psyir.symbols.SymbolTable`
-
-        :returns: the PSyIR representation of the SymPy expression.
-        :rtype: :py:class:`psyclone.psyir.nodes.Node`
-
-        '''
-        # Convert the new SymPy expression to PSyIR
-        reader = FortranReader()
-        return reader.psyir_from_expression(sstr(sympy_expr), symbol_table)
-=======
-        return result
->>>>>>> 7f906a5a
+        return result