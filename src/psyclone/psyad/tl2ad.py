--- conflicted
+++ resolved
@@ -226,7 +226,6 @@
     return ad_psyir
 
 
-<<<<<<< HEAD
 def generate_adjoint_test(tl_psyir, ad_psyir):
     '''
     Creates the PSyIR of a test harness for the supplied TL and adjoint
@@ -623,10 +622,7 @@
                                    Reference(result), inner))
 
 
-__all__ = ["generate_adjoint_str", "generate_adjoint", "generate_adjoint_test"]
-=======
 # =============================================================================
 # Documentation utils: The list of module members that we wish AutoAPI to
 # generate documentation for (see https://psyclone-ref.readthedocs.io).
-__all__ = ["generate_adjoint_str", "generate_adjoint"]
->>>>>>> 9a0b6bbb
+__all__ = ["generate_adjoint_str", "generate_adjoint", "generate_adjoint_test"]