# -----------------------------------------------------------------------------
# BSD 3-Clause License
#
# Copyright (c) 2017-2019, Science and Technology Facilities Council.
# All rights reserved.
#
# Redistribution and use in source and binary forms, with or without
# modification, are permitted provided that the following conditions are met:
#
# * Redistributions of source code must retain the above copyright notice, this
#   list of conditions and the following disclaimer.
#
# * Redistributions in binary form must reproduce the above copyright notice,
#   this list of conditions and the following disclaimer in the documentation
#   and/or other materials provided with the distribution.
#
# * Neither the name of the copyright holder nor the names of its
#   contributors may be used to endorse or promote products derived from
#   this software without specific prior written permission.
#
# THIS SOFTWARE IS PROVIDED BY THE COPYRIGHT HOLDERS AND CONTRIBUTORS
# "AS IS" AND ANY EXPRESS OR IMPLIED WARRANTIES, INCLUDING, BUT NOT
# LIMITED TO, THE IMPLIED WARRANTIES OF MERCHANTABILITY AND FITNESS
# FOR A PARTICULAR PURPOSE ARE DISCLAIMED. IN NO EVENT SHALL THE
# COPYRIGHT HOLDER OR CONTRIBUTORS BE LIABLE FOR ANY DIRECT, INDIRECT,
# INCIDENTAL, SPECIAL, EXEMPLARY, OR CONSEQUENTIAL DAMAGES (INCLUDING,
# BUT NOT LIMITED TO, PROCUREMENT OF SUBSTITUTE GOODS OR SERVICES;
# LOSS OF USE, DATA, OR PROFITS; OR BUSINESS INTERRUPTION) HOWEVER
# CAUSED AND ON ANY THEORY OF LIABILITY, WHETHER IN CONTRACT, STRICT
# LIABILITY, OR TORT (INCLUDING NEGLIGENCE OR OTHERWISE) ARISING IN
# ANY WAY OUT OF THE USE OF THIS SOFTWARE, EVEN IF ADVISED OF THE
# POSSIBILITY OF SUCH DAMAGE.
# -----------------------------------------------------------------------------
# Authors R. W. Ford, A. R. Porter and S. Siso, STFC Daresbury Lab
# Modified I. Kavcic, Met Office

''' This module implements the PSyclone Dynamo 0.3 API by 1)
    specialising the required base classes in parser.py (Descriptor,
    KernelType) and adding a new class (DynFuncDescriptor03) to
    capture function descriptor metadata and 2) specialising the
    required base classes in psyGen.py (PSy, Invokes, Invoke, InvokeSchedule,
    Loop, Kern, Inf, Arguments and Argument). '''

# Imports
from __future__ import print_function, absolute_import
import abc
import os
from collections import OrderedDict, namedtuple
import fparser
from psyclone.parse.kernel import Descriptor, KernelType
from psyclone.parse.utils import ParseError
import psyclone.expression as expr
from psyclone import psyGen
from psyclone.configuration import Config
from psyclone.core.access_type import AccessType
from psyclone.psyGen import PSy, Invokes, Invoke, InvokeSchedule, Loop, \
    Arguments, KernelArgument, NameSpaceFactory, GenerationError, \
    InternalError, FieldNotFoundError, HaloExchange, GlobalSum, \
    FORTRAN_INTENT_NAMES, DataAccess, Literal, Reference, Schedule, \
    CodedKern, ACCEnterDataDirective

# --------------------------------------------------------------------------- #
# ========== First section : Parser specialisations and classes ============= #
# --------------------------------------------------------------------------- #
#
# ---------- Function spaces (FS) ------------------------------------------- #
# Discontinuous FS
DISCONTINUOUS_FUNCTION_SPACES = ["w3", "wtheta", "w2v"]
# Continuous FS
# Space any_w2 can be w2, w2h or w2v
CONTINUOUS_FUNCTION_SPACES = ["w0", "w1", "w2", "w2h", "any_w2"]

# Valid FS and FS names
VALID_FUNCTION_SPACES = DISCONTINUOUS_FUNCTION_SPACES + \
    CONTINUOUS_FUNCTION_SPACES

# Valid any_space metadata (general FS, treated as continuous)
# TODO (issue #455): add any_space_10
VALID_ANY_SPACE_NAMES = ["any_space_1", "any_space_2", "any_space_3",
                         "any_space_4", "any_space_5", "any_space_6",
                         "any_space_7", "any_space_8", "any_space_9"]

# Valid any_discontinuous_space metadata (general FS known to be discontinuous)
VALID_ANY_DISCONTINUOUS_SPACE_NAMES = \
    ["any_discontinuous_space_{0}".format(x+1) for x in range(10)]

# Valid discontinuous FS names (for optimisation purposes)
VALID_DISCONTINUOUS_FUNCTION_SPACE_NAMES = DISCONTINUOUS_FUNCTION_SPACES + \
    VALID_ANY_DISCONTINUOUS_SPACE_NAMES

# FS names consist of all valid names
VALID_FUNCTION_SPACE_NAMES = VALID_FUNCTION_SPACES + \
                             VALID_ANY_SPACE_NAMES + \
                             VALID_ANY_DISCONTINUOUS_SPACE_NAMES

# ---------- Evaluators ---------------------------------------------------- #
# Evaluators: basis and differential basis
VALID_EVALUATOR_NAMES = ["gh_basis", "gh_diff_basis"]

# Meta functions
VALID_METAFUNC_NAMES = VALID_EVALUATOR_NAMES + ["gh_orientation"]

# Evaluators: quadrature
VALID_QUADRATURE_SHAPES = ["gh_quadrature_xyoz"]
VALID_EVALUATOR_SHAPES = VALID_QUADRATURE_SHAPES + ["gh_evaluator"]
# Dictionary allowing us to look-up the name of the Fortran module, type
# and proxy-type associated with each quadrature shape
QUADRATURE_TYPE_MAP = {
    "gh_quadrature_xyoz": {"module": "quadrature_xyoz_mod",
                           "type": "quadrature_xyoz_type",
                           "proxy_type": "quadrature_xyoz_proxy_type"}}

# ---------- Datatypes (scalars, fields, operators) ------------------------- #
GH_VALID_SCALAR_NAMES = ["gh_real", "gh_integer"]
GH_VALID_OPERATOR_NAMES = ["gh_operator", "gh_columnwise_operator"]
GH_VALID_ARG_TYPE_NAMES = ["gh_field"] + GH_VALID_OPERATOR_NAMES + \
    GH_VALID_SCALAR_NAMES

# ---------- Stencils ------------------------------------------------------- #
VALID_STENCIL_TYPES = ["x1d", "y1d", "xory1d", "cross", "region"]
# Note, can't use VALID_STENCIL_DIRECTIONS at all locations in this
# file as it causes failures with py.test 2.8.7. Therefore some parts
# of the code do not use the VALID_STENCIL_DIRECTIONS variable.
VALID_STENCIL_DIRECTIONS = ["x_direction", "y_direction"]
# Note, xory1d does not have a direct mapping in STENCIL_MAPPING as it
# indicates either x1d or y1d.
# Note, the LFRic infrastructure currently does not have 'region' as
# an option in stencil_dofmap_mod.F90 so it is not included in
# STENCIL_MAPPING.
STENCIL_MAPPING = {"x1d": "STENCIL_1DX", "y1d": "STENCIL_1DY",
                   "cross": "STENCIL_CROSS"}

# ---------- Mesh types ----------------------------------------------------- #
# These are the valid mesh types that may be specified for a field
# using the mesh_arg=... meta-data element (for inter-grid kernels that
# perform prolongation/restriction).
VALID_MESH_TYPES = ["gh_coarse", "gh_fine"]

# ---------- Loops (bounds, types, names) ----------------------------------- #
# These are loop bound names which identify positions in a fields
# halo. It is useful to group these together as we often need to
# determine whether an access to a field or other object includes
# access to the halo, or not.
HALO_ACCESS_LOOP_BOUNDS = ["cell_halo", "dof_halo", "colour_halo"]

VALID_LOOP_BOUNDS_NAMES = (["start",     # the starting
                                         # index. Currently this is
                                         # always 1
                            "inner",     # a placeholder for when we
                                         # support loop splitting into
                                         # work that does not access
                                         # the halo and work that does.
                                         # This will be used to help
                                         # overlap computation and
                                         # communication
                            "ncolour",   # the number of cells with
                                         # the current colour
                            "ncolours",  # the number of colours in a
                                         # coloured loop
                            "ncells",    # the number of owned cells
                            "ndofs",     # the number of owned dofs
                            "nannexed"]  # the number of owned dofs
                                         # plus the number of annexed
                                         # dofs. As the indices of
                                         # dofs are arranged that
                                         # owned dofs have lower
                                         # indices than annexed dofs,
                                         # having this value as an
                                         # upper bound will compute
                                         # both owned and annexed
                                         # dofs.
                           + HALO_ACCESS_LOOP_BOUNDS)


# Valid Dynamo0.3 loop types. The default is "" which is over cells (in the
# horizontal plane).
VALID_LOOP_TYPES = ["dofs", "colours", "colour", ""]

# ---------- psyGen mappings ------------------------------------------------ #
# Mappings used by non-API-Specific code in psyGen
psyGen.MAPPING_SCALARS = {"iscalar": "gh_integer", "rscalar": "gh_real"}
psyGen.VALID_ARG_TYPE_NAMES = GH_VALID_ARG_TYPE_NAMES

# ---------- Functions ------------------------------------------------------ #


def get_fs_map_name(function_space):
    ''' Returns a dofmap name for the supplied FunctionSpace. '''
    return "map_" + function_space.mangled_name


def get_cbanded_map_name(function_space):
    ''' Returns the name of a column-banded dofmap for the supplied
    FunctionSpace. '''
    return "cbanded_map_" + function_space.mangled_name


def get_cma_indirection_map_name(function_space):
    ''' Returns the name of a CMA indirection dofmap for the supplied
    FunctionSpace. '''
    return "cma_indirection_map_" + function_space.mangled_name


def get_fs_ndf_name(function_space):
    ''' Returns a ndf name for this FunctionSpace object. '''
    return "ndf_" + function_space.mangled_name


def get_fs_undf_name(function_space):
    ''' Returns a undf name for this FunctionSpace object. '''
    return "undf_" + function_space.mangled_name


def get_fs_orientation_name(function_space):
    ''' Returns an orientation name for a function space with the
    supplied name '''
    return "orientation" + "_" + function_space.mangled_name


def get_fs_basis_name(function_space, qr_var=None, on_space=None):
    '''
    Returns a name for the basis function on this FunctionSpace. If
    the name of an associated quadrature object is supplied then this
    is appended to the returned name. Similarly, if the function space
    at which the basis is to be evaluated is supplied then this is
    also appended to the name.

    :param function_space: the function space for which the basis is required
    :type function_space: :py:class:`psyclone.dynamo0p3.FunctionSpace`
    :param string qr_var: the name of the Quadrature Object for which the
                          basis functions are required
    :param on_space: the function space at which the basis functions
                     will be evaluated
    :type on_space: :py:class:`psyclone.dynamo0p3.FunctionSpace`
    :return: Name for the Fortran array holding the basis function
    :rtype: string
    '''
    name = "_".join(["basis", function_space.mangled_name])
    if qr_var:
        name += "_" + qr_var
    if on_space:
        name += "_on_" + on_space.mangled_name
    return name


def get_fs_diff_basis_name(function_space, qr_var=None, on_space=None):
    '''
    Returns a name for the differential basis function on the
    supplied FunctionSpace.  If the name of an associated quadrature
    object is supplied then this is appended to the returned name. Similarly,
    if the function space at which the basis is to be evaluated is supplied
    then this is also appended to the name.

    :param function_space: the function space for which the differential basis
                           is required
    :type function_space: :py:class:`psyclone.dynamo0p3.FunctionSpace`
    :param string qr_var: the name of the Quadrature Object for which the
                          differential basis functions are required
    :param on_space: the function space at which the differential basis
                     functions will be evaluated
    :type on_space: :py:class:`psyclone.dynamo0p3.FunctionSpace`
    :return: Name for the Fortran array holding the differential basis function
    :rtype: string
    '''
    name = "_".join(["diff_basis", function_space.mangled_name])
    if qr_var:
        name += "_" + qr_var
    if on_space:
        name += "_on_" + on_space.mangled_name
    return name


def qr_basis_alloc_args(first_dim, basis_fn):
    '''
    Generate the list of dimensions required to allocate the
    supplied basis/diff-basis function

    :param str first_dim: the variable name for the first dimension
    :param basis_fn: dict holding details on the basis function
                     we want to allocate
    :type basis_fn: dict containing 'shape', 'fspace' and and 'qr_var' keys
                    holding the quadrature shape, FunctionSpace and name
                    of the associated quadrature variable (as specified in the
                    Algorithm layer), respectively
    :return: list of dimensions to use to allocate array
    :rtype: list of strings

    :raises InternalError: if an unrecognised quadrature shape is encountered.
    :raises NotImplementedError: if a quadrature shape other than \
                                 "gh_quadrature_xyoz" is supplied.
    '''
    if basis_fn["shape"] not in VALID_QUADRATURE_SHAPES:
        raise InternalError(
            "Unrecognised shape ({0}) specified in "
            "dynamo0p3.qr_basis_alloc_args(). Should be one of: "
            "{1}".format(basis_fn["shape"], VALID_QUADRATURE_SHAPES))

    # Dimensionality of the basis arrays depends on the
    # type of quadrature...
    # if basis_fn["shape"] == "gh_quadrature_xyz":
    #     alloc_args = [first_dim, get_fs_ndf_name(basis_fn["fspace"]),
    #          "np_xyz"+"_"+basis_fn["qr_var"]]
    if basis_fn["shape"] == "gh_quadrature_xyoz":
        alloc_args = [first_dim, get_fs_ndf_name(basis_fn["fspace"])]
        if basis_fn["qr_var"]:
            alloc_args += ["np_xy"+"_"+basis_fn["qr_var"],
                           "np_z"+"_"+basis_fn["qr_var"]]
        else:
            # We have no name for the QR variable (as will be the case when
            # generating a kernel stub).
            alloc_args += ["np_xy", "np_z"]
    # elif basis_fn["shape"] == "gh_quadrature_xoyoz":
    #     alloc_args = [first_dim, get_fs_ndf_name(basis_fn["fspace"]),
    #                   "np_x"+"_"+basis_fn["qr_var"],
    #                   "np_y"+"_"+basis_fn["qr_var"],
    #                   "np_z"+"_"+basis_fn["qr_var"]]
    else:
        raise NotImplementedError(
            "Quadrature shape '{0}' not yet supported in "
            "dynamo0p3.qr_basis_alloc_args().".format(basis_fn["shape"]))
    return alloc_args


def get_fs_operator_name(operator_name, function_space, qr_var=None,
                         on_space=None):
    '''
    Returns the name of the specified operator (orientation, basis or
    differential basis) for the supplied FunctionSpace.
    :param string operator_name: Name (type) of the operator
    :param function_space: the function space for which the operator is
                           required
    :type function_space: :py:class:`psyclone.dynamo0p3.FunctionSpace`
    :param string qr_var: the name of the Quadrature Object for which the
                          operator is required.
    :param on_space: the function space at which the operator is required
    :type on_space: :py:class:`psyclone.dynamo0p3.FunctionSpace`
    :return: Name for the Fortran arry holding the named operator
             for the specified function space
    :rtype: string
    '''
    if operator_name == "gh_orientation":
        return get_fs_orientation_name(function_space)
    elif operator_name == "gh_basis":
        return get_fs_basis_name(function_space, qr_var=qr_var,
                                 on_space=on_space)
    elif operator_name == "gh_diff_basis":
        return get_fs_diff_basis_name(function_space, qr_var=qr_var,
                                      on_space=on_space)
    else:
        raise GenerationError(
            "Unsupported name '{0}' found. Expected one of {1}".
            format(operator_name, VALID_METAFUNC_NAMES))


def mangle_fs_name(args, fs_name):
    ''' Construct the mangled version of a function-space name given
    a list of kernel arguments '''
    if fs_name not in VALID_ANY_SPACE_NAMES + \
       VALID_ANY_DISCONTINUOUS_SPACE_NAMES:
        # If the supplied function-space name is not any any_space
        # or any_discontinuous_space then we don't need to mangle the name
        return fs_name
    for arg in args:
        for fspace in arg.function_spaces:
            if fspace and fspace.orig_name.lower() == fs_name.lower():
                return fs_name.lower() + "_" + arg.name
    raise FieldNotFoundError("No kernel argument found for function space "
                             "'{0}'".format(fs_name))


def field_on_space(function_space, arguments):
    ''' Returns the corresponding argument if the supplied list of arguments
    contains a field that exists on the specified space. Otherwise
    returns None.'''
    if function_space.mangled_name in arguments.unique_fs_names:
        for arg in arguments.args:
            # First, test that arg is a field as some argument objects won't
            # have function spaces, e.g. scalars
            if arg.type == "gh_field" and \
               arg.function_space.orig_name == function_space.orig_name:
                return arg
    return None


def cma_on_space(function_space, arguments):
    ''' Returns the corresponding argument if the supplied list of arguments
    contains a cma operator that maps to/from the specified space. Otherwise
    returns None.'''
    if function_space.mangled_name in arguments.unique_fs_names:
        for arg in arguments.args:
            # First, test that arg is a CMA op as some argument objects won't
            # have function spaces, e.g. scalars
            if arg.type == "gh_columnwise_operator" and \
               function_space.orig_name in [arg.function_space_to.orig_name,
                                            arg.function_space_from.orig_name]:
                return arg
    return None

# ---------- Classes -------------------------------------------------------- #


class FunctionSpace(object):
    ''' Manages the name of a function space. If it is an any-space
    then its name is mangled such that it is unique within the scope
    of an Invoke '''

    def __init__(self, name, kernel_args):
        self._orig_name = name
        self._kernel_args = kernel_args
        if self._orig_name not in VALID_ANY_SPACE_NAMES + \
           VALID_ANY_DISCONTINUOUS_SPACE_NAMES:
            # We only need to name-mangle any_space and
            # any_discontinuous_space spaces
            self._mangled_name = self._orig_name
        else:
            # We do not construct the name-mangled name at this point
            # as the full list of kernel arguments may still be under
            # construction.
            self._mangled_name = None

    @property
    def orig_name(self):
        ''' Returns the name of this function space as declared in the
        kernel meta-data '''
        return self._orig_name

    @property
    def mangled_name(self):
        ''' Returns the mangled name of this function space such that
        it is unique within the scope of an invoke. If the mangled
        name has not been generated then we do that the first time we're
        called. '''
        if self._mangled_name:
            return self._mangled_name
        # Cannot use kernel_args.field_on_space(x) here because that
        # routine itself requires the mangled name in order to identify
        # whether the space is present in the kernel call.
        self._mangled_name = mangle_fs_name(self._kernel_args.args,
                                            self._orig_name)
        return self._mangled_name


class DynFuncDescriptor03(object):
    ''' The Dynamo 0.3 API includes a function-space descriptor as
    well as an argument descriptor which is not supported by the base
    classes. This class captures the information specified in a
    function-space descriptor. '''

    def __init__(self, func_type):
        self._func_type = func_type
        if func_type.name != 'func_type':
            raise ParseError(
                "In the dynamo0.3 API each meta_func entry must be of type "
                "'func_type' but found '{0}'".format(func_type.name))
        if len(func_type.args) < 2:
            raise ParseError(
                "In the dynamo0.3 API each meta_func entry must have at "
                "least 2 args, but found '{0}'".format(len(func_type.args)))
        self._operator_names = []
        for idx, arg in enumerate(func_type.args):
            if idx == 0:  # first func_type arg
                if arg.name not in VALID_FUNCTION_SPACE_NAMES:
                    raise ParseError(
                        "In the dynamo0p3 API the 1st argument of a "
                        "meta_func entry should be a valid function space "
                        "name (one of {0}), but found '{1}' in '{2}'".format(
                            VALID_FUNCTION_SPACE_NAMES, arg.name, func_type))
                self._function_space_name = arg.name
            else:  # subsequent func_type args
                if arg.name not in VALID_METAFUNC_NAMES:
                    raise ParseError(
                        "In the dynamo0.3 API, the 2nd argument and all "
                        "subsequent arguments of a meta_func entry should "
                        "be one of {0}, but found "
                        "'{1}' in '{2}".format(VALID_METAFUNC_NAMES,
                                               arg.name, func_type))
                if arg.name in self._operator_names:
                    raise ParseError(
                        "In the dynamo0.3 API, it is an error to specify an "
                        "operator name more than once in a meta_func entry, "
                        "but '{0}' is replicated in '{1}".format(arg.name,
                                                                 func_type))
                self._operator_names.append(arg.name)
        self._name = func_type.name

    @property
    def function_space_name(self):
        ''' Returns the name of the descriptors function space '''
        return self._function_space_name

    @property
    def operator_names(self):
        ''' Returns a list of operators that are associated with this
        descriptors function space '''
        return self._operator_names

    def __repr__(self):
        return "DynFuncDescriptor03({0})".format(self._func_type)

    def __str__(self):
        res = "DynFuncDescriptor03 object" + os.linesep
        res += "  name='{0}'".format(self._name) + os.linesep
        res += "  nargs={0}".format(len(self._operator_names)+1) + os.linesep
        res += "  function_space_name[{0}] = '{1}'".\
               format(0, self._function_space_name) + os.linesep
        for idx, arg in enumerate(self._operator_names):
            res += "  operator_name[{0}] = '{1}'".format(idx+1, arg) + \
                   os.linesep
        return res


class DynArgDescriptor03(Descriptor):
    ''' This class captures the information specified in an argument
    descriptor.'''

    def __init__(self, arg_type):
        '''
        :param arg_type: dynamo0.3 argument type (scalar, field or operator)
        :type arg_type: :py:class:`psyclone.expression.FunctionVar`
        '''
        self._arg_type = arg_type
        if arg_type.name != 'arg_type':
            raise ParseError(
                "In the dynamo0.3 API each meta_arg entry must be of type "
                "'arg_type', but found '{0}'".format(arg_type.name))

        # We require at least 2 args
        if len(arg_type.args) < 2:
            raise ParseError(
                "In the dynamo0.3 API each meta_arg entry must have at least "
                "2 args, but found '{0}'".format(len(arg_type.args)))

        # The first arg is the type of field, possibly with a *n appended
        self._vector_size = 1
        if isinstance(arg_type.args[0], expr.BinaryOperator):
            # We expect 'field_type * n' to have been specified
            self._type = arg_type.args[0].toks[0].name
            operator = arg_type.args[0].toks[1]
            try:
                self._vector_size = int(arg_type.args[0].toks[2])
            except TypeError:
                raise ParseError(
                    "In the dynamo0.3 API vector notation expects the format "
                    "(field*n) where n is an integer, but the following was "
                    "found '{0}' in '{1}'.".
                    format(str(arg_type.args[0].toks[2]), arg_type))
            if self._type not in GH_VALID_ARG_TYPE_NAMES:
                raise ParseError(
                    "In the dynamo0.3 API the 1st argument of a meta_arg "
                    "entry should be a valid argument type (one of {0}), but "
                    "found '{1}' in '{2}'".format(GH_VALID_ARG_TYPE_NAMES,
                                                  self._type, arg_type))
            if self._type in GH_VALID_SCALAR_NAMES and self._vector_size > 1:
                raise ParseError(
                    "In the dynamo0.3 API vector notation is not supported "
                    "for scalar arguments (found '{0}')".
                    format(arg_type.args[0]))
            if operator != "*":
                raise ParseError(
                    "In the dynamo0.3 API the 1st argument of a meta_arg "
                    "entry may be a vector but if so must use '*' as the "
                    "separator in the format (field*n), but found '{0}' in "
                    "'{1}'".format(operator, arg_type))
            if self._vector_size <= 1:
                raise ParseError(
                    "In the dynamo0.3 API the 1st argument of a meta_arg "
                    "entry may be a vector but if so must contain a valid "
                    "integer vector size in the format (field*n where n>1), "
                    "but found '{0}' in '{1}'".format(self._vector_size,
                                                      arg_type))

        elif isinstance(arg_type.args[0], expr.FunctionVar):
            # We expect 'field_type' to have been specified
            if arg_type.args[0].name not in GH_VALID_ARG_TYPE_NAMES:
                raise ParseError(
                    "In the dynamo0.3 API the 1st argument of a "
                    "meta_arg entry should be a valid argument type (one of "
                    "{0}), but found '{1}' in '{2}'".
                    format(GH_VALID_ARG_TYPE_NAMES, arg_type.args[0].name,
                           arg_type))
            self._type = arg_type.args[0].name
        else:
            raise ParseError(
                "Internal error in DynArgDescriptor03.__init__, (1) should "
                "not get to here")

        # The 2nd arg is an access descriptor
        # Convert from GH_* names to the generic access type:
        api_config = Config.get().api_conf("dynamo0.3")
        access_mapping = api_config.get_access_mapping()
        try:
            self._access_type = access_mapping[arg_type.args[1].name]
        except KeyError:
            valid_names = api_config.get_valid_accesses_api()
            raise ParseError(
                "In the dynamo0.3 API the 2nd argument of a meta_arg entry "
                "must be a valid access descriptor (one of {0}), but found "
                "'{1}' in '{2}'".format(valid_names,
                                        arg_type.args[1].name, arg_type))

        # Reduction access descriptors are only valid for real scalar arguments
        if self._type != "gh_real" and \
           self._access_type in \
           AccessType.get_valid_reduction_modes():
            raise ParseError(
                "In the dynamo0.3 API a reduction access '{0}' is only valid "
                "with a real scalar argument, but '{1}' was found".
                format(self._access_type.api_specific_name(),
                       self._type))

        # FIELD, OPERATOR and SCALAR datatypes descriptors and rules
        stencil = None
        mesh = None
        # Fields
        if self._type == "gh_field":
            if len(arg_type.args) < 3:
                raise ParseError(
                    "In the dynamo0.3 API each meta_arg entry must have at "
                    "least 3 arguments if its first argument is gh_field, but "
                    "found {0} in '{1}'".format(len(arg_type.args), arg_type)
                    )
            # There must be at most 4 arguments.
            if len(arg_type.args) > 4:
                raise ParseError(
                    "In the dynamo0.3 API each meta_arg entry must have at "
                    "most 4 arguments if its first argument is gh_field, but "
                    "found {0} in '{1}'".format(len(arg_type.args), arg_type))
            # The 3rd argument must be a function space name
            if arg_type.args[2].name not in VALID_FUNCTION_SPACE_NAMES:
                raise ParseError(
                    "In the dynamo0.3 API the 3rd argument of a meta_arg "
                    "entry must be a valid function space name if its first "
                    "argument is gh_field (one of {0}), but found '{1}' in "
                    "'{2}".format(VALID_FUNCTION_SPACE_NAMES,
                                  arg_type.args[2].name, arg_type))
            self._function_space1 = arg_type.args[2].name

            # The optional 4th argument is either a stencil specification
            # or a mesh identifier (for inter-grid kernels)
            if len(arg_type.args) == 4:
                try:
                    from psyclone.parse.kernel import get_stencil, get_mesh
                    if "stencil" in str(arg_type.args[3]):
                        stencil = get_stencil(arg_type.args[3],
                                              VALID_STENCIL_TYPES)
                    elif "mesh" in str(arg_type.args[3]):
                        mesh = get_mesh(arg_type.args[3], VALID_MESH_TYPES)
                    else:
                        raise ParseError("Unrecognised meta-data entry")
                except ParseError as err:
                    raise ParseError(
                        "In the dynamo0.3 API the 4th argument of a "
                        "meta_arg entry must be either a valid stencil "
                        "specification  or a mesh identifier (for inter-"
                        "grid kernels). However, "
                        "entry {0} raised the following error: {1}".
                        format(arg_type, str(err)))
            # Test allowed accesses for fields
            if self._function_space1.lower() in DISCONTINUOUS_FUNCTION_SPACES \
               and self._access_type == AccessType.INC:
                raise ParseError(
                    "It does not make sense for a field on a discontinuous "
                    "space ({0}) to have a 'gh_inc' access".
                    format(self._function_space1.lower()))
            if self._function_space1.lower() in \
               VALID_ANY_DISCONTINUOUS_SPACE_NAMES and \
               self._access_type == AccessType.INC:
                raise ParseError(
                    "In the Dynamo0.3 API a field on any_discontinuous_space "
                    "cannot have 'gh_inc' access because it is discontinuous")
            # TODO (issue #138): extend for "gh_write"
            if self._function_space1.lower() in CONTINUOUS_FUNCTION_SPACES \
               and self._access_type == AccessType.READWRITE:
                raise ParseError(
                    "It does not make sense for a field on a continuous "
                    "space ({0}) to have a 'gh_readwrite' access".
                    format(self._function_space1.lower()))
            # TODO: extend restriction to "gh_write" for kernels that loop
            # over cells (issue (#138) and allow "gh_write" and "gh_readwrite"
            # for kernels (built-ins) that loop over DoFs (issue #471)
            if self._function_space1.lower() in VALID_ANY_SPACE_NAMES \
               and self._access_type == AccessType.READWRITE:
                raise ParseError(
                    "In the Dynamo0.3 API a field on any_space cannot "
                    "have 'gh_readwrite' access because it is treated "
                    "as continuous")
            if stencil and self._access_type != AccessType.READ:
                raise ParseError("a stencil must be read only so its access "
                                 "should be gh_read")

        # Operators
        elif self._type in GH_VALID_OPERATOR_NAMES:
            # we expect 4 arguments with the 3rd and 4th each being a
            # function space
            if len(arg_type.args) != 4:
                raise ParseError(
                    "In the dynamo0.3 API each meta_arg entry must have 4 "
                    "arguments if its first argument is gh_operator or "
                    "gh_columnwise_operator, but "
                    "found {0} in '{1}'".format(len(arg_type.args), arg_type))
            if arg_type.args[2].name not in VALID_FUNCTION_SPACE_NAMES:
                raise ParseError(
                    "In the dynamo0.3 API the 3rd argument of a meta_arg "
                    "entry must be a valid function space name (one of {0}), "
                    "but found '{1}' in '{2}".
                    format(VALID_FUNCTION_SPACE_NAMES, arg_type.args[2].name,
                           arg_type))
            self._function_space1 = arg_type.args[2].name
            if arg_type.args[3].name not in VALID_FUNCTION_SPACE_NAMES:
                raise ParseError(
                    "In the dynamo0.3 API the 4th argument of a meta_arg "
                    "entry must be a valid function space name (one of {0}), "
                    "but found '{1}' in '{2}".
                    format(VALID_FUNCTION_SPACE_NAMES, arg_type.args[2].name,
                           arg_type))
            self._function_space2 = arg_type.args[3].name
            # Test allowed accesses for operators
            if self._access_type == AccessType.INC:
                raise ParseError(
                    "In the dynamo0.3 API operators cannot have a 'gh_inc' "
                    "access because they behave as discontinuous quantities")

        # Scalars
        elif self._type in GH_VALID_SCALAR_NAMES:
            if len(arg_type.args) != 2:
                raise ParseError(
                    "In the dynamo0.3 API each meta_arg entry must have 2 "
                    "arguments if its first argument is gh_{{r,i}}scalar, but "
                    "found {0} in '{1}'".format(len(arg_type.args), arg_type))
            # Test allowed accesses for scalars (read_only or reduction)
            if self._access_type not in [AccessType.READ] + \
               AccessType.get_valid_reduction_modes():
                rev_access_mapping = api_config.get_reverse_access_mapping()
                api_specific_name = rev_access_mapping[self._access_type]
                valid_reductions = AccessType.get_valid_reduction_names()
                raise ParseError(
                    "In the dynamo0.3 API scalar arguments must be "
                    "read-only (gh_read) or a reduction ({0}) but found "
                    "'{1}' in '{2}'".format(valid_reductions,
                                            api_specific_name,
                                            arg_type))
            # Scalars don't have a function space
            self._function_space1 = None
            self._vector_size = 0

        # We should never get to here
        else:
            raise ParseError(
                "Internal error in DynArgDescriptor03.__init__, (2) should "
                "not get to here")

        Descriptor.__init__(self, self._access_type,
                            self._function_space1, stencil=stencil,
                            mesh=mesh)

    @property
    def function_space_to(self):
        ''' Return the "to" function space for a gh_operator. This is
        the first function space specified in the metadata. Raise an
        error if this is not an operator. '''
        if self._type in GH_VALID_OPERATOR_NAMES:
            return self._function_space1
        raise RuntimeError(
            "function_space_to only makes sense for one of {0}, but "
            "this is a '{1}'".format(GH_VALID_OPERATOR_NAMES, self._type))

    @property
    def function_space_from(self):
        ''' Return the "from" function space for a gh_operator. This is
        the second function space specified in the metadata. Raise an
        error if this is not an operator. '''
        if self._type in GH_VALID_OPERATOR_NAMES:
            return self._function_space2
        raise RuntimeError(
            "function_space_from only makes sense for one of {0}, but this"
            " is a '{1}'".format(GH_VALID_OPERATOR_NAMES, self._type))

    @property
    def function_space(self):
        ''' Return the function space name that this instance operates
        on. In the case of a gh_operator/gh_columnwise_operator, where there
        are 2 function spaces, return function_space_from. '''
        if self._type == "gh_field":
            return self._function_space1
        if self._type in GH_VALID_OPERATOR_NAMES:
            return self._function_space2
        if self._type in GH_VALID_SCALAR_NAMES:
            return None
        raise RuntimeError(
            "Internal error, DynArgDescriptor03:function_space(), should "
            "not get to here.")

    @property
    def function_spaces(self):
        ''' Return the function space names that this instance operates
        on as a list. In the case of a gh_operator, where there are 2 function
        spaces, we return both. '''
        if self._type == "gh_field":
            return [self.function_space]
        if self._type in GH_VALID_OPERATOR_NAMES:
            # return to before from to maintain expected ordering
            return [self.function_space_to, self.function_space_from]
        if self._type in GH_VALID_SCALAR_NAMES:
            return []
        raise RuntimeError(
            "Internal error, DynArgDescriptor03:function_spaces(), should "
            "not get to here.")

    @property
    def vector_size(self):
        ''' Returns the vector size of the argument. This will be 1 if *n
        has not been specified. '''
        return self._vector_size

    @property
    def type(self):
        ''' returns the type of the argument (gh_field, gh_operator, ...). '''
        return self._type

    def __str__(self):
        res = "DynArgDescriptor03 object" + os.linesep
        res += "  argument_type[0]='{0}'".format(self._type)
        if self._vector_size > 1:
            res += "*"+str(self._vector_size)
        res += os.linesep
        res += "  access_descriptor[1]='{0}'"\
               .format(self._access_type.api_specific_name())\
               + os.linesep
        if self._type == "gh_field":
            res += "  function_space[2]='{0}'".format(self._function_space1) \
                   + os.linesep
        elif self._type in GH_VALID_OPERATOR_NAMES:
            res += "  function_space_to[2]='{0}'".\
                   format(self._function_space1) + os.linesep
            res += "  function_space_from[3]='{0}'".\
                   format(self._function_space2) + os.linesep
        elif self._type in GH_VALID_SCALAR_NAMES:
            pass  # we have nothing to add if we're a scalar
        else:  # we should never get to here
            raise ParseError("Internal error in DynArgDescriptor03.__str__")
        return res


class DynKernMetadata(KernelType):
    ''' Captures the Kernel subroutine code and metadata describing
    the subroutine for the Dynamo 0.3 API.

    :param ast: fparser1 AST for the kernel.
    :type ast: :py:class:`fparser.block_statements.BeginSource`
    :param str name: The name of this kernel.

    :raises ParseError: if the meta-data does not conform to the \
                        rules for the Dynamo 0.3 API.
    '''
    def __init__(self, ast, name=None):
        KernelType.__init__(self, ast, name=name)

        # The type of CMA operation this kernel performs (or None if
        # no CMA operators are involved)
        self._cma_operation = None

        # Query the meta-data for the evaluator shape (only required if
        # kernel uses quadrature or an evaluator). If it is not
        # present then eval_shape will be None.
        self._eval_shape = self.get_integer_variable('gh_shape')
        # The list of function space names for which an evaluator is
        # required. We set this up below once we've processed the meta-
        # -data describing the kernel arguments.
        self._eval_targets = []

        # Whether or not this is an inter-grid kernel (i.e. has a mesh
        # specified for each [field] argument). This property is
        # set to True if all the checks in _validate_inter_grid() pass.
        self._is_intergrid = False

        # parse the arg_type metadata
        self._arg_descriptors = []
        for arg_type in self._inits:
            self._arg_descriptors.append(DynArgDescriptor03(arg_type))
        # parse the func_type metadata if it exists
        found = False
        for line in self._ktype.content:
            if isinstance(line, fparser.one.typedecl_statements.Type):
                for entry in line.selector:
                    if entry == "func_type":
                        if line.entity_decls[0].split()[0].split("(")[0] == \
                                "meta_funcs":
                            found = True
                            break
        if not found:
            func_types = []
        else:
            # use the base class method to extract the information
            func_types = self.getkerneldescriptors(self._ktype,
                                                   var_name="meta_funcs")
        self._func_descriptors = []
        # populate a list of function descriptor objects which we
        # return via the func_descriptors method.
        arg_fs_names = []
        for descriptor in self._arg_descriptors:
            arg_fs_names.extend(descriptor.function_spaces)
        used_fs_names = []
        need_evaluator = False
        for func_type in func_types:
            descriptor = DynFuncDescriptor03(func_type)
            fs_name = descriptor.function_space_name
            # check that function space names in meta_funcs are specified in
            # meta_args
            if fs_name not in arg_fs_names:
                raise ParseError(
                    "In the dynamo0.3 API all function spaces specified in "
                    "meta_funcs must exist in meta_args, but '{0}' breaks "
                    "this rule in ...\n'{1}'.".
                    format(fs_name, self._ktype.content))
            if fs_name not in used_fs_names:
                used_fs_names.append(fs_name)
            else:
                raise ParseError(
                    "In the dynamo0.3 API function spaces specified in "
                    "meta_funcs must be unique, but '{0}' is replicated."
                    .format(fs_name))

            # Check that a valid shape has been specified if
            # this function space requires a basis or differential basis
            for name in descriptor.operator_names:
                if name in VALID_EVALUATOR_NAMES:
                    need_evaluator = True
                    if not self._eval_shape:
                        raise ParseError(
                            "In the dynamo0.3 API any kernel requiring "
                            "quadrature or an evaluator ({0}) must also "
                            "supply the shape of that evaluator by setting "
                            "'gh_shape' in the kernel meta-data but "
                            "this is missing for kernel '{1}'".
                            format(VALID_EVALUATOR_NAMES, self.name))
                    if self._eval_shape not in VALID_EVALUATOR_SHAPES:
                        raise ParseError(
                            "In the dynamo0.3 API a kernel requiring either "
                            "quadrature or an evaluator must request a valid "
                            "gh_shape (one of {0}) but got '{1}' for "
                            "kernel '{2}'".
                            format(VALID_EVALUATOR_SHAPES, self._eval_shape,
                                   self.name))

            self._func_descriptors.append(descriptor)

        # Check to see whether the optional 'gh_evaluator_targets'
        # has been supplied. This lists the function spaces for which
        # any evaluators (gh_shape=gh_evaluator) should be provided.
        _targets = self.get_integer_array('gh_evaluator_targets')
        if not _targets and \
           self._eval_shape and self._eval_shape.lower() == "gh_evaluator":
            # Use the FS of the kernel arguments that are updated
            write_accesses = AccessType.all_write_accesses()
            write_args = psyGen.args_filter(self._arg_descriptors,
                                            arg_accesses=write_accesses)
            # We want the 'to' space of any operator arguments so get
            # the first FS associated with the kernel argument.
            _targets = [arg.function_spaces[0] for arg in write_args]
        # Ensure that _eval_targets entries are not duplicated
        for target in _targets:
            if target not in self._eval_targets:
                self._eval_targets.append(target)

        # Perform further checks that the meta-data we've parsed
        # conforms to the rules for this API
        self._validate(need_evaluator)

    def _validate(self, need_evaluator):
        '''
        Check that the meta-data conforms to Dynamo 0.3 rules for a
        user-provided kernel or a built-in

        :param bool need_evaluator: whether this kernel requires an
                                    evaluator/quadrature
        :raises: ParseError: if meta-data breaks the Dynamo 0.3 rules
        '''
        from psyclone.dynamo0p3_builtins import BUILTIN_MAP
        # We must have at least one argument that is written to
        write_count = 0
        for arg in self._arg_descriptors:
            if arg.access != AccessType.READ:
                write_count += 1
                # We must not write to scalar arguments if it's not a
                # built-in
                if self.name not in BUILTIN_MAP and \
                   arg.type in GH_VALID_SCALAR_NAMES:
                    raise ParseError(
                        "A user-supplied Dynamo 0.3 kernel must not "
                        "write/update a scalar argument but kernel {0} has "
                        "{1} with {2} access"
                        .format(self.name,
                                arg.type,
                                arg.access.api_specific_name()))
        if write_count == 0:
            raise ParseError("A Dynamo 0.3 kernel must have at least one "
                             "argument that is updated (written to) but "
                             "found none for kernel {0}".format(self.name))

        # Check that no shape has been supplied if no basis or
        # differential basis functions are required for the kernel
        if not need_evaluator and self._eval_shape:
            raise ParseError(
                "Kernel '{0}' specifies a gh_shape ({1}) but does not "
                "need an evaluator because no basis or differential basis "
                "functions are required".format(self.name, self._eval_shape))
        # Check that gh_evaluator_targets is only present if required
        if self._eval_targets:
            if not need_evaluator:
                raise ParseError(
                    "Kernel '{0}' specifies gh_evaluator_targets ({1}) but "
                    "does not need an evaluator because no basis or "
                    "differential basis functions are required".
                    format(self.name, self._eval_targets))
            if self._eval_shape != "gh_evaluator":
                raise ParseError(
                    "Kernel '{0}' specifies gh_evaluator_targets ({1}) but "
                    "does not need an evaluator because gh_shape={2}".
                    format(self.name, self._eval_targets, self._eval_shape))
            # Check that there is a kernel argument on each of the
            # specified spaces...
            # Create a list (set) of the function spaces associated with
            # the kernel arguments
            fs_list = set()
            for arg in self._arg_descriptors:
                fs_list.update(arg.function_spaces)
            # Check each evaluator_target against this list
            for eval_fs in self._eval_targets:
                if eval_fs not in fs_list:
                    raise ParseError(
                        "Kernel '{0}' specifies that an evaluator is required "
                        "on {1} but does not have an argument on this space."
                        .format(self.name, eval_fs))
        # If we have a columnwise operator as argument then we need to
        # identify the operation that this kernel performs (one of
        # assemble, apply/apply-inverse and matrix-matrix)
        cwise_ops = psyGen.args_filter(self._arg_descriptors,
                                       arg_types=["gh_columnwise_operator"])
        if cwise_ops:
            self._cma_operation = self._identify_cma_op(cwise_ops)

        # Perform checks for inter-grid kernels
        self._validate_inter_grid()

    def _validate_inter_grid(self):
        '''
        Checks that the kernel meta-data obeys the rules for Dynamo 0.3
        inter-grid kernels. If none of the kernel arguments has a mesh
        associated with it then it is not an inter-grid kernel and this
        routine silently returns.

        :raises: ParseError: if meta-data breaks inter-grid rules
        '''
        # Dictionary of meshes associated with arguments (for inter-grid
        # kernels). Keys are the meshes, values are lists of function spaces
        # of the corresponding field arguments.
        mesh_dict = OrderedDict()
        # Whether or not any field args are missing the mesh_arg specifier
        missing_mesh = False
        # If this is an inter-grid kernel then it must only have field
        # arguments. Keep a record of any non-field arguments for the benefit
        # of a verbose error message.
        non_field_arg_types = set()
        for arg in self._arg_descriptors:
            # Collect info so that we can check inter-grid kernels
            if arg.type == "gh_field":
                if arg.mesh:
                    # Argument has a mesh associated with it so this must
                    # be an inter-grid kernel
                    if arg.mesh in mesh_dict:
                        mesh_dict[arg.mesh].append(arg.function_space)
                    else:
                        mesh_dict[arg.mesh] = [arg.function_space]
                else:
                    # Record the fact that we have a field without a
                    # mesh specifier (in case this is an inter-grid kernel)
                    missing_mesh = True
            else:
                # Inter-grid kernels are only permitted to have field args
                # so collect a list of other types
                non_field_arg_types.add(arg.type)

        mesh_list = mesh_dict.keys()
        if not mesh_list:
            # There are no meshes associated with any of the arguments so
            # this is not an inter-grid kernel
            return

        if len(VALID_MESH_TYPES) != 2:
            # Sanity check that nobody has messed with the number of
            # grid types that we recognise. This is here because the
            # implementation assumes that there are just two grids
            # (coarse and fine).
            raise ParseError(
                "The implementation of inter-grid support in the Dynamo "
                "0.3 API assumes there are exactly two mesh types but "
                "dynamo0p3.VALID_MESH_TYPES contains {0}: {1}".
                format(len(VALID_MESH_TYPES), VALID_MESH_TYPES))
        if len(mesh_list) != len(VALID_MESH_TYPES):
            raise ParseError(
                "Inter-grid kernels in the Dynamo 0.3 API must have at least "
                "one field argument on each of the mesh types ({0}). However, "
                "kernel {1} has arguments only on {2}".format(
                    VALID_MESH_TYPES, self.name, list(mesh_list)))
        # Inter-grid kernels must only have field arguments
        if non_field_arg_types:
            raise ParseError(
                "Inter-grid kernels in the Dynamo 0.3 API are only "
                "permitted to have field arguments but kernel {0} also "
                "has arguments of type {1}".format(
                    self.name, list(non_field_arg_types)))
        # Check that all arguments have a mesh specified
        if missing_mesh:
            raise ParseError(
                "Inter-grid kernels in the Dynamo 0.3 API must specify "
                "which mesh each field argument is on but kernel {0} has "
                "at least one field argument for which mesh_arg is "
                "missing.".format(self.name))
        # Check that arguments on different meshes are on different
        # function spaces. We do this by checking that no function space
        # is listed as being associated with (arguments on) both meshes.
        fs_sets = []
        for mesh in mesh_dict:
            fs_sets.append(set(mesh_dict[mesh]))
        # Check that the sets of spaces (one for each mesh type) have
        # no intersection
        fs_common = fs_sets[0] & fs_sets[1]
        if fs_common:
            raise ParseError(
                "In the Dynamo 0.3 API field arguments to inter-grid "
                "kernels must be on different function spaces if they are "
                "on different meshes. However kernel {0} has a field on "
                "function space(s) {1} on each of the mesh types {2}.".
                format(self.name, list(fs_common), list(mesh_list)))
        # Finally, record that this is a valid inter-grid kernel
        self._is_intergrid = True

    def _identify_cma_op(self, cwise_ops):
        '''Identify and return the type of CMA-operator-related operation
        this kernel performs (one of "assemble", "apply" or "matrix-matrix")'''

        for arg in self._arg_descriptors:
            # No vector arguments are permitted
            if arg.vector_size > 1:
                raise ParseError(
                    "Kernel {0} takes a CMA operator but has a "
                    "vector argument ({1}). This is forbidden.".
                    format(self.name,
                           arg.type+"*"+str(arg.vector_size)))
            # No stencil accesses are permitted
            if arg.stencil:
                raise ParseError(
                    "Kernel {0} takes a CMA operator but has an argument "
                    "with a stencil access ({1}). This is forbidden.".
                    format(self.name, arg.stencil['type']))

        # Count the number of CMA operators that are written to
        write_count = 0
        for cop in cwise_ops:
            if cop.access in AccessType.all_write_accesses():
                write_count += 1

        if write_count == 0:
            # This kernel only reads from CMA operators and must
            # therefore be an apply (or apply-inverse). It must
            # have one CMA operator, one read-only field and one
            # written field as arguments
            if len(cwise_ops) != 1:
                raise ParseError(
                    "In the Dynamo 0.3 API a kernel that applies a CMA "
                    "operator must only have one such operator in its "
                    "list of arguments but found {0} for kernel {1}".
                    format(len(cwise_ops), self.name))
            cma_op = cwise_ops[0]
            if len(self._arg_descriptors) != 3:
                raise ParseError(
                    "In the Dynamo 0.3 API a kernel that applies a CMA "
                    "operator must have 3 arguments (the operator and "
                    "two fields) but kernel {0} has {1} arguments".
                    format(self.name, len(self._arg_descriptors)))
            # Check that the other two arguments are fields
            farg_read = psyGen.args_filter(self._arg_descriptors,
                                           arg_types=["gh_field"],
                                           arg_accesses=[AccessType.READ])
            write_accesses = AccessType.all_write_accesses()
            farg_write = psyGen.args_filter(self._arg_descriptors,
                                            arg_types=["gh_field"],
                                            arg_accesses=write_accesses)
            if len(farg_read) != 1:
                raise ParseError(
                    "Kernel {0} has a read-only CMA operator. In order "
                    "to apply it the kernel must have one read-only field "
                    "argument.".format(self.name))
            if len(farg_write) != 1:
                raise ParseError(
                    "Kernel {0} has a read-only CMA operator. In order "
                    "to apply it the kernel must write to one field "
                    "argument.".format(self.name))
            # Check that the function spaces match up
            if farg_read[0].function_space != cma_op.function_space_from:
                raise ParseError(
                    "Kernel {0} applies a CMA operator but the function "
                    "space of the field argument it reads from ({1}) "
                    "does not match the 'from' space of the operator "
                    "({2})".format(self.name, farg_read[0].function_space,
                                   cma_op.function_space_from))
            if farg_write[0].function_space != cma_op.function_space_to:
                raise ParseError(
                    "Kernel {0} applies a CMA operator but the function "
                    "space of the field argument it writes to ({1}) "
                    "does not match the 'to' space of the operator "
                    "({2})".format(self.name, farg_write[0].function_space,
                                   cma_op.function_space_to))
            # This is a valid CMA-apply or CMA-apply-inverse kernel
            return "apply"

        elif write_count == 1:
            # This kernel writes to a single CMA operator and therefore
            # must either be assembling a CMA operator
            # or performing a matrix-matrix operation...
            # The kernel must not write to any args other than the CMA
            # operator
            write_accesses = AccessType.all_write_accesses()
            write_args = psyGen.args_filter(self._arg_descriptors,
                                            arg_accesses=write_accesses)
            if len(write_args) > 1:
                # Remove the one CMA operator from the list of arguments
                # that are written to so that we can produce a nice
                # error message
                for arg in write_args[:]:
                    if arg.type == 'gh_columnwise_operator':
                        write_args.remove(arg)
                        break
                raise ParseError(
                    "Kernel {0} writes to a column-wise operator but "
                    "also writes to {1} argument(s). This is not "
                    "allowed.".format(self.name,
                                      [arg.type for arg in write_args]))
            if len(cwise_ops) == 1:

                # If this is a valid assembly kernel then we need at least one
                # read-only LMA operator
                lma_read_ops = psyGen.args_filter(
                    self._arg_descriptors,
                    arg_types=["gh_operator"],
                    arg_accesses=[AccessType.READ])
                if lma_read_ops:
                    return "assembly"
                else:
                    raise ParseError(
                        "Kernel {0} has a single column-wise operator "
                        "argument but does not conform to the rules for an "
                        "Assembly kernel because it does not have any read-"
                        "only LMA operator arguments".format(self.name))
            else:
                # A valid matrix-matrix kernel must only have CMA operators
                # and scalars as arguments.
                scalar_args = psyGen.args_filter(
                    self._arg_descriptors, arg_types=GH_VALID_SCALAR_NAMES)
                if (len(scalar_args) + len(cwise_ops)) != \
                   len(self._arg_descriptors):
                    raise ParseError(
                        "A column-wise matrix-matrix kernel must have only "
                        "column-wise operators and scalars as arguments but "
                        "kernel {0} has: {1}.".
                        format(self.name,
                               [arg.type for arg in self._arg_descriptors]))
                return "matrix-matrix"
        else:
            raise ParseError(
                "A Dynamo 0.3 kernel cannot update more than one CMA "
                "(column-wise) operator but kernel {0} updates {1}".
                format(self.name, write_count))

    @property
    def func_descriptors(self):
        ''' Returns metadata about the function spaces within a
        Kernel. This metadata is provided within Kernel code via the
        meta_funcs variable. Information is returned as a list of
        DynFuncDescriptor03 objects, one for each function space. '''
        return self._func_descriptors

    @property
    def cma_operation(self):
        ''' Returns the type of CMA operation identified from the kernel
        meta-data (one of 'assembly', 'apply' or 'matrix-matrix') or
        None if the kernel does not involve CMA operators '''
        return self._cma_operation

    @property
    def eval_shape(self):
        '''
        Returns the shape of evaluator required by this kernel or an
        empty string if none.

        :return: the shape of the evaluator (one of VALID_EVALUATOR_SHAPES)
                 or an empty string if the kernel does not require one.
        :rtype: string
        '''
        if self._eval_shape:
            return self._eval_shape
        return ""

    @property
    def eval_targets(self):
        '''
        Returns the list of function spaces upon which any evaluator must be
        provided. This list is obtained from the GH_EVALUATOR_TARGETS meta-data
        entry (if present). If this is not specified in the meta-data then
        we default to providing evaluators on all of the function spaces
        associated with the arguments which this kernel updates.

        :return: list of the names of the function spaces (as they appear in \
                 kernel metadata) upon which any evaluator must be provided.
        :rtype: list of str
        '''
        return self._eval_targets

    @property
    def is_intergrid(self):
        '''
        Returns whether or not this is an inter-grid kernel.

        :return: True if kernel is an inter-grid kernel, False otherwise
        :rtype: bool
        '''
        return self._is_intergrid

# --------------------------------------------------------------------------- #
# ========== Second section : PSy specialisations =========================== #
# --------------------------------------------------------------------------- #

# ---------- Classes -------------------------------------------------------- #


class DynamoPSy(PSy):
    ''' The Dynamo specific PSy class. This creates a Dynamo specific
    invokes object (which controls all the required invocation calls).
    It also overrides the PSy gen method so that we generate dynamo
    specific PSy module code.

    :param invoke_info: object containing the required invocation information \
                        for code optimisation and generation.
    :type invoke_info: :py:class:`psyclone.parse.algorithm.FileInfo`
    '''
    def __init__(self, invoke_info):
        PSy.__init__(self, invoke_info)
        self._invokes = DynamoInvokes(invoke_info.calls)

    @property
    def name(self):
        '''Returns a name for the psy layer. This is used as the psy module
        name. We override the default value as the Met Office prefer
        _psy to be appended, rather than prepended'''
        return self._name + "_psy"

    @property
    def gen(self):
        '''
        Generate PSy code for the Dynamo0.3 api.

        :return: Root node of generated Fortran AST
        :rtype: :py:class:`psyGen.Node`

        '''
        from psyclone.f2pygen import ModuleGen, UseGen
        # create an empty PSy layer module
        psy_module = ModuleGen(self.name)
        # include required infrastructure modules
        psy_module.add(UseGen(psy_module, name="field_mod", only=True,
                              funcnames=["field_type", "field_proxy_type"]))
        psy_module.add(UseGen(psy_module, name="operator_mod", only=True,
                              funcnames=["operator_type",
                                         "operator_proxy_type",
                                         "columnwise_operator_type",
                                         "columnwise_operator_proxy_type"]))
        psy_module.add(UseGen(psy_module, name="constants_mod", only=True,
                              funcnames=["r_def"]))
        # add all invoke specific information
        self.invokes.gen_code(psy_module)
        # inline kernels where requested
        self.inline(psy_module)
        # Return the root node of the generated code
        return psy_module.root


class DynamoInvokes(Invokes):
    ''' The Dynamo specific invokes class. This passes the Dynamo
    specific invoke class to the base class so it creates the one we
    require. '''

    def __init__(self, alg_calls):
        self._name_space_manager = NameSpaceFactory().create()
        if False:  # pylint: disable=using-constant-test
            self._0_to_n = DynInvoke(None, None)  # for pyreverse
        Invokes.__init__(self, alg_calls, DynInvoke)


class DynCollection(object):
    '''
    Base class for managing the declaration and initialisation of a
    group of related entities within an Invoke or Kernel stub

    :param node: the Kernel or Invoke for which to manage variable \
                 declarations and initialisation.
    :type node: :py:class:`psyclone.dynamo0p3.DynInvoke` or \
                :py:class:`psyclone.dynamo0p3.DynKern`

    :raises InternalError: if the supplied node is not a DynInvoke or a \
                           DynKern.
    '''
    def __init__(self, node):
        if isinstance(node, DynInvoke):
            # We are handling declarations/initialisations for an Invoke
            self._invoke = node
            self._kernel = None
            # The list of kernel calls we are responsible for
            self._calls = node.schedule.kernels()
        elif isinstance(node, DynKern):
            # We are handling declarations for a Kernel stub
            self._invoke = None
            self._kernel = node
            # We only have a single kernel call in this case
            self._calls = [node]
        else:
            raise InternalError("DynCollection takes only a DynInvoke "
                                "or a DynKern but got: {0}".format(
                                    type(node)))

        # Whether or not the associated Invoke contains only kernels that
        # iterate over dofs.
        if self._invoke:
            self._dofs_only = self._invoke.iterate_over_dofs_only
        else:
            self._dofs_only = False

        self._name_space_manager = NameSpaceFactory().create()

    def declarations(self, parent):
        '''
        Insert declarations for all necessary variables into the AST of
        the generated code. Simply calls either _invoke_declarations() or
        _stub_declarations() depending on whether we're handling an Invoke
        or a Kernel stub.

        :param parent: the node in the f2pygen AST representing the routine \
                       in which to insert the declarations.
        :type parent: :py:class:`psyclone.f2pygen.SubroutineGen`

        :raises InternalError: if neither self._invoke or self._kernel \
                               are set.
        '''
        if self._invoke:
            self._invoke_declarations(parent)
        elif self._kernel:
            self._stub_declarations(parent)
        else:
            raise InternalError("DynCollection has neither a Kernel "
                                "or an Invoke - should be impossible.")

    def initialise(self, parent):
        '''
        Add code to initialise the entities being managed by this class.
        We do nothing by default - it is up to the sub-class to override
        this method if initialisation is required.

        :param parent: the node in the f2pygen AST to which to add \
                       initialisation code.
        :type parent: :py:class:`psyclone.f2pygen.SubroutineGen`
        '''

    @abc.abstractmethod
    def _invoke_declarations(self, parent):
        '''
        Add all necessary declarations for an Invoke.

        :param parent: node in the f2pygen AST representing the Invoke to \
                       which to add declarations.
        :type parent: :py:class:`psyclone.f2pygen.SubroutineGen`

        '''

    def _stub_declarations(self, parent):
        '''
        Add all necessary declarations for a Kernel stub. Not abstract because
        not all entities need representing within a Kernel.

        :param parent: node in the f2pygen AST representing the Kernel stub \
                       to which to add declarations.
        :type parent: :py:class:`psyclone.f2pygen.SubroutineGen`

        '''


class DynStencils(DynCollection):
    '''
    Stencil information and code generation associated with a PSy-layer
    routine or Kernel stub.

    :param node: the Invoke or Kernel stub for which to provide stencil info.
    :type node: :py:class:`psyclone.dynamo0p3.DynInvoke` or \
                :py:class:`psyclone.dynamo0p3.DynKern`

    :raises GenerationError: if a literal has been supplied for a stencil \
                             direction.
    '''
    def __init__(self, node):
        super(DynStencils, self).__init__(node)

        # List of arguments which have an extent value passed to this
        # invoke routine from the algorithm layer. Duplicate argument
        # names are removed.
        self._unique_extent_args = []
        extent_names = []
        for call in self._calls:
            for arg in call.arguments.args:
                if arg.stencil:
                    # Check for the existence of arg.extent here as in
                    # the future we plan to support kernels which
                    # specify the value of extent in metadata. If this
                    # is the case then an extent argument is not
                    # required.
                    if not arg.stencil.extent:
                        if not arg.stencil.extent_arg.is_literal():
                            if arg.stencil.extent_arg.text not in extent_names:
                                extent_names.append(
                                    arg.stencil.extent_arg.text)
                                self._unique_extent_args.append(arg)

        # A list of arguments that have a direction variable passed in
        # to this invoke routine from the algorithm layer. Duplicate
        # argument names are removed.
        self._unique_direction_args = []
        direction_names = []
        for call in self._calls:
            for idx, arg in enumerate(call.arguments.args):
                if arg.stencil and arg.stencil.direction_arg:
                    if arg.stencil.direction_arg.is_literal():
                        raise GenerationError(
                            "Kernel {0}, metadata arg {1}, a literal is not "
                            "a valid value for a stencil direction".
                            format(call.name, str(idx)))
                    if arg.stencil.direction_arg.text.lower() not in \
                       ["x_direction", "y_direction"]:
                        if arg.stencil.direction_arg.text not in \
                           direction_names:
                            direction_names.append(
                                arg.stencil.direction_arg.text)
                            self._unique_direction_args.append(arg)

        # list of stencil args with an extent variable passed in. The same
        # field name may occur more than once here from different kernels.
        self._kern_args = []
        for call in self._calls:
            for arg in call.arguments.args:
                if arg.stencil:
                    if not arg.stencil.extent:
                        self._kern_args.append(arg)

    @staticmethod
    def extent_value(arg):
        '''
        Returns the content of the stencil extent which may be a literal
        value (a number) or a variable name. This function simplifies this
        problem by returning a string in either case.

        :param arg: the argument with which the stencil is associated.
        :type arg: :py:class:`psyclone.dynamo0p3.DynKernelArgument`

        :returns: the content of the stencil extent.
        :rtype: str

        '''
        if arg.stencil.extent_arg.is_literal():
            return arg.stencil.extent_arg.text
        return arg.stencil.extent_arg.varname

    @staticmethod
    def stencil_unique_str(arg, context):
        '''
        Creates a unique identifier for a stencil. As a stencil
        differs due to the function space it operates on, type of
        stencil and extent of stencil, we concatenate these things together
        to create a unique string.

        :param arg: kernel argument with which stencil is associated.
        :type arg: :py:class:`psyclone.dynamo0p3.DynKernelArgument`
        :param str context: a context for this stencil (e.g. "size" or \
                            "direction").

        :returns: unique string identifying the stencil for this argument.
        :rtype: str

        :raises GenerationError: if an explicit stencil extent is found in \
                                 the meta-data for the kernel argument.
        '''
        unique = context
        unique += arg.function_space.mangled_name
        unique += arg.descriptor.stencil['type']
        if arg.descriptor.stencil['extent']:
            raise GenerationError(
                "Found a stencil with an extent specified in the metadata. "
                "This is not coded for.")
        unique += arg.stencil.extent_arg.text.lower()
        if arg.descriptor.stencil['type'] == 'xory1d':
            unique += arg.stencil.direction_arg.text.lower()
        return unique

    def map_name(self, arg):
        '''
        Creates and registers a name for the stencil map associated with the
        supplied kernel argument.

        :param arg: kernel argument with which the stencil is associated.
        :type arg: :py:class:`psyclone.dynamo0p3.DynKernelArgument`

        :returns: a valid unique map name for a stencil in the PSy layer.
        :rtype: str
        '''
        root_name = arg.name + "_stencil_map"
        unique = DynStencils.stencil_unique_str(arg, "map")
        return self._name_space_manager.create_name(
            root_name=root_name, context="PSyVars", label=unique)

    @staticmethod
    def dofmap_name(arg):
        '''
        Creates and registers a name for the stencil dofmap associated with
        the supplied kernel argument.

        :param arg: kernel argument with which the stencil is associated.
        :type arg: :py:class:`psyclone.dynamo0p3.DynKernelArgument`

        :returns: a valid unique dofmap name for a stencil in the PSy layer.
        :rtype: str
        '''
        name_space_manager = NameSpaceFactory().create()
        root_name = arg.name + "_stencil_dofmap"
        unique = DynStencils.stencil_unique_str(arg, "dofmap")
        return name_space_manager.create_name(
            root_name=root_name, context="PSyVars", label=unique)

    @staticmethod
    def dofmap_size_name(arg):
        '''
        Create a valid unique name for the size (in cells) of a stencil
        dofmap in the PSy layer.

        :param arg: the kernel argument with which the stencil is associated.
        :type arg: :py:class:`psyclone.dynamo0p3.DynKernelArgument`

        :returns: a Fortran variable name for the stencil size.
        :rtype: str
        '''
        root_name = arg.name + "_stencil_size"
        unique = DynStencils.stencil_unique_str(arg, "size")
        name_space_manager = NameSpaceFactory().create()
        return name_space_manager.create_name(
            root_name=root_name, context="PSyVars", label=unique)

    @staticmethod
    def direction_name(arg):
        '''
        Creates a Fortran variable name to hold the direction of the stencil
        associated with the supplied kernel argument.

        :param arg: the kernel argument with which the stencil is associated.
        :type arg: :py:class:`psyclone.dynamo0p3.DynKernelArgument`

        :returns: a Fortran variable name for the stencil direction.
        :rtype: str
        '''
        name_space_manager = NameSpaceFactory().create()
        root_name = arg.name+"_direction"
        unique = DynStencils.stencil_unique_str(arg, "direction")
        return name_space_manager.create_name(
            root_name=root_name, context="PSyVars", label=unique)

    @property
    def _unique_extent_vars(self):
        '''
        :returns: list of all the unique extent argument names in this \
                  invoke or kernel call.
        :rtype: list of str

        :raises InternalError: if neither self._kernel or self._invoke are set.

        '''
        if self._invoke:
            names = [arg.stencil.extent_arg.varname for arg in
                     self._unique_extent_args]
        elif self._kernel:
            # A kernel is passed the size of the stencil map
            names = [self.dofmap_size_name(arg) for arg in
                     self._unique_extent_args]
        else:
            raise InternalError("_unique_extent_vars: have neither Invoke "
                                "or Kernel. Should be impossible.")
        return names

    def _declare_unique_extent_vars(self, parent):
        '''
        Declare all unique extent arguments as integers with intent in and
        add the declaration as a child of the parent argument passed
        in.

        :param parent: the node in the f2pygen AST to which to add the \
                       declarations.
        :type parent: :py:class:`psyclone.f2pygen.SubroutineGen`

        '''
        from psyclone.f2pygen import DeclGen
        if self._unique_extent_vars:
            parent.add(DeclGen(parent, datatype="integer",
                               entity_decls=self._unique_extent_vars,
                               intent="in"))

    @property
    def _unique_direction_vars(self):
        '''
        :returns: a list of all the unique direction argument names in this \
                  invoke call.
        :rtype: list of str
        '''
        names = []
        for arg in self._unique_direction_args:
            if arg.stencil.direction_arg.varname:
                names.append(arg.stencil.direction_arg.varname)
            else:
                names.append(arg.name+"_direction")
        return names

    def _declare_unique_direction_vars(self, parent):
        '''
        Declare all unique direction arguments as integers with intent in
        and add the declaration as a child of the parent argument
        passed in.

        :param parent: the node in the f2pygen AST to which to add the \
                       declarations.
        :type parent: :py:class:`psyclone.f2pygen.SubroutineGen`

        '''
        from psyclone.f2pygen import DeclGen
        if self._unique_direction_vars:
            parent.add(DeclGen(parent, datatype="integer",
                               entity_decls=self._unique_direction_vars,
                               intent="in"))

    @property
    def unique_alg_vars(self):
        '''
        :returns: list of the names of the extent and direction arguments \
                  supplied to the PSy routine from the Algorithm layer.
        :rtype: list of str
        '''
        return self._unique_extent_vars + self._unique_direction_vars

    def _invoke_declarations(self, parent):
        '''
        Declares all stencil maps, extent and direction arguments passed into
        the PSy layer.

        :param parent: node in the f2pygen AST to which to add declarations.
        :type parent: :py:class:`psyclone.f2pygen.SubroutineGen`

        '''
        self._declare_unique_extent_vars(parent)
        self._declare_unique_direction_vars(parent)
        self._declare_maps_invoke(parent)

    def _stub_declarations(self, parent):
        '''
        Declare all stencil-related quanitites for a Kernel stub.

        :param parent: node in the f2pygen AST to which to add declarations.
        :type parent: :py:class:`psyclone.f2pygen.SubroutineGen`

        '''
        self._declare_unique_extent_vars(parent)
        self._declare_unique_direction_vars(parent)
        self._declare_maps_stub(parent)

    def initialise(self, parent):
        '''
        Adds in the code to initialise stencil dofmaps to the PSy layer.

        :param parent: the node in the f2pygen AST to which to add the \
                       initialisations.
        :type parent: :py:class:`psyclone.f2pygen.SubroutineGen`

        :raises GenerationError: if an unsupported stencil type is encountered.
        '''
        from psyclone.f2pygen import AssignGen, IfThenGen, CommentGen
        if not self._kern_args:
            return

        parent.add(CommentGen(parent, ""))
        parent.add(CommentGen(parent, " Initialise stencil dofmaps"))
        parent.add(CommentGen(parent, ""))
        stencil_map_names = []
        for arg in self._kern_args:
            map_name = self.map_name(arg)
            if map_name not in stencil_map_names:
                # Only initialise maps once.
                stencil_map_names.append(map_name)
                stencil_type = arg.descriptor.stencil['type']
                if stencil_type == "xory1d":
                    direction_name = arg.stencil.direction_arg.varname
                    for direction in ["x", "y"]:
                        if_then = IfThenGen(parent, direction_name +
                                            " .eq. " + direction +
                                            "_direction")
                        if_then.add(
                            AssignGen(
                                if_then, pointer=True, lhs=map_name,
                                rhs=arg.proxy_name_indexed +
                                "%vspace%get_stencil_dofmap("
                                "STENCIL_1D" + direction.upper() +
                                ","+self.extent_value(arg)+")"))
                        parent.add(if_then)
                else:
                    try:
                        stencil_name = STENCIL_MAPPING[stencil_type]
                    except KeyError:
                        raise GenerationError(
                            "Unsupported stencil type '{0}' supplied. "
                            "Supported mappings are {1}".
                            format(arg.descriptor.stencil['type'],
                                   str(STENCIL_MAPPING)))
                    parent.add(
                        AssignGen(parent, pointer=True, lhs=map_name,
                                  rhs=arg.proxy_name_indexed +
                                  "%vspace%get_stencil_dofmap(" +
                                  stencil_name + "," +
                                  self.extent_value(arg) + ")"))

                parent.add(AssignGen(parent, pointer=True,
                                     lhs=self.dofmap_name(arg),
                                     rhs=map_name + "%get_whole_dofmap()"))

                # Add declaration and look-up of stencil size
                parent.add(AssignGen(parent,
                                     lhs=self.dofmap_size_name(arg),
                                     rhs=map_name + "%get_size()"))

    def _declare_maps_invoke(self, parent):
        '''
        Declare all stencil maps in the PSy layer.

        :param parent: the node in the f2pygen AST to which to add \
                       declarations.
        :type parent: :py:class:`psyclone.f2pygen.SubroutineGen`

        :raises GenerationError: if an unsupported stencil type is encountered.
        '''
        from psyclone.f2pygen import TypeDeclGen, DeclGen, UseGen
        if not self._kern_args:
            return

        parent.add(UseGen(parent, name="stencil_dofmap_mod", only=True,
                          funcnames=["stencil_dofmap_type"]))

        stencil_map_names = []
        for arg in self._kern_args:
            map_name = self.map_name(arg)

            if map_name in stencil_map_names:
                continue

            stencil_map_names.append(map_name)

            parent.add(TypeDeclGen(parent, pointer=True,
                                   datatype="stencil_dofmap_type",
                                   entity_decls=[map_name+" => null()"]))
            parent.add(DeclGen(parent, datatype="integer", pointer=True,
                               entity_decls=[self.dofmap_name(arg) +
                                             "(:,:,:) => null()"]))
            parent.add(DeclGen(parent, datatype="integer",
                               entity_decls=[self.dofmap_size_name(arg)]))

            stencil_type = arg.descriptor.stencil['type']
            if stencil_type == "xory1d":
                parent.add(UseGen(parent, name="flux_direction_mod",
                                  only=True, funcnames=["x_direction",
                                                        "y_direction"]))
                parent.add(UseGen(parent, name="stencil_dofmap_mod",
                                  only=True, funcnames=["STENCIL_1DX",
                                                        "STENCIL_1DY"]))
            else:
                try:
                    stencil_name = STENCIL_MAPPING[stencil_type]
                except KeyError:
                    raise GenerationError(
                        "Unsupported stencil type '{0}' supplied. "
                        "Supported mappings are {1}".
                        format(arg.descriptor.stencil['type'],
                               str(STENCIL_MAPPING)))
                parent.add(UseGen(parent, name="stencil_dofmap_mod",
                                  only=True, funcnames=[stencil_name]))
                parent.add(DeclGen(parent, datatype="integer", pointer=True,
                                   entity_decls=[self.dofmap_name(arg) +
                                                 "(:,:,:) => null()"]))

    def _declare_maps_stub(self, parent):
        '''
        Add declarations for all stencil maps to a Kernel stub.

        :param parent: the node in the f2pygen AST representing the Kernel \
                       stub routine.
        :type parent: :py:class:`psyclone.f2pygen.SubroutineGen`

        '''
        from psyclone.f2pygen import DeclGen

        for arg in self._kern_args:
            parent.add(DeclGen(
                parent, datatype="integer", intent="in",
                dimension=",".join([get_fs_ndf_name(arg.function_space),
                                    self.dofmap_size_name(arg)]),
                entity_decls=[self.dofmap_name(arg)]))


class DynDofmaps(DynCollection):
    '''
    Holds all information on the dofmaps (including column-banded and
    indirection) required by an invoke.

    :param node: Kernel or Invoke for which to manage dofmaps.
    :type node: :py:class:`psyclone.dynamo0p3.DynKern` or \
                :py:class:`psyclone.dynamo0p3.DynInvoke`

    '''
    def __init__(self, node):
        super(DynDofmaps, self).__init__(node)

        # Look at every kernel call in this invoke and generate a list
        # of the unique function spaces involved.
        # We create a dictionary whose keys are the map names and entries
        # are the corresponding field objects.
        self._unique_fs_maps = OrderedDict()
        # We also create a dictionary of column-banded dofmaps. Entries
        # in this one are themselves dictionaries containing two entries:
        # "argument" - the object holding information on the CMA kernel
        #              argument
        # "direction" - whether the dofmap is required for the "to" or
        #               "from" function space of the operator.
        self._unique_cbanded_maps = OrderedDict()
        # A dictionary of required CMA indirection dofmaps. As with the
        # column-banded dofmaps, each entry is itself a dictionary with
        # "argument" and "direction" entries.
        self._unique_indirection_maps = OrderedDict()

        for call in self._calls:
            # We only need a dofmap if the kernel iterates over cells
            if call.iterates_over == "cells":
                for unique_fs in call.arguments.unique_fss:
                    # We only need a dofmap if there is a *field* on this
                    # function space. If there is then we use it to look
                    # up the dofmap.
                    fld_arg = field_on_space(unique_fs, call.arguments)
                    if fld_arg:
                        map_name = get_fs_map_name(unique_fs)
                        if map_name not in self._unique_fs_maps:
                            self._unique_fs_maps[map_name] = fld_arg
                if call.cma_operation == "assembly":
                    # A kernel that assembles a CMA operator requires
                    # column-banded dofmaps for its 'to' and 'from'
                    # function spaces
                    cma_args = psyGen.args_filter(
                        call.arguments.args,
                        arg_types=["gh_columnwise_operator"])

                    # Sanity check - we expect only one CMA argument
                    if len(cma_args) != 1:
                        raise GenerationError(
                            "Internal error: there should only be one CMA "
                            "operator argument for a CMA assembly kernel but "
                            "found {0}".format(len(cma_args)))

                    map_name = get_cbanded_map_name(
                        cma_args[0].function_space_to)
                    if map_name not in self._unique_cbanded_maps:
                        self._unique_cbanded_maps[map_name] = {
                            "argument": cma_args[0],
                            "direction": "to"}
                    map_name = get_cbanded_map_name(
                        cma_args[0].function_space_from)
                    if map_name not in self._unique_cbanded_maps:
                        self._unique_cbanded_maps[map_name] = {
                            "argument": cma_args[0],
                            "direction": "from"}
                elif call.cma_operation == "apply":
                    # A kernel that applies (or applies the inverse of) a
                    # CMA operator requires the indirection dofmaps for the
                    # to- and from-spaces of the operator.
                    cma_args = psyGen.args_filter(
                        call.arguments.args,
                        arg_types=["gh_columnwise_operator"])

                    # Sanity check - we expect only one CMA argument
                    if len(cma_args) != 1:
                        raise GenerationError(
                            "Internal error: there should only be one CMA "
                            "operator argument for a kernel that applies a "
                            "CMA operator but found {0}".format(len(cma_args)))

                    map_name = get_cma_indirection_map_name(
                        cma_args[0].function_space_to)
                    if map_name not in self._unique_indirection_maps:
                        self._unique_indirection_maps[map_name] = {
                            "argument": cma_args[0],
                            "direction": "to"}
                    map_name = get_cma_indirection_map_name(
                        cma_args[0].function_space_from)
                    if map_name not in self._unique_indirection_maps:
                        self._unique_indirection_maps[map_name] = {
                            "argument": cma_args[0],
                            "direction": "from"}

    def initialise(self, parent):
        ''' Generates the calls to the LFRic infrastructure that
        look-up the necessary dofmaps. Adds these calls as children
        of the supplied parent node. This must be an appropriate
        f2pygen object. '''
        from psyclone.f2pygen import CommentGen, AssignGen

        # If we've got no dofmaps then we do nothing
        if self._unique_fs_maps:
            parent.add(CommentGen(parent, ""))
            parent.add(CommentGen(parent,
                                  " Look-up dofmaps for each function space"))
            parent.add(CommentGen(parent, ""))

            for dmap, field in self._unique_fs_maps.items():
                parent.add(AssignGen(parent, pointer=True, lhs=dmap,
                                     rhs=field.proxy_name_indexed +
                                     "%" + field.ref_name() +
                                     "%get_whole_dofmap()"))
        if self._unique_cbanded_maps:
            parent.add(CommentGen(parent, ""))
            parent.add(CommentGen(parent,
                                  " Look-up required column-banded dofmaps"))
            parent.add(CommentGen(parent, ""))

            for dmap, cma in self._unique_cbanded_maps.items():
                parent.add(AssignGen(parent, pointer=True, lhs=dmap,
                                     rhs=cma["argument"].proxy_name_indexed +
                                     "%column_banded_dofmap_" +
                                     cma["direction"]))

        if self._unique_indirection_maps:
            parent.add(CommentGen(parent, ""))
            parent.add(CommentGen(parent,
                                  " Look-up required CMA indirection dofmaps"))
            parent.add(CommentGen(parent, ""))

            for dmap, cma in self._unique_indirection_maps.items():
                parent.add(AssignGen(parent, pointer=True, lhs=dmap,
                                     rhs=cma["argument"].proxy_name_indexed +
                                     "%indirection_dofmap_"+cma["direction"]))

    def _invoke_declarations(self, parent):
        '''
        Declare all unique function space dofmaps in the PSy layer as pointers
        to integer arrays of rank 2.

        :param parent: the f2pygen node to which to add the declarations.
        :type parent: :py:class:`psyclone.f2pygen.SubroutineGen`

        '''
        from psyclone.f2pygen import DeclGen

        # Function space dofmaps
        decl_map_names = \
            [dmap+"(:,:) => null()" for dmap in sorted(self._unique_fs_maps)]

        if decl_map_names:
            parent.add(DeclGen(parent, datatype="integer", pointer=True,
                               entity_decls=decl_map_names))

        # Column-banded dofmaps
        decl_bmap_names = \
            [dmap+"(:,:) => null()" for dmap in self._unique_cbanded_maps]
        if decl_bmap_names:
            parent.add(DeclGen(parent, datatype="integer", pointer=True,
                               entity_decls=decl_bmap_names))

        # CMA operator indirection dofmaps
        decl_ind_map_names = \
            [dmap+"(:) => null()" for dmap in self._unique_indirection_maps]
        if decl_ind_map_names:
            parent.add(DeclGen(parent, datatype="integer", pointer=True,
                               entity_decls=decl_ind_map_names))

    def _stub_declarations(self, parent):
        '''
        Add dofmap-related declarations to a Kernel stub.

        :param parent: node in the f2pygen AST representing the Kernel stub.
        :type parent: :py:class:`psyclone.f2pygen.SubroutineGen`

        '''
        from psyclone.f2pygen import DeclGen
        # Function space dofmaps
        for dmap in sorted(self._unique_fs_maps):
            # We declare ndf first as some compilers require this
            ndf_name = get_fs_ndf_name(
                self._unique_fs_maps[dmap].function_space)
            parent.add(DeclGen(parent, datatype="integer", intent="in",
                               entity_decls=[ndf_name]))
            parent.add(DeclGen(parent, datatype="integer", intent="in",
                               dimension=ndf_name, entity_decls=[dmap]))
        # Column-banded dofmaps
        for dmap, cma in self._unique_cbanded_maps.items():
            if cma["direction"] == "to":
                ndf_name = get_fs_ndf_name(cma["argument"].function_space_to)
            elif cma["direction"] == "from":
                ndf_name = get_fs_ndf_name(cma["argument"].function_space_from)
            else:
                raise InternalError(
                    "Invalid direction ('{0}') found for CMA operator when "
                    "collecting column-banded dofmaps. Should "
                    "be either 'to' or 'from'.".format(cma["direction"]))
            parent.add(DeclGen(parent, datatype="integer", intent="in",
                               entity_decls=[ndf_name]))
            parent.add(DeclGen(parent, datatype="integer", intent="in",
                               dimension=",".join([ndf_name, "nlayers"]),
                               entity_decls=[dmap]))
        # CMA operator indirection dofmaps
        for dmap, cma in self._unique_indirection_maps.items():
            if cma["direction"] == "to":
                dim_name = cma["argument"].name + "_nrow"
            elif cma["direction"] == "from":
                dim_name = cma["argument"].name + "_ncol"
            else:
                raise InternalError(
                    "Invalid direction ('{0}') found for CMA operator when "
                    "collecting indirection dofmaps. Should "
                    "be either 'to' or 'from'.".format(cma["direction"]))
            parent.add(DeclGen(parent, datatype="integer", intent="in",
                               entity_decls=[dim_name]))
            parent.add(DeclGen(parent, datatype="integer", intent="in",
                               dimension=dim_name, entity_decls=[dmap]))


class DynOrientations(DynCollection):
    '''
    Handle the declaration of any orientation arrays. Orientation arrays
    are initialised on a per-cell basis (within the loop over cells) and
    this is therefore handled by the kernel-call generation.

    '''
    # We use a named-tuple to manage the storage of the various quantities
    # that we require. This is neater and more robust than a dict.
    Orientation = namedtuple("Orientation", ["name", "field",
                                             "function_space"])

    def __init__(self, node):
        super(DynOrientations, self).__init__(node)

        self._orients = []

        # Loop over each kernel call and check whether orientation is required.
        # If it is then we create an Orientation object for it and store in
        # our internal list.
        for call in self._calls:
            for unique_fs in call.arguments.unique_fss:
                if call.fs_descriptors.exists(unique_fs):
                    fs_descriptor = call.fs_descriptors.get_descriptor(
                        unique_fs)
                    if fs_descriptor.requires_orientation:
                        field = call.arguments.get_arg_on_space(unique_fs)
                        oname = get_fs_orientation_name(unique_fs)
                        self._orients.append(
                            self.Orientation(oname, field, unique_fs))

    def _stub_declarations(self, parent):
        '''
        Insert declarations for any orientation quantities into a Kernel stub.

        :param parent: the f2pygen node representing the Kernel stub.
        :type parent: :py:class:`psyclone.f2pygen.SubroutineGen`

        '''
        from psyclone.f2pygen import DeclGen
        for orient in self._orients:
            ndf_name = get_fs_ndf_name(orient.function_space)
            parent.add(DeclGen(parent, datatype="integer", intent="in",
                               dimension=ndf_name, entity_decls=[orient.name]))

    def _invoke_declarations(self, parent):
        '''
        Insert declarations for any orientation quantities into a PSy-layer
        routine.

        :param parent: the f2pygen node representing the PSy-layer routine.
        :type parent: :py:class:`psyclone.f2pygen.SubroutineGen`

        '''
        from psyclone.f2pygen import DeclGen

        declns = [orient.name+"(:) => null()" for orient in self._orients]
        if declns:
            parent.add(DeclGen(parent, datatype="integer", pointer=True,
                               entity_decls=declns))


class DynFunctionSpaces(DynCollection):
    '''
    Handles the declaration and initialisation of all function-space-related
    quantities required by an Invoke.

    :param invoke: the Invoke or Kernel object.
    '''
    def __init__(self, kern_or_invoke):
        super(DynFunctionSpaces, self).__init__(kern_or_invoke)

        if self._invoke:
            self._function_spaces = self._invoke.unique_fss()[:]
        else:
            self._function_spaces = self._calls[0].arguments.unique_fss

        self._var_list = []

        # Loop over all unique function spaces used by our kernel(s)
        for function_space in self._function_spaces:

            # We need ndf for a space if a kernel iterates over cells,
            # has a field or operator on that space and is not a
            # CMA kernel performing a matrix-matrix operation.
            if self._invoke and not self._dofs_only or \
               self._kernel and self._kernel.cma_operation != "matrix-matrix":
                self._var_list.append(get_fs_ndf_name(function_space))

            # If there is a field on this space then add undf to list
            # to declare later. However, if the invoke contains only
            # kernels that iterate over dofs and distributed memory is
            # enabled then the number of dofs is obtained from the
            # field proxy and undf is not required.
            if self._invoke and self._invoke.field_on_space(function_space):
                if not (self._dofs_only and Config.get().distributed_memory):
                    self._var_list.append(get_fs_undf_name(function_space))
            elif self._kernel and field_on_space(function_space,
                                                 self._kernel.arguments):
                self._var_list.append(get_fs_undf_name(function_space))

    def _stub_declarations(self, parent):
        '''
        Add function-space-related declarations to a Kernel stub.

        :param parent: the node in the f2pygen AST representing the kernel \
                       stub to which to add declarations.
        :type parent: :py:class:`psyclone.f2pygen.SubroutineGen`
        '''
        from psyclone.f2pygen import DeclGen
        if self._var_list:
            # Declare ndf and undf for all function spaces
            parent.add(DeclGen(parent, datatype="integer", intent="in",
                               entity_decls=self._var_list))

    def _invoke_declarations(self, parent):
        '''
        Add function-space-related declarations to a PSy-layer routine.

        :param parent: the node in the f2pygen AST to which to add \
                       declarations.
        :type parent: :py:class:`psyclone.f2pygen.SubroutineGen`

        '''
        from psyclone.f2pygen import DeclGen
        if self._var_list:
            # Declare ndf and undf for all function spaces
            parent.add(DeclGen(parent, datatype="integer",
                               entity_decls=self._var_list))

    def initialise(self, parent):
        '''
        Create the code that initialises function-space quantities.

        :param parent: the node in the f2pygen AST representing the PSy-layer \
                       routine.
        :type parent: :py:class:`psyclone.f2pygen.SubroutineGen`

        '''
        from psyclone.f2pygen import CommentGen, AssignGen
        # Loop over all unique function spaces used by the kernels in
        # the invoke
        for function_space in self._function_spaces:
            # Initialise information associated with this function space.
            # If we have 1+ kernels that iterate over cells then we
            # will need ndf and undf. If we don't then we only need undf
            # (for the upper bound of the loop over dofs) if we're not
            # doing DM.
            if not (self._dofs_only and Config.get().distributed_memory):
                parent.add(CommentGen(parent, ""))
                parent.add(CommentGen(parent,
                                      " Initialise number of DoFs for " +
                                      function_space.mangled_name))
                parent.add(CommentGen(parent, ""))

            # Find an argument on this space to use to dereference
            arg = self._invoke.arg_for_funcspace(function_space)
            name = arg.proxy_name_indexed
            # Initialise ndf for this function space.
            if not self._dofs_only:
                ndf_name = get_fs_ndf_name(function_space)
                parent.add(AssignGen(parent, lhs=ndf_name,
                                     rhs=name +
                                     "%" + arg.ref_name(function_space) +
                                     "%get_ndf()"))
            # If there is a field on this space then initialise undf
            # for this function space. However, if the invoke contains
            # only kernels that iterate over dofs and distributed
            # memory is enabled then the number of dofs is obtained
            # from the field proxy and undf is not required.
            if not (self._dofs_only and Config.get().distributed_memory):
                if self._invoke.field_on_space(function_space):
                    undf_name = get_fs_undf_name(function_space)
                    parent.add(AssignGen(parent, lhs=undf_name,
                                         rhs=name + "%" +
                                         arg.ref_name(function_space) +
                                         "%get_undf()"))


class DynFields(DynCollection):
    '''
    Manages the declarations for all field arguments required by an Invoke
    or Kernel stub.

    '''
    def _invoke_declarations(self, parent):
        '''
        Add field-related declarations to the PSy-layer routine.

        :param parent: the node in the f2pygen AST representing the PSy-layer \
                       routine to which to add declarations.
        :type parent: :py:class:`psyclone.f2pygen.SubroutineGen`
        '''
        from psyclone.f2pygen import TypeDeclGen
        # Add the subroutine argument declarations for fields
        fld_args = self._invoke.unique_declns_by_intent("gh_field")
        for intent in FORTRAN_INTENT_NAMES:
            if fld_args[intent]:
                if intent == "out":
                    # The data part of a field might have intent(out) but
                    # in order to preserve the state of the whole
                    # derived-type object it must be declared as inout.
                    fort_intent = "inout"
                else:
                    fort_intent = intent
                parent.add(TypeDeclGen(parent, datatype="field_type",
                                       entity_decls=fld_args[intent],
                                       intent=fort_intent))

    def _stub_declarations(self, parent):
        '''
        Add field-related declarations to a Kernel stub.

        :param parent: the node in the f2pygen AST representing the Kernel \
                       stub to which to add declarations.
        :type parent: :py:class:`psyclone.f2pygen.SubroutineGen`
        '''
        from psyclone.f2pygen import DeclGen
        fld_args = psyGen.args_filter(self._kernel.args,
                                      arg_types=["gh_field"])
        for fld in fld_args:
            undf_name = get_fs_undf_name(fld.function_space)
            intent = fld.intent

            if fld.vector_size > 1:
                for idx in range(1, fld.vector_size+1):
                    text = (fld.name + "_" +
                            fld.function_space.mangled_name +
                            "_v" + str(idx))
                    parent.add(DeclGen(parent, datatype="real",
                                       kind="r_def", dimension=undf_name,
                                       intent=intent, entity_decls=[text]))
            else:
                parent.add(
                    DeclGen(parent, datatype="real", kind="r_def",
                            intent=fld.intent,
                            dimension=undf_name,
                            entity_decls=[fld.name + "_" +
                                          fld.function_space.mangled_name]))


class DynProxies(DynCollection):
    '''
    Handles all proxy-related declarations and initialisation. Unlike other
    sub-classes of DynCollection, we do not have to handle Kernel-stub
    generation since Kernels know nothing about proxies.

    '''
    def _invoke_declarations(self, parent):
        '''
        Insert declarations of all proxy-related quantities into the PSy layer.

        :param parent: the node in the f2pygen AST representing the PSy- \
                       layer routine.
        :type parent: :py:class:`psyclone.f2pygen.SubroutineGen`

        '''
        from psyclone.f2pygen import TypeDeclGen
        field_proxy_decs = self._invoke.unique_proxy_declarations("gh_field")
        if field_proxy_decs:
            parent.add(TypeDeclGen(parent,
                                   datatype="field_proxy_type",
                                   entity_decls=field_proxy_decs))
        op_proxy_decs = self._invoke.unique_proxy_declarations("gh_operator")
        if op_proxy_decs:
            parent.add(TypeDeclGen(parent,
                                   datatype="operator_proxy_type",
                                   entity_decls=op_proxy_decs))
        cma_op_proxy_decs = self._invoke.unique_proxy_declarations(
            "gh_columnwise_operator")
        if cma_op_proxy_decs:
            parent.add(TypeDeclGen(parent,
                                   datatype="columnwise_operator_proxy_type",
                                   entity_decls=cma_op_proxy_decs))

    def initialise(self, parent):
        '''
        Insert code into the PSy layer to initialise all necessary proxies.

        :param parent: node in the f2pygen AST representing the PSy-layer \
                       routine.
        :type parent: :py:class:`psyclone.f2pygen.SubroutineGen`

        '''
        from psyclone.f2pygen import CommentGen, AssignGen
        parent.add(CommentGen(parent, ""))
        parent.add(CommentGen(parent,
                              " Initialise field and/or operator proxies"))
        parent.add(CommentGen(parent, ""))
        for arg in self._invoke.psy_unique_vars:
            # We don't have proxies for scalars
            if arg.type in GH_VALID_SCALAR_NAMES:
                continue
            if arg.vector_size > 1:
                # the range function below returns values from
                # 1 to the vector size which is what we
                # require in our Fortran code
                for idx in range(1, arg.vector_size+1):
                    parent.add(
                        AssignGen(parent,
                                  lhs=arg.proxy_name+"("+str(idx)+")",
                                  rhs=arg.name+"("+str(idx)+")%get_proxy()"))
            else:
                parent.add(AssignGen(parent, lhs=arg.proxy_name,
                                     rhs=arg.name+"%get_proxy()"))


class DynCellIterators(DynCollection):
    '''
    Handles all entities required by kernels that iterate over cells.

    :param kern_or_invoke: the Kernel or Invoke for which to manage cell \
                           iterators.
    :type kern_or_invoke: :py:class:`psyclone.dynamo0p3.DynKern` or \
                          :py:class:`psyclone.dynamo0p3.DynInvoke`
    '''
    def __init__(self, kern_or_invoke):
        super(DynCellIterators, self).__init__(kern_or_invoke)

        # Use our namespace manager to create a unique name unless
        # the context and label match and in this case return the
        # previous name.
        self._nlayers_name = self._name_space_manager.create_name(
            root_name="nlayers", context="PSyVars", label="nlayers")

        # Store a reference to the first field/operator object that
        # we can use to look-up nlayers in the PSy layer.
        if not self._invoke:
            # We're not generating a PSy layer so we're done here.
            return
        first_var = None
        for var in self._invoke.psy_unique_vars:
            if var.type not in GH_VALID_SCALAR_NAMES:
                first_var = var
                break
        if not first_var:
            raise GenerationError(
                "Cannot create an Invoke with no field/operator arguments")
        self._first_var = first_var

    def _invoke_declarations(self, parent):
        '''
        Declare entities required for iterating over cells in the Invoke.

        :param parent: the f2pygen node representing the PSy-layer routine.
        :type parent: :py:class:`psyclone.f2pygen.SubroutineGen`

        '''
        from psyclone.f2pygen import DeclGen
        # We only need the number of layers in the mesh if we are calling
        # one or more kernels that iterate over cells
        if not self._dofs_only:
            parent.add(DeclGen(parent, datatype="integer",
                               entity_decls=[self._nlayers_name]))

    def _stub_declarations(self, parent):
        '''
        Declare entities required for a kernel stub that iterates over cells.

        :param parent: the f2pygen node representing the Kernel stub.
        :type parent: :py:class:`psyclone.f2pygen.SubroutineGen`
        '''
        from psyclone.f2pygen import DeclGen
        if self._kernel.cma_operation not in ["apply", "matrix-matrix"]:
            parent.add(DeclGen(parent, datatype="integer", intent="in",
                               entity_decls=[self._nlayers_name]))

    def initialise(self, parent):
        '''
        Look-up the number of vertical layers in the mesh in the PSy layer.

        :param parent: the f2pygen node representing the PSy-layer routine.
        :type parent: :py:class:`psyclone.f2pygen.SubroutineGen`

        '''
        from psyclone.f2pygen import CommentGen, AssignGen
        if not self._dofs_only:
            parent.add(CommentGen(parent, ""))
            parent.add(CommentGen(parent, " Initialise number of layers"))
            parent.add(CommentGen(parent, ""))
            parent.add(AssignGen(
                parent, lhs=self._nlayers_name,
                rhs=self._first_var.proxy_name_indexed + "%" +
                self._first_var.ref_name() + "%get_nlayers()"))


class DynScalarArgs(DynCollection):
    '''
    Handles the declaration of scalar kernel arguments appearing in either
    an Invoke or Kernel stub.

    :param node: the Kernel stub or Invoke for which to manage the scalar \
                 arguments.
    :type node: :py:class:`psyclone.dynamo0p3.DynKern` or \
                :py:class:`psyclone.dynamo0p3.DynInvoke`

    :raises InternalError: if an unrecognised type of scalar argument is \
                           encountered.
    '''
    def __init__(self, node):
        super(DynScalarArgs, self).__init__(node)

        if self._invoke:
            self._real_scalars = self._invoke.unique_declns_by_intent(
                "gh_real")
            self._int_scalars = self._invoke.unique_declns_by_intent(
                "gh_integer")
        else:
            # We have a kernel stub.
            self._real_scalars = {}
            self._int_scalars = {}
            for intent in FORTRAN_INTENT_NAMES:
                self._real_scalars[intent] = []
                self._int_scalars[intent] = []
            for arg in self._calls[0].arguments.args:
                if arg.type in GH_VALID_SCALAR_NAMES:
                    if arg.type == "gh_real":
                        self._real_scalars[arg.intent].append(arg.name)
                    elif arg.type == "gh_integer":
                        self._int_scalars[arg.intent].append(arg.name)
                    else:
                        raise InternalError(
                            "Scalar type '{0}' is in GH_VALID_SCALAR_NAMES but"
                            " not handled in DynScalarArgs".format(arg.type))

    def _invoke_declarations(self, parent):
        '''
        Insert declarations for all of the scalar arguments.

        :param parent: the f2pygen node in which to insert declarations.
        :type parent: :py:class:`psyclone.f2pygen.SubroutineGen`
        '''
        from psyclone.f2pygen import DeclGen
        for intent in FORTRAN_INTENT_NAMES:
            if self._real_scalars[intent]:
                parent.add(DeclGen(parent, datatype="real", kind="r_def",
                                   entity_decls=self._real_scalars[intent],
                                   intent=intent))

        for intent in FORTRAN_INTENT_NAMES:
            if self._int_scalars[intent]:
                parent.add(DeclGen(parent, datatype="integer",
                                   entity_decls=self._int_scalars[intent],
                                   intent=intent))

    def _stub_declarations(self, parent):
        '''
        Declarations for scalars in Kernel stubs are the same as for those
        in Invokes.

        :param parent: node in the f2pygen AST representing the Kernel stub \
                       to which to add declarations.
        :type parent: :py:class:`psyclone.f2pygen.SubroutineGen`
        '''
        self._invoke_declarations(parent)


class DynLMAOperators(DynCollection):
    '''
    Handles all entities associated with Local-Matrix-Assembly Operators.
    '''
    def _stub_declarations(self, parent):
        '''
        Declare all LMA-related quantities in a Kernel stub.

        :param parent: the f2pygen node representing the Kernel stub.
        :type parent: :py:class:`psyclone.f2pygen.SubroutineGen`

        '''
        from psyclone.f2pygen import DeclGen
        lma_args = psyGen.args_filter(
            self._kernel.arguments.args, arg_types=["gh_operator"])
        if lma_args:
            parent.add(DeclGen(parent, datatype="integer", intent="in",
                               entity_decls=["cell"]))
        for arg in lma_args:
            size = arg.name+"_ncell_3d"
            parent.add(DeclGen(parent, datatype="integer",
                               intent="in", entity_decls=[size]))
            ndf_name_to = get_fs_ndf_name(arg.function_space_to)
            ndf_name_from = get_fs_ndf_name(arg.function_space_from)
            parent.add(DeclGen(parent, datatype="real", kind="r_def",
                               dimension=",".join([ndf_name_to,
                                                   ndf_name_from, size]),
                               intent=arg.intent,
                               entity_decls=[arg.name]))

    def _invoke_declarations(self, parent):
        '''
        Declare all LMA-related quantities in a PSy-layer routine.

        :param parent: the f2pygen node representing the PSy-layer routine.
        :type parent: :py:class:`psyclone.f2pygen.SubroutineGen`

        '''
        from psyclone.f2pygen import TypeDeclGen

        op_declarations_dict = self._invoke.unique_declns_by_intent(
            "gh_operator")
        for intent in FORTRAN_INTENT_NAMES:
            if op_declarations_dict[intent]:
                if intent == "out":
                    # The data part of an operator might have intent(out) but
                    # in order to preserve the state of the whole derived-type
                    # object it must be declared as inout.
                    fort_intent = "inout"
                else:
                    fort_intent = intent
                parent.add(
                    TypeDeclGen(parent, datatype="operator_type",
                                entity_decls=op_declarations_dict[intent],
                                intent=fort_intent))


class DynCMAOperators(DynCollection):
    '''
    Holds all information on the Column-Matrix-Assembly operators
    required by an Invoke or Kernel stub.

    :param node: either an Invoke schedule or a single Kernel object.
    :type node: :py:class:`psyclone.dynamo0p3.DynSchedule` or \
                :py:class:`psyclone.dynamo0p3.DynKern`

    '''
    # The scalar parameters that must be passed along with a CMA operator
    # if its 'to' and 'from' spaces are the same
    cma_same_fs_params = ["nrow", "bandwidth", "alpha",
                          "beta", "gamma_m", "gamma_p"]
    # The scalar parameters that must be passed along with a CMA operator
    # if its 'to' and 'from' spaces are different
    cma_diff_fs_params = ["nrow", "ncol", "bandwidth", "alpha",
                          "beta", "gamma_m", "gamma_p"]

    def __init__(self, node):
        super(DynCMAOperators, self).__init__(node)

        # Look at every kernel call and generate a set of
        # the unique CMA operators involved. For each one we create a
        # dictionary entry. The key is the name of the CMA argument in the
        # PSy layer and the entry is itself another dictionary containing
        # two entries: the first 'arg' is the CMA argument object and the
        # second 'params' is the list of integer variables associated with
        # that CMA operator. The contents of this list depend on whether
        # or not the to/from function spaces of the CMA operator are the
        # same.
        self._cma_ops = OrderedDict()
        # You can't index into an OrderedDict so we keep a separate ref
        # to the first CMA argument we find.
        self._first_cma_arg = None
        for call in self._calls:
            if call.cma_operation:
                # Get a list of all of the CMA arguments to this call
                cma_args = psyGen.args_filter(
                    call.arguments.args,
                    arg_types=["gh_columnwise_operator"])
                # Create a dictionary entry for each argument that we
                # have not already seen
                for arg in cma_args:
                    if arg.name not in self._cma_ops:
                        if arg.function_space_to.orig_name != \
                           arg.function_space_from.orig_name:
                            self._cma_ops[arg.name] = {
                                "arg": arg,
                                "params": self.cma_diff_fs_params}
                        else:
                            self._cma_ops[arg.name] = {
                                "arg": arg,
                                "params": self.cma_same_fs_params}
                        self._cma_ops[arg.name]["intent"] = arg.intent
                        # Keep a reference to the first CMA argument
                        if not self._first_cma_arg:
                            self._first_cma_arg = arg

    def initialise(self, parent):
        '''
        Generates the calls to the LFRic infrastructure that look-up
        the various components of each CMA operator. Adds these as
        children of the supplied parent node.

        :param parent: f2pygen node representing the PSy-layer routine.
        :type parent: :py:class:`psyclone.f2pygen.SubroutineGen`

        '''
        from psyclone.f2pygen import CommentGen, AssignGen, DeclGen

        # If we have no CMA operators then we do nothing
        if not self._cma_ops:
            return

        # If we have one or more CMA operators then we will need the number
        # of columns in the mesh
        parent.add(CommentGen(parent, ""))
        parent.add(CommentGen(parent, " Initialise number of cols"))
        parent.add(CommentGen(parent, ""))
        ncol_name = self._name_space_manager.create_name(
            root_name="ncell_2d", context="PSyVars", label="ncell_2d")
        parent.add(
            AssignGen(
                parent, lhs=ncol_name,
                rhs=self._first_cma_arg.proxy_name_indexed + "%ncell_2d"))
        parent.add(DeclGen(parent, datatype="integer",
                           entity_decls=[ncol_name]))

        parent.add(CommentGen(parent, ""))
        parent.add(CommentGen(parent,
                              " Look-up information for each CMA operator"))
        parent.add(CommentGen(parent, ""))

        for op_name in self._cma_ops:
            # First create a pointer to the array containing the actual
            # matrix
            cma_name = self._name_space_manager.create_name(
                root_name=op_name+"_matrix",
                context="PSyVars",
                label=op_name+"_matrix")
            parent.add(AssignGen(parent, lhs=cma_name, pointer=True,
                                 rhs=self._cma_ops[op_name]["arg"].
                                 proxy_name_indexed+"%columnwise_matrix"))
            # Then make copies of the related integer parameters
            for param in self._cma_ops[op_name]["params"]:
                param_name = self._name_space_manager.create_name(
                    root_name=op_name+"_"+param,
                    context="PSyVars",
                    label=op_name+"_"+param)
                parent.add(AssignGen(parent, lhs=param_name,
                                     rhs=self._cma_ops[op_name]["arg"].
                                     proxy_name_indexed+"%"+param))

    def _invoke_declarations(self, parent):
        '''
        Generate the necessary PSy-layer declarations for all column-wise
        operators and their associated parameters.

        :param parent: the f2pygen node representing the PSy-layer routine.
        :type parent: :py:class:`psyclone.f2pygen.SubroutineGen`

        '''
        from psyclone.f2pygen import DeclGen, TypeDeclGen

        # If we have no CMA operators then we do nothing
        if not self._cma_ops:
            return

        # Add subroutine argument declarations for CMA operators that are
        # read or written (as with normal/LMA operators, they are never 'inc'
        # because they are discontinuous)
        cma_op_declarations_dict = self._invoke.unique_declns_by_intent(
            "gh_columnwise_operator")
        for intent in FORTRAN_INTENT_NAMES:
            if cma_op_declarations_dict[intent]:
                if intent == "out":
                    # The data part of an operator might have intent(out) but
                    # in order to preserve the state of the whole derived-type
                    # object it must be declared as inout.
                    fort_intent = "inout"
                else:
                    fort_intent = intent
                parent.add(
                    TypeDeclGen(parent, datatype="columnwise_operator_type",
                                entity_decls=cma_op_declarations_dict[intent],
                                intent=fort_intent))

        for op_name in self._cma_ops:
            # Declare the matrix itself
            cma_name = self._name_space_manager.create_name(
                root_name=op_name+"_matrix", context="PSyVars",
                label=op_name+"_matrix")
            parent.add(DeclGen(parent, datatype="real", kind="r_def",
                               pointer=True,
                               entity_decls=[cma_name+"(:,:,:) => null()"]))
            # Declare the associated integer parameters
            param_names = []
            for param in self._cma_ops[op_name]["params"]:
                param_names.append(self._name_space_manager.create_name(
                    root_name=op_name+"_"+param,
                    context="PSyVars",
                    label=op_name+"_"+param))
            parent.add(DeclGen(parent, datatype="integer",
                               entity_decls=param_names))

    def _stub_declarations(self, parent):
        '''
        Generate all necessary declarations for CMA operators being passed to
        a Kernel stub.

        :param parent: f2pygen node representing the Kernel stub.
        :type parent: :py:class:`psyclone.f2pygen.SubroutineGen`

        '''
        from psyclone.f2pygen import DeclGen

        # If we have no CMA operators then we do nothing
        if not self._cma_ops:
            return

        # CMA operators always need the current cell index and the number
        # of columns in the mesh
        parent.add(DeclGen(parent, datatype="integer", intent="in",
                           entity_decls=["cell", "ncell_2d"]))

        for op_name in self._cma_ops:
            # Declare the associated scalar arguments before the array because
            # some of them are used to dimension the latter (and some compilers
            # get upset if this ordering is not followed)
            _local_args = []
            for param in self._cma_ops[op_name]["params"]:
                param_name = self._name_space_manager.create_name(
                    root_name=op_name+"_"+param,
                    context="PSyVars",
                    label=op_name+"_"+param)
                _local_args.append(param_name)
            parent.add(DeclGen(parent, datatype="integer",
                               intent="in",
                               entity_decls=_local_args))
            # Declare the array that holds the CMA operator
            bandwidth = op_name + "_bandwidth"
            nrow = op_name + "_nrow"
            intent = self._cma_ops[op_name]["intent"]
            parent.add(DeclGen(parent, datatype="real", kind="r_def",
                               dimension=",".join([bandwidth,
                                                   nrow, "ncell_2d"]),
                               intent=intent, entity_decls=[op_name]))


class DynMeshes(object):
    '''
    Holds all mesh-related information (including colour maps if
    required).  If there are no inter-grid kernels then there is only
    one mesh object required (when colouring or doing distributed memory).
    However, kernels performing inter-grid operations require multiple mesh
    objects as well as mesh maps and other quantities.

    There are two types of inter-grid operation; the first is "prolongation"
    where a field on a coarse mesh is mapped onto a fine mesh. The second
    is "restriction" where a field on a fine mesh is mapped onto a coarse
    mesh.

    :param invoke: the Invoke for which to extract information on all \
                   required inter-grid operations.
    :type invoke: :py:class:`psyclone.dynamo0p3.DynInvoke`
    :param unique_psy_vars: list of arguments to the PSy-layer routine.
    :type unique_psy_vars: list of \
                      :py:class:`psyclone.dynamo0p3.DynKernelArgument` objects.
    '''

    def __init__(self, invoke, unique_psy_vars):
        self._name_space_manager = NameSpaceFactory().create()
        # Dict of DynInterGrid objects holding information on the mesh-related
        # variables required by each inter-grid kernel. Keys are the kernel
        # names.
        self._ig_kernels = OrderedDict()
        # List of names of unique mesh variables referenced in the Invoke
        self._mesh_names = []
        # Whether or not the associated Invoke requires colourmap information
        self._needs_colourmap = False
        # Keep a reference to the InvokeSchedule so we can check for colouring
        # later
        self._schedule = invoke.schedule

        # Set used to generate a list of the unique mesh objects
        _name_set = set()

        # Find the first non-scalar argument to this PSy layer routine. We
        # will use this to look-up the mesh if there are no inter-grid
        # kernels in this invoke.
        self._first_var = None
        for var in unique_psy_vars:
            if var.type not in GH_VALID_SCALAR_NAMES:
                self._first_var = var
                break

        # Loop over all kernel calls in the schedule. Keep a list of
        # any non-intergrid kernels so that we can generate a verbose error
        # message if necessary.
        non_intergrid_kernels = []
        for call in self._schedule.coded_kernels():

            if not call.is_intergrid:
                non_intergrid_kernels.append(call)
                # Skip over any non-inter-grid kernels
                continue

            fine_args = psyGen.args_filter(call.arguments.args,
                                           arg_meshes=["gh_fine"])
            coarse_args = psyGen.args_filter(call.arguments.args,
                                             arg_meshes=["gh_coarse"])
            fine_arg = fine_args[0]
            coarse_arg = coarse_args[0]

            # Create an object to capture info. on this inter-grid kernel
            # and store in our dictionary
            self._ig_kernels[call.name] = DynInterGrid(fine_arg, coarse_arg)

            # Create and store the names of the associated mesh objects
            _name_set.add(
                self._name_space_manager.create_name(
                    root_name="mesh_{0}".format(fine_arg.name),
                    context="PSyVars",
                    label="mesh_{0}".format(fine_arg.name)))
            _name_set.add(
                self._name_space_manager.create_name(
                    root_name="mesh_{0}".format(coarse_arg.name),
                    context="PSyVars",
                    label="mesh_{0}".format(coarse_arg.name)))

        # If we found a mixture of both inter-grid and non-inter-grid kernels
        # then we reject the invoke()
        if non_intergrid_kernels and self._ig_kernels:
            raise GenerationError(
                "An invoke containing inter-grid kernels must contain no "
                "other kernel types but kernels '{0}' in invoke '{1}' are "
                "not inter-grid kernels.".format(
                    ", ".join([call.name for call in non_intergrid_kernels]),
                    invoke.name))

        # If we didn't have any inter-grid kernels but distributed memory
        # is enabled then we will still need a mesh object if we have one or
        # more kernels that iterate over cells. (Colourmaps also
        # require a mesh object but that is handled in _colourmap_init().)
        if not _name_set and (Config.get().distributed_memory and
                              not invoke.iterate_over_dofs_only):
            _name_set.add(self._name_space_manager.create_name(
                root_name="mesh", context="PSyVars", label="mesh"))

        # Convert the set of mesh names to a list and store
        self._mesh_names = sorted(_name_set)

    def _colourmap_init(self):
        '''
        Sets-up information on any required colourmaps. This cannot be done
        in the constructor since colouring is applied by Transformations
        and happens after the Schedule has already been constructed.
        '''
        for call in [call for call in self._schedule.coded_kernels() if
                     call.is_coloured()]:
            # Keep a record of whether or not any kernels (loops) in this
            # invoke have been coloured
            self._needs_colourmap = True

            if call.is_intergrid:
                # This is an inter-grid kernel so look-up the names of
                # the colourmap variables associated with the coarse
                # mesh (since that determines the iteration space).
                carg_name = self._ig_kernels[call.name].coarse.name
                # Colour map
                base_name = "cmap_" + carg_name
                colour_map = self._name_space_manager.create_name(
                    root_name=base_name, context="PSyVars", label=base_name)
                # No. of colours
                base_name = "ncolour_" + carg_name
                ncolours = self._name_space_manager.create_name(
                    root_name=base_name, context="PSyVars", label=base_name)
                # Add these names into the dictionary entry for this
                # inter-grid kernel
                self._ig_kernels[call.name].colourmap = colour_map
                self._ig_kernels[call.name].ncolours_var = ncolours

        if not self._mesh_names and self._needs_colourmap:
            # There aren't any inter-grid kernels but we do need colourmap
            # information and that means we'll need a mesh object
            mesh_name = self._name_space_manager.create_name(
                root_name="mesh", context="PSyVars", label="mesh")
            self._mesh_names.append(mesh_name)

    def declarations(self, parent):
        '''
        Declare variables specific to mesh objects.

        :param parent: the parent node to which to add the declarations
        :type parent: an instance of :py:class:`psyclone.f2pygen.BaseGen`
        '''
        from psyclone.f2pygen import DeclGen, TypeDeclGen, UseGen

        # Since we're now generating code, any transformations must
        # have been applied so we can set-up colourmap information
        self._colourmap_init()

        # We'll need various typedefs from the mesh module
        if self._mesh_names:
            parent.add(UseGen(parent, name="mesh_mod", only=True,
                              funcnames=["mesh_type"]))
        if self._ig_kernels:
            parent.add(UseGen(parent, name="mesh_map_mod", only=True,
                              funcnames=["mesh_map_type"]))
        # Declare the mesh object(s)
        for name in self._mesh_names:
            parent.add(TypeDeclGen(parent, pointer=True, datatype="mesh_type",
                                   entity_decls=[name + " => null()"]))
        # Declare the inter-mesh map(s) and cell map(s)
        for kern in self._ig_kernels.values():
            parent.add(TypeDeclGen(parent, pointer=True,
                                   datatype="mesh_map_type",
                                   entity_decls=[kern.mmap + " => null()"]))
            parent.add(
                DeclGen(parent, pointer=True, datatype="integer",
                        entity_decls=[kern.cell_map + "(:,:) => null()"]))

            # Declare the number of cells in the fine mesh and how many fine
            # cells there are per coarse cell
            parent.add(DeclGen(parent, datatype="integer",
                               entity_decls=[kern.ncell_fine,
                                             kern.ncellpercell]))
            # Declare variables to hold the colourmap information if required
            if kern.colourmap:
                parent.add(DeclGen(parent, datatype="integer",
                                   pointer=True,
                                   entity_decls=[kern.colourmap+"(:,:)"]))
                parent.add(DeclGen(parent, datatype="integer",
                                   entity_decls=[kern.ncolours_var]))

        if not self._ig_kernels and self._needs_colourmap:
            # There aren't any inter-grid kernels but we do need
            # colourmap information
            base_name = "cmap"
            colour_map = self._name_space_manager.create_name(
                root_name=base_name, context="PSyVars", label=base_name)
            # No. of colours
            base_name = "ncolour"
            ncolours = self._name_space_manager.create_name(
                root_name=base_name, context="PSyVars", label=base_name)
            # Add declarations for these variables
            parent.add(DeclGen(parent, datatype="integer",
                               pointer=True,
                               entity_decls=[colour_map+"(:,:)"]))
            parent.add(DeclGen(parent, datatype="integer",
                               entity_decls=[ncolours]))

    def initialise(self, parent):
        '''
        Initialise parameters specific to inter-grid kernels

        :param parent: the parent node to which to add the initialisations
        :type parent: an instance of :py:class:`psyclone.f2pygen.BaseGen`
        '''
        from psyclone.f2pygen import CommentGen, AssignGen

        # If we haven't got any need for a mesh in this invoke then we
        # don't do anything
        if len(self._mesh_names) == 0:
            return

        parent.add(CommentGen(parent, ""))

        if len(self._mesh_names) == 1:
            # We only require one mesh object which means that this invoke
            # contains no inter-grid kernels (which would require at least 2)
            parent.add(CommentGen(parent, " Create a mesh object"))
            parent.add(CommentGen(parent, ""))
            rhs = "%".join([self._first_var.proxy_name_indexed,
                            self._first_var.ref_name(), "get_mesh()"])
            parent.add(AssignGen(parent, pointer=True,
                                 lhs=self._mesh_names[0], rhs=rhs))
            if self._needs_colourmap:
                parent.add(CommentGen(parent, ""))
                parent.add(CommentGen(parent, " Get the colourmap"))
                parent.add(CommentGen(parent, ""))
                # Look-up variable names for colourmap and number of colours
                colour_map = self._name_space_manager.create_name(
                    root_name="cmap", context="PSyVars", label="cmap")
                ncolour = self._name_space_manager.create_name(
                    root_name="ncolour", context="PSyVars",
                    label="ncolour")
                # Get the number of colours
                parent.add(AssignGen(
                    parent, lhs=ncolour,
                    rhs="{0}%get_ncolours()".format(self._mesh_names[0])))
                # Get the colour map
                parent.add(AssignGen(parent, pointer=True, lhs=colour_map,
                                     rhs=self._mesh_names[0] +
                                     "%get_colour_map()"))
            return

        parent.add(CommentGen(
            parent,
            " Look-up mesh objects and loop limits for inter-grid kernels"))
        parent.add(CommentGen(parent, ""))

        # Keep a list of quantities that we've already initialised so
        # that we don't generate duplicate assignments
        initialised = []

        # Loop over the DynInterGrid objects in our dictionary
        for dig in self._ig_kernels.values():
            # We need pointers to both the coarse and the fine mesh
            fine_mesh = self._name_space_manager.create_name(
                root_name="mesh_{0}".format(dig.fine.name),
                context="PSyVars",
                label="mesh_{0}".format(dig.fine.name))
            coarse_mesh = self._name_space_manager.create_name(
                root_name="mesh_{0}".format(dig.coarse.name),
                context="PSyVars",
                label="mesh_{0}".format(dig.coarse.name))
            if fine_mesh not in initialised:
                initialised.append(fine_mesh)
                parent.add(
                    AssignGen(parent, pointer=True,
                              lhs=fine_mesh,
                              rhs="%".join([dig.fine.proxy_name_indexed,
                                            dig.fine.ref_name(),
                                            "get_mesh()"])))

            if coarse_mesh not in initialised:
                initialised.append(coarse_mesh)
                parent.add(
                    AssignGen(parent, pointer=True,
                              lhs=coarse_mesh,
                              rhs="%".join([dig.coarse.proxy_name_indexed,
                                            dig.coarse.ref_name(),
                                            "get_mesh()"])))
            # We also need a pointer to the mesh map which we get from
            # the coarse mesh
            if dig.mmap not in initialised:
                initialised.append(dig.mmap)
                parent.add(
                    AssignGen(parent, pointer=True,
                              lhs=dig.mmap,
                              rhs="{0}%get_mesh_map({1})".format(coarse_mesh,
                                                                 fine_mesh)))

            # Cell map. This is obtained from the mesh map.
            if dig.cell_map not in initialised:
                initialised.append(dig.cell_map)
                parent.add(
                    AssignGen(parent, pointer=True, lhs=dig.cell_map,
                              rhs=dig.mmap+"%get_whole_cell_map()"))

            # Number of cells in the fine mesh
            if dig.ncell_fine not in initialised:
                initialised.append(dig.ncell_fine)
                if Config.get().distributed_memory:
                    # TODO this hardwired depth of 2 will need changing in
                    # order to support redundant computation
                    parent.add(
                        AssignGen(parent, lhs=dig.ncell_fine,
                                  rhs=(fine_mesh+"%get_last_halo_cell"
                                       "(depth=2)")))
                else:
                    parent.add(
                        AssignGen(parent, lhs=dig.ncell_fine,
                                  rhs="%".join([dig.fine.proxy_name,
                                                dig.fine.ref_name(),
                                                "get_ncell()"])))

            # Number of fine cells per coarse cell.
            if dig.ncellpercell not in initialised:
                initialised.append(dig.ncellpercell)
                parent.add(
                    AssignGen(parent, lhs=dig.ncellpercell,
                              rhs=dig.mmap +
                              "%get_ntarget_cells_per_source_cell()"))

            # Colour map for the coarse mesh (if required)
            if dig.colourmap:
                # Number of colours
                parent.add(AssignGen(parent, lhs=dig.ncolours_var,
                                     rhs=coarse_mesh + "%get_ncolours()"))
                # Colour map itself
                parent.add(AssignGen(parent, lhs=dig.colourmap,
                                     pointer=True,
                                     rhs=coarse_mesh + "%get_colour_map()"))

    @property
    def intergrid_kernels(self):
        ''' Getter for the dictionary of intergrid kernels.

        :returns: Dictionary of intergrid kernels, indexed by name.
        :rtype: :py:class:`collections.OrderedDict`
        '''
        return self._ig_kernels


class DynInterGrid(object):
    '''
    Holds information on quantities required by an inter-grid kernel.

    :param fine_arg: Kernel argument on the fine mesh.
    :type fine_arg: :py:class:`psyclone.dynamo0p3.DynKernelArgument`
    :param coarse_arg: Kernel argument on the coarse mesh.
    :type coarse_arg: :py:class:`psyclone.dynamo0p3.DynKernelArgument`
    '''
    def __init__(self, fine_arg, coarse_arg):
        self._name_space_manager = NameSpaceFactory().create()

        # Arguments on the coarse and fine grids
        self.coarse = coarse_arg
        self.fine = fine_arg

        # Generate name for inter-mesh map
        base_mmap_name = "mmap_{0}_{1}".format(fine_arg.name,
                                               coarse_arg.name)
        self.mmap = self._name_space_manager.create_name(
            root_name=base_mmap_name,
            context="PSyVars",
            label=base_mmap_name)

        # Generate name for ncell variables
        self.ncell_fine = self._name_space_manager.create_name(
            root_name="ncell_{0}".format(fine_arg.name),
            context="PSyVars",
            label="ncell_{0}".format(fine_arg.name))
        # No. of fine cells per coarse cell
        self.ncellpercell = self._name_space_manager.create_name(
            root_name="ncpc_{0}_{1}".format(fine_arg.name,
                                            coarse_arg.name),
            context="PSyVars",
            label="ncpc_{0}_{1}".format(fine_arg.name,
                                        coarse_arg.name))
        # Name for cell map
        base_name = "cell_map_" + coarse_arg.name
        self.cell_map = self._name_space_manager.create_name(
            root_name=base_name, context="PSyVars", label=base_name)
        # We have no colourmap information when first created
        self.colourmap = ""
        # Name of the variable holding the number of colours
        self.ncolours_var = ""


class DynBasisFunctions(DynCollection):
    ''' Holds all information on the basis and differential basis
    functions required by an invoke or kernel call. This covers both those
    required for quadrature and for evaluators.

    :param node: either the schedule of an Invoke or a single Kernel object \
                 for which to extract information on all required \
                 basis/diff-basis functions.
    :type node: :py:class:`psyclone.dynamo0p3.DynInvokeSchedule` or \
                :py:class:`psyclone.dynamo0p3.DynKern`

    :raises InternalError: if a call has an unrecognised evaluator shape.
    '''
    qr_dim_vars = {"xyoz": ["np_xy", "np_z"]}
    qr_weight_vars = {"xyoz": ["weights_xy", "weights_z"]}

    def __init__(self, node):
        from psyclone.dynamo0p3_builtins import DynBuiltIn

        super(DynBasisFunctions, self).__init__(node)

        # Construct a list of all the basis/diff-basis functions required
        # by this invoke. Each entry in the list is a dictionary holding
        # the shape, the function space and the 'target' function spaces
        # (upon which the basis functions are evaluated).
        self._basis_fns = []
        # The dictionary of quadrature objects passed to this invoke. Keys
        # are the various VALID_QUADRATURE_SHAPES, values are a list of
        # associated quadrature variables. (i.e. we have a list of
        # quadrature arguments for each shape.)
        self._qr_vars = {}
        # The dict of target function spaces upon which we must provide
        # evaluators. Keys are the FS names, values are (FunctionSpace,
        # DynKernelArgument) tuples.
        self._eval_targets = OrderedDict()

        for call in self._calls:

            if isinstance(call, DynBuiltIn) or not call.eval_shape:
                # Skip this kernel if it doesn't require basis/diff basis fns
                continue

            if call.eval_shape in VALID_QUADRATURE_SHAPES:

                # This kernel requires quadrature
                if call.eval_shape not in self._qr_vars:
                    # We haven't seen a quadrature arg with this shape
                    # before so create a dictionary entry with an
                    # empty list
                    self._qr_vars[call.eval_shape] = []
                if call.qr_name not in self._qr_vars[call.eval_shape]:
                    # Add this qr argument to the list of those that
                    # have this shape
                    self._qr_vars[call.eval_shape].append(call.qr_name)

            elif call.eval_shape.lower() == "gh_evaluator":
                # An evaluator consists of basis or diff basis functions
                # for one FS evaluated on the nodes of another 'target' FS.
                # Make a dict of 2-tuples, each containing the FunctionSpace
                # and associated kernel argument for the target FSs.

                # Loop over the target FS for evaluators required by this
                # kernel
                for fs_name in call.eval_targets:
                    if fs_name not in self._eval_targets:
                        # We don't already have this space in our list so
                        # add it to the list of target spaces
                        self._eval_targets[fs_name] = \
                            call.eval_targets[fs_name]
            else:
                raise InternalError("Unrecognised evaluator shape: '{0}'. "
                                    "Should be one of {1}".format(
                                        call.eval_shape,
                                        VALID_EVALUATOR_SHAPES))

            # Both quadrature and evaluators require basis and/or differential
            # basis functions. This helper routine populates self._basis_fns
            # with entries describing the basis functions required by
            # this call.
            self._setup_basis_fns_for_call(call)

    @staticmethod
    def basis_first_dim_name(function_space):
        '''
        Get the name of the variable holding the first dimension of a
        basis function

        :param function_space: the function space the basis function is for
        :type function_space: :py:class:`psyclone.dynamo0p3.FunctionSpace`
        :return: a Fortran variable name
        :rtype: str

        '''
        return "dim_" + function_space.mangled_name

    @staticmethod
    def basis_first_dim_value(function_space):
        '''
        Get the size of the first dimension of a basis function.

        :param function_space: the function space the basis function is for
        :type function_space: :py:class:`psyclone.dynamo0p3.FunctionSpace`
        :return: an integer length.
        :rtype: string

        :raises GenerationError: if an unsupported function space is supplied \
                                 (e.g. ANY_SPACE_*, ANY_DISCONTINUOUS_SPACE_*)
        '''
        if function_space.orig_name.lower() in \
           ["w0", "w3", "wtheta"]:
            first_dim = "1"
        elif (function_space.orig_name.lower() in
              ["w1", "w2", "w2h", "w2v", "any_w2"]):
            first_dim = "3"
        else:
            # It is not possible to determine explicitly the first basis
            # function array dimension from the metadata for any_space or
            # any_discontinuous_space. This information needs to be passed
            # from the PSy layer to the kernels (see issue #461).
            raise GenerationError(
                "Unsupported space for basis function, "
                "expecting one of {0} but found "
                "'{1}'".format(VALID_FUNCTION_SPACES,
                               function_space.orig_name))
        return first_dim

    @staticmethod
    def diff_basis_first_dim_name(function_space):
        '''
        Get the name of the variable holding the first dimension of a
        differential basis function.

        :param function_space: the function space the diff-basis function \
                               is for.
        :type function_space: :py:class:`psyclone.dynamo0p3.FunctionSpace`
        :return: a Fortran variable name.
        :rtype: str

        '''
        return "diff_dim_" + function_space.mangled_name

    @staticmethod
    def diff_basis_first_dim_value(function_space):
        '''
        Get the size of the first dimension of an array for a
        differential basis function.

        :param function_space: the function space the diff-basis function \
                               is for.
        :type function_space: :py:class:`psyclone.dynamo0p3.FunctionSpace`
        :return: an integer length.
        :rtype: str

        :raises GenerationError: if an unsupported function space is \
                                 supplied (e.g. ANY_SPACE_*, \
                                 ANY_DISCONTINUOUS_SPACE_*)

        '''
        if function_space.orig_name.lower() in \
           ["w2", "w2h", "w2v", "any_w2"]:
            first_dim = "1"
        elif (function_space.orig_name.lower() in
              ["w0", "w1", "w3", "wtheta"]):
            first_dim = "3"
        else:
            # It is not possible to determine explicitly the first
            # differential basis function array dimension from the metadata
            # for any_space or any_discontinuous_space. This information
            # needs to be passed from the PSy layer to the kernels
            # (see issue #461).
            raise GenerationError(
                "Unsupported space for differential basis function, expecting "
                "one of {0} but found '{1}'".format(VALID_FUNCTION_SPACES,
                                                    function_space.orig_name))
        return first_dim

    def _setup_basis_fns_for_call(self, call):
        '''
        Populates self._basis_fns with entries describing the basis
        functions required by the supplied Call.

        :param call: the kernel call for which basis functions are required.
        :type call: :py:class:`psyclone.dynamo0p3.DynKern`

        :raises InternalError: if the supplied call is of incorrect type.
        :raises InternalError: if the supplied call has an unrecognised \
                               evaluator shape.
        '''
        if not isinstance(call, DynKern):
            raise InternalError("Expected a DynKern object but got: '{0}'".
                                format(type(call)))
        # We need a full FunctionSpace object for each function space
        # that has basis functions associated with it.
        for fsd in call.fs_descriptors.descriptors:

            # We need the full FS object, not just the name. Therefore
            # we first have to get a kernel argument that is on this
            # space...
            arg, fspace = call.arguments.get_arg_on_space_name(fsd.fs_name)

            # Populate a dict with the shape, function space and
            # associated kernel argument for this basis/diff-basis f'n.
            entry = {"shape": call.eval_shape,
                     "fspace": fspace,
                     "arg": arg}
            if call.eval_shape in VALID_QUADRATURE_SHAPES:
                # This is for quadrature - store the name of the
                # qr variable
                entry["qr_var"] = call.qr_name
                # Quadrature are evaluated at pre-determined
                # points rather than at the nodes of another FS.
                # We put one entry of None in the list of target
                # spaces to facilitate cases where we loop over
                # this list.
                entry["nodal_fspaces"] = [None]
            elif call.eval_shape.lower() == "gh_evaluator":
                # This is an evaluator
                entry["qr_var"] = None
                # Store a list of the FunctionSpace objects for which
                # these basis functions are to be evaluated
                entry["nodal_fspaces"] = [items[0] for items in
                                          call.eval_targets.values()]
            else:
                raise InternalError("Unrecognised evaluator shape: '{0}'. "
                                    "Should be one of {1}".format(
                                        call.eval_shape,
                                        VALID_EVALUATOR_SHAPES))

            # Add our newly-constructed dict object to the list describing
            # the required basis and/or differential basis functions for
            # this Invoke.
            if fsd.requires_basis:
                entry["type"] = "basis"
                self._basis_fns.append(entry)
            if fsd.requires_diff_basis:
                # Take a shallow copy of the dict and just modify the
                # 'type' of the basis function it describes (this works
                # because the 'type' entry is a primitive type [str]).
                diff_entry = entry.copy()
                diff_entry["type"] = "diff-basis"
                self._basis_fns.append(diff_entry)

    def _stub_declarations(self, parent):
        '''
        Insert the variable declarations required by the basis functions into
        the Kernel stub.

        :param parent: the f2pygen node representing the Kernel stub.
        :type parent: :py:class:`psyclone.f2pygen.SubroutineGen`

        '''
        from psyclone.f2pygen import DeclGen

        if not self._qr_vars and not self._eval_targets:
            return

        # Get the lists of dimensioning variables and basis arrays
        var_dims, basis_arrays = self._basis_fn_declns()

        if var_dims:
            parent.add(DeclGen(parent, datatype="integer", intent="in",
                               entity_decls=var_dims))
        for basis in basis_arrays:
            parent.add(DeclGen(parent, datatype="real",
                               kind="r_def", intent="in",
                               dimension=",".join(basis_arrays[basis]),
                               entity_decls=[basis]))
        for qr_shape in VALID_QUADRATURE_SHAPES:
            if qr_shape.lower() == "gh_quadrature_xyoz":
                if qr_shape not in self._qr_vars:
                    continue
                parent.add(DeclGen(parent, datatype="real", kind="r_def",
                                   intent="in", dimension="np_xy",
                                   entity_decls=["weights_xy"]))
                parent.add(DeclGen(parent, datatype="real", kind="r_def",
                                   intent="in", dimension="np_z",
                                   entity_decls=["weights_z"]))
            else:
                raise GenerationError(
                    "Quadrature shapes other than GH_QUADRATURE_XYoZ are not "
                    "yet supported - got '{0}'".format(qr_shape))

    def _invoke_declarations(self, parent):
        '''
        Add basis-function declarations to the PSy layer.

        :param parent: f2pygen node represening the PSy-layer routine.
        :type parent: :py:class:`psyclone.f2pygen.SubroutineGen`

        '''
        from psyclone.f2pygen import TypeDeclGen
        # Create a single declaration for each quadrature type
        for shape in VALID_QUADRATURE_SHAPES:
            if shape in self._qr_vars and self._qr_vars[shape]:
                # The PSy-layer routine is passed objects of
                # quadrature_* type
                parent.add(
                    TypeDeclGen(parent,
                                datatype=QUADRATURE_TYPE_MAP[shape]["type"],
                                entity_decls=self._qr_vars[shape],
                                intent="in"))
                # For each of these we'll need a corresponding proxy, use
                # our namespace manager to avoid clashes...
                var_names = []
                for var in self._qr_vars[shape]:
                    var_names.append(
                        self._name_space_manager.create_name(
                            root_name=var+"_proxy", context="PSyVars",
                            label=var+"_proxy"))
                parent.add(
                    TypeDeclGen(
                        parent,
                        datatype=QUADRATURE_TYPE_MAP[shape]["proxy_type"],
                        entity_decls=var_names))

    def initialise(self, parent):
        '''
        Create the declarations and assignments required for the
        basis-functions required by an invoke. These are added as children
        of the supplied parent node in the AST.

        :param parent: the node in the f2pygen AST that will be the
                       parent of all of the declarations and assignments.
        :type parent: :py:class:`psyclone.f2pygen.SubroutineGen`

        :raises InternalError: if an invalid entry is encountered in the \
                               self._basis_fns list.
        '''
        from psyclone.f2pygen import CommentGen, AssignGen, DeclGen, \
            AllocateGen, UseGen
        basis_declarations = []

        # We need BASIS and/or DIFF_BASIS if any kernel requires quadrature
        # or an evaluator
        if self._qr_vars or self._eval_targets:
            parent.add(UseGen(parent, name="function_space_mod",
                              only=True,
                              funcnames=["BASIS", "DIFF_BASIS"]))

        if self._qr_vars:
            parent.add(CommentGen(parent, ""))
            parent.add(CommentGen(parent, " Look-up quadrature variables"))
            parent.add(CommentGen(parent, ""))

            # Look-up the module- and type-names from the QUADRATURE_TYPE_MAP
            for shp in self._qr_vars:
                parent.add(UseGen(parent,
                                  name=QUADRATURE_TYPE_MAP[shp]["module"],
                                  only=True,
                                  funcnames=[
                                      QUADRATURE_TYPE_MAP[shp]["type"],
                                      QUADRATURE_TYPE_MAP[shp]["proxy_type"]]))
            self._initialise_xyz_qr(parent)
            self._initialise_xyoz_qr(parent)
            self._initialise_xoyoz_qr(parent)

        if self._eval_targets:
            parent.add(CommentGen(parent, ""))
            parent.add(CommentGen(parent,
                                  " Initialise evaluator-related quantities "
                                  "for the target function spaces"))
            parent.add(CommentGen(parent, ""))

        for (fspace, arg) in self._eval_targets.values():
            # We need the list of nodes for each unique FS upon which we need
            # to evaluate basis/diff-basis functions
            nodes_name = "nodes_" + fspace.mangled_name
            parent.add(AssignGen(
                parent, lhs=nodes_name,
                rhs="%".join([arg.proxy_name_indexed, arg.ref_name(fspace),
                              "get_nodes()"]),
                pointer=True))
            parent.add(DeclGen(parent, datatype="real", kind="r_def",
                               pointer=True,
                               entity_decls=[nodes_name+"(:,:) => null()"]))

        if self._basis_fns:
            parent.add(CommentGen(parent, ""))
            parent.add(CommentGen(parent, " Allocate basis/diff-basis arrays"))
            parent.add(CommentGen(parent, ""))

        var_dim_list = []
        for basis_fn in self._basis_fns:
            # Get the extent of the first dimension of the basis array. and
            if basis_fn['type'] == "basis":
                first_dim = self.basis_first_dim_name(basis_fn["fspace"])
                dim_space = "get_dim_space()"
            elif basis_fn['type'] == "diff-basis":
                first_dim = self.diff_basis_first_dim_name(
                    basis_fn["fspace"])
                dim_space = "get_dim_space_diff()"
            else:
                raise InternalError(
                    "Unrecognised type of basis function: '{0}'. Should "
                    "be either 'basis' or 'diff-basis'.".format(
                        basis_fn['type']))

            if first_dim not in var_dim_list:
                var_dim_list.append(first_dim)
                rhs = "%".join(
                    [basis_fn["arg"].proxy_name_indexed,
                     basis_fn["arg"].ref_name(basis_fn["fspace"]),
                     dim_space])
                parent.add(AssignGen(parent, lhs=first_dim, rhs=rhs))

        var_dims, basis_arrays = self._basis_fn_declns()

        if var_dims:
            # declare dim and diff_dim for all function spaces
            parent.add(DeclGen(parent, datatype="integer",
                               entity_decls=var_dims))

        basis_declarations = []
        for basis in basis_arrays:
            parent.add(
                AllocateGen(parent,
                            basis+"("+", ".join(basis_arrays[basis])+")"))
            basis_declarations.append(
                basis+"("+",".join([":"]*len(basis_arrays[basis]))+")")

        # declare the basis function arrays
        if basis_declarations:
            parent.add(DeclGen(parent, datatype="real",
                               allocatable=True, kind="r_def",
                               entity_decls=basis_declarations))

        # Compute the values for any basis arrays
        self._compute_basis_fns(parent)

    def _basis_fn_declns(self):
        '''
        Extracts all information relating to the necessary declarations
        for basis-function arrays.

        :returns: a 2-tuple containing a list of dimensioning variables & a \
                  dict of basis arrays.
        :rtype: (list of str, dict)

        :raises InternalError: if neither self._invoke or self._kernel are set.
        :raises InternalError: if an unrecognised type of basis function is \
                               encountered.
        :raises InternalError: if an unrecognised evaluator shape is \
                               encountered.
        '''
        # Dictionary of basis arrays where key values are the array names and
        # entries are a list of dimensions.
        basis_arrays = OrderedDict()
        # List of names of dimensioning (scalar) variables
        var_dim_list = []

        # Loop over the list of dicts describing each basis function
        # required by this Invoke.
        for basis_fn in self._basis_fns:
            # Get the extent of the first dimension of the basis array and
            # store whether we have a basis or a differential basis function.
            # Currently there are only those two possible types of basis
            # function and we store which we have in is_diff_basis. Should
            # further basis-function types be added in the future then the if
            # blocks that use if_diff_basis further down must be updated.
            if basis_fn['type'] == "basis":
                if self._invoke:
                    first_dim = self.basis_first_dim_name(basis_fn["fspace"])
                elif self._kernel:
                    first_dim = self.basis_first_dim_value(basis_fn["fspace"])
                else:
                    raise InternalError("Require basis functions but do not "
                                        "have either a Kernel or an "
                                        "Invoke. Should be impossible.")
                dim_space = "get_dim_space()"
                is_diff_basis = False
            elif basis_fn['type'] == "diff-basis":
                if self._invoke:
                    first_dim = self.diff_basis_first_dim_name(
                        basis_fn["fspace"])
                elif self._kernel:
                    first_dim = self.diff_basis_first_dim_value(
                        basis_fn["fspace"])
                else:
                    raise InternalError("Require differential basis functions "
                                        "but do not have either a Kernel or "
                                        "an Invoke. Should be impossible.")
                dim_space = "get_dim_space_diff()"
                is_diff_basis = True
            else:
                raise InternalError(
                    "Unrecognised type of basis function: '{0}'. Should "
                    "be either 'basis' or 'diff-basis'.".format(
                        basis_fn['type']))

            if self._invoke and first_dim not in var_dim_list:
                var_dim_list.append(first_dim)

            if basis_fn["shape"] in VALID_QUADRATURE_SHAPES:

                if is_diff_basis:
                    op_name = get_fs_operator_name("gh_diff_basis",
                                                   basis_fn["fspace"],
                                                   qr_var=basis_fn["qr_var"])
                else:
                    op_name = get_fs_operator_name("gh_basis",
                                                   basis_fn["fspace"],
                                                   qr_var=basis_fn["qr_var"])
                if op_name in basis_arrays:
                    # We've already seen a basis with this name so skip
                    continue

                # Dimensionality of the basis arrays depends on the
                # type of quadrature...
                alloc_args = qr_basis_alloc_args(first_dim, basis_fn)
                for arg in alloc_args:
                    # In a kernel stub the first dimension of the array is
                    # a numerical value so make sure we don't try and declare
                    # it as a variable.
                    if not arg[0].isdigit() and arg not in var_dim_list:
                        var_dim_list.append(arg)
                basis_arrays[op_name] = alloc_args

            elif basis_fn["shape"].lower() == "gh_evaluator":
                # This is an evaluator and thus may be required on more than
                # one function space
                for target_space in basis_fn["nodal_fspaces"]:
                    if is_diff_basis:
                        op_name = get_fs_operator_name(
                            "gh_diff_basis", basis_fn["fspace"],
                            qr_var=basis_fn["qr_var"],
                            on_space=target_space)
                    else:
                        op_name = get_fs_operator_name(
                            "gh_basis", basis_fn["fspace"],
                            qr_var=basis_fn["qr_var"],
                            on_space=target_space)
                    if op_name in basis_arrays:
                        continue
                    # We haven't seen a basis with this name before so
                    # need to store its dimensions
                    basis_arrays[op_name] = [
                        first_dim,
                        get_fs_ndf_name(basis_fn["fspace"]),
                        get_fs_ndf_name(target_space)]
            else:
                raise InternalError(
                    "Unrecognised evaluator shape: '{0}'. Should be one of "
                    "{1}".format(basis_fn["shape"], VALID_EVALUATOR_SHAPES))

        return (var_dim_list, basis_arrays)

    def _initialise_xyz_qr(self, parent):
        '''
        Add in the initialisation of variables needed for XYZ
        quadrature

        :param parent: the node in the AST representing the PSy subroutine
                       in which to insert the initialisation
        :type parent: :py:class:``psyclone.f2pygen.SubroutineGen`
        '''
        # This shape is not yet supported so we do nothing
        return

    def _initialise_xyoz_qr(self, parent):
        '''
        Add in the initialisation of variables needed for XYoZ
        quadrature

        :param parent: the node in the AST representing the PSy subroutine
                       in which to insert the initialisation
        :type parent: :py:class:``psyclone.f2pygen.SubroutineGen`
        '''
        from psyclone.f2pygen import AssignGen, DeclGen

        if "gh_quadrature_xyoz" not in self._qr_vars:
            return

        for qr_arg_name in self._qr_vars["gh_quadrature_xyoz"]:

            # We generate unique names for the integers holding the numbers
            # of quadrature points by appending the name of the quadrature
            # argument
            parent.add(
                DeclGen(
                    parent, datatype="integer",
                    entity_decls=[name+"_"+qr_arg_name
                                  for name in self.qr_dim_vars["xyoz"]]))
            decl_list = [name+"_"+qr_arg_name+"(:) => null()"
                         for name in self.qr_weight_vars["xyoz"]]
            parent.add(
                DeclGen(parent, datatype="real", pointer=True,
                        kind="r_def", entity_decls=decl_list))
            # Get the quadrature proxy
            proxy_name = qr_arg_name + "_proxy"
            parent.add(
                AssignGen(parent, lhs=proxy_name,
                          rhs=qr_arg_name+"%"+"get_quadrature_proxy()"))
            # Number of points in each dimension
            for qr_var in self.qr_dim_vars["xyoz"]:
                parent.add(
                    AssignGen(parent, lhs=qr_var+"_"+qr_arg_name,
                              rhs=proxy_name+"%"+qr_var))
            # Pointers to the weights arrays
            for qr_var in self.qr_weight_vars["xyoz"]:
                parent.add(
                    AssignGen(parent, pointer=True,
                              lhs=qr_var+"_"+qr_arg_name,
                              rhs=proxy_name+"%"+qr_var))

    def _initialise_xoyoz_qr(self, parent):
        '''
        Add in the initialisation of variables needed for XoYoZ
        quadrature

        :param parent: the node in the AST representing the PSy subroutine
                       in which to insert the initialisation
        :type parent: :py:class:``psyclone.f2pygen.SubroutineGen`
        '''
        # This shape is not yet supported so we do nothing
        return

    def _compute_basis_fns(self, parent):
        '''
        Generates the necessary Fortran to compute the values of
        any basis/diff-basis arrays required

        :param parent: Node in the f2pygen AST which will be the parent
                       of the assignments created in this routine
        :type parent: :py:class:`psyclone.f2pygen.SubroutineGen`
        '''
        from psyclone.f2pygen import CommentGen, AssignGen, CallGen, DoGen, \
            DeclGen
        loop_var_list = set()
        op_name_list = []
        # add calls to compute the values of any basis arrays
        if self._basis_fns:
            parent.add(CommentGen(parent, ""))
            parent.add(CommentGen(parent, " Compute basis/diff-basis arrays"))
            parent.add(CommentGen(parent, ""))

        for basis_fn in self._basis_fns:

            # Currently there are only two possible types of basis function
            # and we store which we have in is_diff_basis. If support for
            # other basis function types is added in future then the if-blocks
            # (further down) that use is_diff_basis will have to be changed.
            if basis_fn["type"] == "diff-basis":
                is_diff_basis = True
            elif basis_fn["type"] == "basis":
                is_diff_basis = False
            else:
                raise InternalError(
                    "Unrecognised type of basis function: '{0}'. Expected one "
                    "of 'basis' or 'diff-basis'.". format(basis_fn["type"]))
            if basis_fn["shape"] in VALID_QUADRATURE_SHAPES:
                if is_diff_basis:
                    op_name = get_fs_operator_name("gh_diff_basis",
                                                   basis_fn["fspace"],
                                                   qr_var=basis_fn["qr_var"])
                else:
                    op_name = get_fs_operator_name("gh_basis",
                                                   basis_fn["fspace"],
                                                   qr_var=basis_fn["qr_var"])
                if op_name in op_name_list:
                    # Jump over any basis arrays we've seen before
                    continue
                op_name_list.append(op_name)

                # Create the argument list
                if is_diff_basis:
                    args = ["DIFF_BASIS",
                            basis_fn["arg"].proxy_name_indexed + "%" +
                            basis_fn["arg"].ref_name(basis_fn["fspace"]),
                            self.diff_basis_first_dim_name(basis_fn["fspace"]),
                            get_fs_ndf_name(basis_fn["fspace"]), op_name]
                else:
                    args = ["BASIS",
                            basis_fn["arg"].proxy_name_indexed + "%" +
                            basis_fn["arg"].ref_name(basis_fn["fspace"]),
                            self.basis_first_dim_name(basis_fn["fspace"]),
                            get_fs_ndf_name(basis_fn["fspace"]), op_name]
                # insert the basis array call
                parent.add(
                    CallGen(parent,
                            name=basis_fn["qr_var"]+"%compute_function",
                            args=args))
            elif basis_fn["shape"].lower() == "gh_evaluator":
                # We have an evaluator. We may need this on more than one
                # function space.
                for space in basis_fn["nodal_fspaces"]:
                    if is_diff_basis:
                        op_name = get_fs_operator_name("gh_diff_basis",
                                                       basis_fn["fspace"],
                                                       on_space=space)
                    else:
                        op_name = get_fs_operator_name("gh_basis",
                                                       basis_fn["fspace"],
                                                       on_space=space)
                    if op_name in op_name_list:
                        # Jump over any basis arrays we've seen before
                        continue
                    op_name_list.append(op_name)

                    nodal_loop_var = "df_nodal"
                    loop_var_list.add(nodal_loop_var)

                    # Loop over dofs of target function space
                    nodal_dof_loop = DoGen(
                        parent, nodal_loop_var, "1", get_fs_ndf_name(space))
                    parent.add(nodal_dof_loop)

                    dof_loop_var = "df_" + basis_fn["fspace"].mangled_name
                    loop_var_list.add(dof_loop_var)

                    dof_loop = DoGen(nodal_dof_loop, dof_loop_var,
                                     "1", get_fs_ndf_name(basis_fn["fspace"]))
                    nodal_dof_loop.add(dof_loop)
                    lhs = op_name + "(:," + "df_" + \
                        basis_fn["fspace"].mangled_name + "," + "df_nodal)"
                    if is_diff_basis:
                        rhs = "%".join(
                            [basis_fn["arg"].proxy_name_indexed,
                             basis_fn["arg"].ref_name(basis_fn["fspace"]),
                             "call_function(DIFF_BASIS," + dof_loop_var +
                             ",nodes_" + space.mangled_name +
                             "(:," + nodal_loop_var + "))"])
                    else:
                        rhs = "%".join(
                            [basis_fn["arg"].proxy_name_indexed,
                             basis_fn["arg"].ref_name(basis_fn["fspace"]),
                             "call_function(BASIS," + dof_loop_var +
                             ",nodes_" + space.mangled_name +
                             "(:," + nodal_loop_var + "))"])
                    dof_loop.add(AssignGen(dof_loop, lhs=lhs, rhs=rhs))
            else:
                raise InternalError(
                    "Unrecognised shape '{0}' specified for basis function. "
                    "Should be one of: {1}".format(basis_fn['shape'],
                                                   VALID_EVALUATOR_SHAPES))
        if loop_var_list:
            # Declare any loop variables
            parent.add(DeclGen(parent, datatype="integer",
                               entity_decls=sorted(loop_var_list)))

    def deallocate(self, parent):
        '''
        Add code to deallocate all basis/diff-basis function arrays

        :param parent: node in the f2pygen AST to which the deallocate
                       calls will be added
        :type parent: :py:class:`psyclone.f2pygen.SubroutineGen`

        :raises InternalError: if an unrecognised type of basis function \
                               is encountered.
        '''
        from psyclone.f2pygen import CommentGen, DeallocateGen

        if self._basis_fns:
            # deallocate all allocated basis function arrays
            parent.add(CommentGen(parent, ""))
            parent.add(CommentGen(parent, " Deallocate basis arrays"))
            parent.add(CommentGen(parent, ""))

        func_space_var_names = set()
        for basis_fn in self._basis_fns:
            # add the basis array name to the list to use later
            if basis_fn["type"] == "basis":
                for fspace in basis_fn["nodal_fspaces"]:
                    op_name = get_fs_operator_name("gh_basis",
                                                   basis_fn["fspace"],
                                                   qr_var=basis_fn["qr_var"],
                                                   on_space=fspace)
                    func_space_var_names.add(op_name)
            elif basis_fn["type"] == "diff-basis":
                for fspace in basis_fn["nodal_fspaces"]:
                    op_name = get_fs_operator_name("gh_diff_basis",
                                                   basis_fn["fspace"],
                                                   qr_var=basis_fn["qr_var"],
                                                   on_space=fspace)
                    func_space_var_names.add(op_name)
            else:
                raise InternalError(
                    "Unrecognised type of basis function: '{0}'. Should be "
                    "one of 'basis' or 'diff-basis'.".format(basis_fn["type"]))
        if func_space_var_names:
            # add the required deallocate call
            parent.add(DeallocateGen(parent, sorted(func_space_var_names)))


class DynBoundaryConditions(DynCollection):
    '''
    Manages declarations and initialisation of quantities required by
    kernels that need boundary condition information.

    :param node: the Invoke or Kernel stub for which we are to handle \
                 any boundary conditions.
    :type node: :py:class:`psyclone.dynamo0p3.DynInvoke` or \
                :py:class:`psyclone.dynamo0p3.DynKern`

    :raises GenerationError: if a kernel named "enforce_bc_code" is found \
                             but does not have an argument on ANY_SPACE_1.
    :raises GenerationError: if a kernel named "enforce_operator_bc_code" is \
                             found but does not have exactly one argument.
    '''
    # Define a BoundaryDofs namedtuple to help us manage the arrays that
    # are required.
    BoundaryDofs = namedtuple("BoundaryDofs", ["argument", "function_space"])

    def __init__(self, node):
        super(DynBoundaryConditions, self).__init__(node)

        self._boundary_dofs = []
        # Check through all the kernel calls to see whether any of them
        # require boundary conditions. Currently this is done by recognising
        # the kernel name.
        for call in self._calls:
            if call.name.lower() == "enforce_bc_code":
                bc_fs = None
                for fspace in call.arguments.unique_fss:
                    if fspace.orig_name == "any_space_1":
                        bc_fs = fspace
                        break
                if not bc_fs:
                    raise GenerationError(
                        "The enforce_bc_code kernel must have an argument on "
                        "ANY_SPACE_1 but failed to find such an argument.")
                farg = call.arguments.get_arg_on_space(bc_fs)
                self._boundary_dofs.append(self.BoundaryDofs(farg, bc_fs))
            elif call.name.lower() == "enforce_operator_bc_code":
                # Check that the kernel only has one argument
                if len(call.arguments.args) != 1:
                    raise GenerationError(
                        "The enforce_operator_bc_code kernel must have exactly"
                        " one argument but found {0}".format(
                            len(call.arguments.args)))
                op_arg = call.arguments.args[0]
                bc_fs = op_arg.function_space_to
                self._boundary_dofs.append(self.BoundaryDofs(op_arg, bc_fs))

    def _invoke_declarations(self, parent):
        '''
        Add declarations for any boundary-dofs arrays required by an Invoke.

        :param parent: node in the PSyIR to which to add declarations.
        :type parent: :py:class:`psyclone.psyGen.Node`
        '''
        from psyclone.f2pygen import DeclGen
        for dofs in self._boundary_dofs:
            name = "boundary_dofs_" + dofs.argument.name
            parent.add(DeclGen(parent, datatype="integer", pointer="True",
                               entity_decls=[name+"(:,:) => null()"]))

    def _stub_declarations(self, parent):
        '''
        Add declarations for any boundary-dofs arrays required by a kernel.

        :param parent: node in the PSyIR to which to add declarations.
        :type parent: :py:class:`psyclone.psyGen.Node`
        '''
        from psyclone.f2pygen import DeclGen
        for dofs in self._boundary_dofs:
            name = "boundary_dofs_" + dofs.argument.name
            ndf_name = get_fs_ndf_name(dofs.function_space)
            parent.add(DeclGen(parent, datatype="integer", intent="in",
                               dimension=",".join([ndf_name, "2"]),
                               entity_decls=[name]))

    def initialise(self, parent):
        '''
        Initialise any boundary-dofs arrays required by an Invoke.

        :param parent: node in PSyIR to which to add declarations.
        :type parent: :py:class:`psyclone.psyGen.Node`
        '''
        from psyclone.f2pygen import AssignGen
        for dofs in self._boundary_dofs:
            name = "boundary_dofs_" + dofs.argument.name
            parent.add(AssignGen(
                parent, pointer=True, lhs=name,
                rhs="%".join([dofs.argument.proxy_name,
                              dofs.argument.ref_name(dofs.function_space),
                              "get_boundary_dofs()"])))


class DynInvoke(Invoke):
    '''The Dynamo specific invoke class. This passes the Dynamo
    specific InvokeSchedule class to the base class so it creates the one we
    require.  Also overrides the gen_code method so that we generate
    dynamo specific invocation code.

    '''
    def __init__(self, alg_invocation, idx):
        '''
        :param alg_invocation: node in the AST describing the invoke call
        :type alg_invocation: :py:class:`psyclone.parse.algorithm.InvokeCall`
        :param int idx: the position of the invoke in the list of invokes \
                        contained in the Algorithm
        :raises GenerationError: if integer reductions are required in the \
                                 psy-layer
        '''
        if False:  # pylint: disable=using-constant-test
            self._schedule = DynInvokeSchedule(None)  # for pyreverse
        reserved_names_list = []
        reserved_names_list.extend(STENCIL_MAPPING.values())
        reserved_names_list.extend(VALID_STENCIL_DIRECTIONS)
        reserved_names_list.extend(["omp_get_thread_num",
                                    "omp_get_max_threads"])
        Invoke.__init__(self, alg_invocation, idx, DynInvokeSchedule,
                        reserved_names=reserved_names_list)

        # The baseclass works out the algorithm code's unique argument
        # list and stores it in the self._alg_unique_args
        # list. However, the base class currently ignores any stencil and qr
        # arguments so we need to add them in.

        self.scalar_args = DynScalarArgs(self)

        # initialise our invoke stencil information
        self.stencil = DynStencils(self)

        # Initialise our information on the function spaces used by this Invoke
        self.function_spaces = DynFunctionSpaces(self)

        # Initialise the object holding all information on the dofmaps
        # required by this invoke.
        self.dofmaps = DynDofmaps(self)

        # Initialise information on all of the fields accessed in this Invoke.
        self.fields = DynFields(self)

        # Initialise info. on all of the LMA operators used in this Invoke.
        self.lma_ops = DynLMAOperators(self)

        # Initialise the object holding all information on the column-
        # -matrix assembly operators required by this invoke.
        self.cma_ops = DynCMAOperators(self)

        # Initialise the object holding all information on the quadrature
        # and/or evaluators required by this invoke
        self.evaluators = DynBasisFunctions(self)

        # Initialise the object holding all information related to meshes
        # and inter-grid operations
        self.meshes = DynMeshes(self, self.psy_unique_vars)

        # Initialise the object holding information on any boundary-condition
        # kernel calls
        self.boundary_conditions = DynBoundaryConditions(self)

        # Information on all proxies required by this Invoke
        self.proxies = DynProxies(self)

        # Information required by kernels that iterate over cells
        self.cell_iterators = DynCellIterators(self)

        # Information on any orientation arrays required by this invoke
        self.orientation = DynOrientations(self)

        # Extend arg list with stencil information
        self._alg_unique_args.extend(self.stencil.unique_alg_vars)

        # adding in qr arguments
        self._alg_unique_qr_args = []
        for call in self.schedule.kernels():
            if call.qr_required:
                if call.qr_text not in self._alg_unique_qr_args:
                    self._alg_unique_qr_args.append(call.qr_text)
        self._alg_unique_args.extend(self._alg_unique_qr_args)
        # we also need to work out the names to use for the qr
        # arguments within the psy layer. These are stored in the
        # _psy_unique_qr_vars list
        self._psy_unique_qr_vars = []
        for call in self.schedule.kernels():
            if call.qr_required:
                if call.qr_name not in self._psy_unique_qr_vars:
                    self._psy_unique_qr_vars.append(call.qr_name)

        # lastly, add in halo exchange calls and global sums if
        # required. We only need to add halo exchange calls for fields
        # since operators are assembled in place and scalars don't
        # have halos. We only need to add global sum calls for scalars
        # which have a gh_sum access.
        if Config.get().distributed_memory:
            # halo exchange calls
            for loop in self.schedule.loops():
                loop.create_halo_exchanges()
            # global sum calls
            for loop in self.schedule.loops():
                for scalar in loop.args_filter(
                        arg_types=GH_VALID_SCALAR_NAMES,
                        arg_accesses=AccessType.get_valid_reduction_modes(),
                        unique=True):
                    global_sum = DynGlobalSum(scalar, parent=loop.parent)
                    loop.parent.children.insert(loop.position+1, global_sum)

    def unique_proxy_declarations(self, datatype, access=None):
        ''' Returns a list of all required proxy declarations for the
        specified datatype.  If access is supplied (e.g. "AccessType.WRITE")
        then only declarations with that access are returned.
        :param str datatype: Datatype that proxy declarations are \
                             searched for.
        :param access: optional AccessType for the specified data type.
        :type access: :py:class:`psyclone.core.access_type.AccessType`.
        :return: a list of all required proxy declarations for the \
                 specified datatype.
        :raises GenerationError: if datatype is invalid.
        :raises InternalError: if an invalid access is specified, i.e. \
                not of type AccessType.
        '''
        if datatype not in GH_VALID_ARG_TYPE_NAMES:
            raise GenerationError(
                "unique_proxy_declarations called with an invalid datatype. "
                "Expected one of '{0}' but found '{1}'".
                format(str(GH_VALID_ARG_TYPE_NAMES), datatype))
        if access and not isinstance(access, AccessType):
            api_config = Config.get().api_conf("dynamo0.3")
            valid_names = api_config.get_valid_accesses_api()
            raise InternalError(
                "unique_proxy_declarations called with an invalid access "
                "type. Expected one of '{0}' but got '{1}'".
                format(valid_names, access))
        declarations = []
        for call in self.schedule.kernels():
            for arg in call.arguments.args:
                if not access or arg.access == access:
                    if arg.text and arg.type == datatype:
                        if arg.proxy_declaration_name not in declarations:
                            declarations.append(arg.proxy_declaration_name)
        return declarations

    def arg_for_funcspace(self, fspace):
        ''' Returns an argument object which is on the requested
        function space. Searches through all Kernel calls in this
        invoke. Currently the first argument object that is found is
        used. Throws an exception if no argument exists. '''
        for kern_call in self.schedule.kernels():
            try:
                return kern_call.arguments.get_arg_on_space(fspace)
            except FieldNotFoundError:
                pass
        raise GenerationError(
            "No argument found on '{0}' space".format(fspace.mangled_name))

    def unique_fss(self):
        ''' Returns the unique function space *objects* over all kernel
        calls in this invoke. '''
        unique_fs = []
        unique_fs_names = []
        for kern_call in self.schedule.kernels():
            kern_fss = kern_call.arguments.unique_fss
            for fspace in kern_fss:
                if fspace.mangled_name not in unique_fs_names:
                    unique_fs.append(fspace)
                    unique_fs_names.append(fspace.mangled_name)
        return unique_fs

    def is_coloured(self):
        ''' Returns true if at least one of the loops in the
        schedule of this invoke has been coloured '''
        for loop in self.schedule.loops():
            if loop.loop_type == "colours":
                return True
        return False

    @property
    def iterate_over_dofs_only(self):
        '''
        :returns: whether or not this Invoke consists only of kernels that \
                  iterate over DoFs.
        :rtype: bool
        '''
        for kern_call in self.schedule.kernels():
            if kern_call.iterates_over.lower() != "dofs":
                return False
        return True

    def field_on_space(self, func_space):
        ''' If a field exists on this space for any kernel in this
        invoke then return that field. Otherwise return None. '''
        for kern_call in self.schedule.kernels():
            field = field_on_space(func_space, kern_call.arguments)
            if field:
                return field
        return None

    def gen_code(self, parent):
        '''
        Generates Dynamo specific invocation code (the subroutine
        called by the associated invoke call in the algorithm
        layer). This consists of the PSy invocation subroutine and the
        declaration of its arguments.
        :param parent: The parent node in the AST (of the code to be \
                       generated) to which the node describing the PSy \
                       subroutine will be added
        :type parent: :py:class:`psyclone.f2pygen.ModuleGen`
        '''
        from psyclone.f2pygen import SubroutineGen, AssignGen, \
            DeclGen, CommentGen

        # Create a namespace manager so we can avoid name clashes
        self._name_space_manager = NameSpaceFactory().create()
        # Create the subroutine
        invoke_sub = SubroutineGen(parent, name=self.name,
                                   args=self.psy_unique_var_names +
                                   self.stencil.unique_alg_vars +
                                   self._psy_unique_qr_vars)

        # Declare all quantities required by this PSy routine (invoke)
        for entities in [self.scalar_args, self.fields, self.lma_ops,
                         self.stencil, self.orientation, self.meshes,
                         self.function_spaces, self.dofmaps, self.cma_ops,
                         self.boundary_conditions, self.evaluators,
                         self.proxies, self.cell_iterators]:
            entities.declarations(invoke_sub)

        # Initialise all quantities required by this PSy routine (invoke)

        if self.schedule.reductions(reprod=True):
            # we have at least one reproducible reduction so we need
            # to know the number of OpenMP threads
            from psyclone.f2pygen import UseGen
            omp_function_name = "omp_get_max_threads"
            nthreads_name = self._name_space_manager.create_name(
                root_name="nthreads", context="PSyVars", label="nthreads")
            invoke_sub.add(UseGen(invoke_sub, name="omp_lib", only=True,
                                  funcnames=[omp_function_name]))
            invoke_sub.add(DeclGen(invoke_sub, datatype="integer",
                                   entity_decls=[nthreads_name]))
            invoke_sub.add(CommentGen(invoke_sub, ""))
            invoke_sub.add(CommentGen(
                invoke_sub, " Determine the number of OpenMP threads"))
            invoke_sub.add(CommentGen(invoke_sub, ""))
            invoke_sub.add(AssignGen(invoke_sub, lhs=nthreads_name,
                                     rhs=omp_function_name+"()"))

        for entities in [self.proxies, self.cell_iterators, self.meshes,
                         self.stencil, self.orientation, self.dofmaps,
                         self.cma_ops, self.boundary_conditions,
                         self.function_spaces, self.evaluators]:
            entities.initialise(invoke_sub)

        # Now that everything is initialised, we can call our kernels

        invoke_sub.add(CommentGen(invoke_sub, ""))
        if Config.get().distributed_memory:
            invoke_sub.add(CommentGen(invoke_sub, " Call kernels and "
                                      "communication routines"))
        else:
            invoke_sub.add(CommentGen(invoke_sub, " Call our kernels"))
        invoke_sub.add(CommentGen(invoke_sub, ""))

        # Add content from the schedule
        self.schedule.gen_code(invoke_sub)

        # Deallocate any basis arrays
        self.evaluators.deallocate(invoke_sub)

        invoke_sub.add(CommentGen(invoke_sub, ""))

        # finally, add me to my parent
        parent.add(invoke_sub)


class DynInvokeSchedule(InvokeSchedule):
    ''' The Dynamo specific InvokeSchedule sub-class. This passes the Dynamo-
    specific factories for creating kernel and infrastructure calls
    to the base class so it creates the ones we require. '''

    def __init__(self, arg):
        from psyclone.dynamo0p3_builtins import DynBuiltInCallFactory
        InvokeSchedule.__init__(self, DynKernCallFactory,
                                DynBuiltInCallFactory, arg)

    def view(self, indent=0):
        '''
        A method implemented by all classes in a schedule which display the
        tree in a textual form. This method overrides the default view
        method to include distributed memory information.
        :param int indent: the amount by which to indent the output.
        '''
        print(self.indent(indent) + self.coloured_text + "[invoke='" +
              self.invoke.name + "', dm=" +
              str(Config.get().distributed_memory)+"]")
        for entity in self._children:
            entity.view(indent=indent + 1)


class DynGlobalSum(GlobalSum):
    '''
    Dynamo specific global sum class which can be added to and
    manipulated in, a schedule.

    :param scalar: the kernel argument for which to perform a global sum.
    :type scalar: :py:class:`psyclone.dynamo0p3.DynKernelArgument`
    :param parent: the parent node of this node in the PSyIR
    :type parent: :py:class:`psyclone.psyGen.Node`

    :raises GenerationError: if distributed memory is not enabled.
    :raises GenerationError: if the scalar is not of type gh_real.
    '''
    def __init__(self, scalar, parent=None):
        if not Config.get().distributed_memory:
            raise GenerationError("It makes no sense to create a DynGlobalSum "
                                  "object when dm=False")
        # a list of scalar types that this class supports
        self._supported_scalars = ["gh_real"]
        if scalar.type not in self._supported_scalars:
            raise GenerationError(
                "DynGlobalSum currently only supports '{0}', but found '{1}'. "
                "Error found in Kernel '{2}', argument '{3}'".
                format(self._supported_scalars, scalar.type,
                       scalar.call.name, scalar.name))
        GlobalSum.__init__(self, scalar, parent=parent)

    def gen_code(self, parent):
        ''' Dynamo specific code generation for this class '''
        from psyclone.f2pygen import AssignGen, TypeDeclGen, UseGen
        name = self._scalar.name
        name_space_manager = NameSpaceFactory().create()
        sum_name = name_space_manager.create_name(
            root_name="global_sum", context="PSyVars", label="global_sum")
        parent.add(UseGen(parent, name="scalar_mod", only=True,
                          funcnames=["scalar_type"]))
        parent.add(TypeDeclGen(parent, datatype="scalar_type",
                               entity_decls=[sum_name]))
        parent.add(AssignGen(parent, lhs=sum_name+"%value", rhs=name))
        parent.add(AssignGen(parent, lhs=name, rhs=sum_name+"%get_sum()"))


def _create_depth_list(halo_info_list):
    '''Halo exchanges may have more than one dependency. This method
    simplifies multiple dependencies to remove duplicates and any
    obvious redundancy. For example, if one dependency is for depth=1
    and another for depth=2 then we do not need the former as it is
    covered by the latter. Similarly, if we have a depth=extent+1 and
    another for depth=extent+2 then we do not need the former as it is
    covered by the latter. It also takes into account
    needs_clean_outer, which indicates whether the outermost halo
    needs to be clean (and therefore whether there is a dependence).

    :param: a list containing halo access information derived from
    all read fields dependent on this halo exchange
    :type: :func:`list` of :py:class:`psyclone.dynamo0p3.HaloReadAccess`
    :return: a list containing halo depth information derived from
    the halo access information
    :rtype: :func:`list` of :py:class:`psyclone.dynamo0p3.HaloDepth`

    '''
    depth_info_list = []
    # first look to see if all field dependencies are
    # annexed_only. If so we only care about annexed dofs
    annexed_only = True
    for halo_info in halo_info_list:
        if not (halo_info.annexed_only or
                (halo_info.literal_depth == 1
                 and not halo_info.needs_clean_outer)):
            # There are two cases when we only care about accesses to
            # annexed dofs. 1) when annexed_only is set and 2) when
            # the halo depth is 1 but we only depend on annexed dofs
            # being up-to-date (needs_clean_outer is False)
            annexed_only = False
            break
    if annexed_only:
        depth_info = HaloDepth()
        depth_info.set_by_value(max_depth=False, var_depth="",
                                literal_depth=1, annexed_only=True,
                                max_depth_m1=False)
        return [depth_info]
    # next look to see if one of the field dependencies specifies
    # a max_depth access. If so the whole halo region is accessed
    # so we do not need to be concerned with other accesses.
    max_depth_m1 = False
    for halo_info in halo_info_list:
        if halo_info.max_depth:
            if halo_info.needs_clean_outer:
                # found a max_depth access so we only need one
                # HaloDepth entry
                depth_info = HaloDepth()
                depth_info.set_by_value(max_depth=True, var_depth="",
                                        literal_depth=0, annexed_only=False,
                                        max_depth_m1=False)
                return [depth_info]
            # remember that we found a max_depth-1 access
            max_depth_m1 = True

    if max_depth_m1:
        # we have at least one max_depth-1 access.
        depth_info = HaloDepth()
        depth_info.set_by_value(max_depth=False, var_depth="",
                                literal_depth=0, annexed_only=False,
                                max_depth_m1=True)
        depth_info_list.append(depth_info)

    for halo_info in halo_info_list:
        # go through the halo information associated with each
        # read dependency, skipping any max_depth-1 accesses
        if halo_info.max_depth and not halo_info.needs_clean_outer:
            continue
        var_depth = halo_info.var_depth
        literal_depth = halo_info.literal_depth
        if literal_depth and not halo_info.needs_clean_outer:
            # decrease depth by 1 if we don't care about the outermost
            # access
            literal_depth -= 1
        match = False
        # check whether we match with existing depth information
        for depth_info in depth_info_list:
            if depth_info.var_depth == var_depth and not match:
                # this dependence uses the same variable to
                # specify its depth as an existing one, or both do
                # not have a variable so we only have a
                # literal. Therefore we only need to update the
                # literal value with the maximum of the two
                # (e.g. var_name,1 and var_name,2 => var_name,2)
                depth_info.literal_depth = max(
                    depth_info.literal_depth, literal_depth)
                match = True
                break
        if not match:
            # no matches were found with existing entries so
            # create a new one
            depth_info = HaloDepth()
            depth_info.set_by_value(max_depth=False, var_depth=var_depth,
                                    literal_depth=literal_depth,
                                    annexed_only=False, max_depth_m1=False)
            depth_info_list.append(depth_info)
    return depth_info_list


class DynHaloExchange(HaloExchange):

    '''Dynamo specific halo exchange class which can be added to and
    manipulated in a schedule.

    :param field: the field that this halo exchange will act on
    :type field: :py:class:`psyclone.dynamo0p3.DynKernelArgument`
    :param check_dirty: optional argument default True indicating \
    whether this halo exchange should be subject to a run-time check \
    for clean/dirty halos.
    :type check_dirty: bool
    :param vector_index: optional vector index (default None) to \
    identify which index of a vector field this halo exchange is \
    responsible for
    :type vector_index: int
    :param parent: optional PSyIRe parent node (default None) of this \
    object
    :type parent: :py:class:`psyclone.psyGen.node`

    '''
    def __init__(self, field, check_dirty=True,
                 vector_index=None, parent=None):
        HaloExchange.__init__(self, field, check_dirty=check_dirty,
                              vector_index=vector_index, parent=parent)
        # set up some defaults for this class
        self._halo_exchange_name = "halo_exchange"

    def _compute_stencil_type(self):
        '''Dynamically work out the type of stencil required for this halo
        exchange as it could change as transformations are applied to
        the schedule. If all stencil accesses are of the same type then we
        return that stencil, otherwise we return the "region" stencil
        type (as it is safe for all stencils).

        :return: the type of stencil required for this halo exchange
        :rtype: str

        '''
        # get information about stencil accesses from all read fields
        # dependendent on this halo exchange
        halo_info_list = self._compute_halo_read_info()

        trial_stencil = halo_info_list[0].stencil_type
        for halo_info in halo_info_list:
            # assume that if stencil accesses are different that we
            # simply revert to region. We could be more clever in the
            # future e.g. x and y implies cross.
            if halo_info.stencil_type != trial_stencil:
                return "region"
        return trial_stencil

    def _compute_halo_depth(self):
        '''Dynamically determine the depth of the halo for this halo exchange,
        as the depth can change as transformations are applied to the
        schedule.

        :return: the halo exchange depth as a Fortran string
        :rtype: str

        '''
        # get information about reading from the halo from all read fields
        # dependendent on this halo exchange
        depth_info_list = self._compute_halo_read_depth_info()

        # if there is only one entry in the list we can just return
        # the depth
        if len(depth_info_list) == 1:
            return str(depth_info_list[0])
        # the depth information can't be reduced to a single
        # expression, therefore we need to determine the maximum
        # of all expresssions
        depth_str_list = [str(depth_info) for depth_info in
                          depth_info_list]
        return "max("+",".join(depth_str_list)+")"

    def _compute_halo_read_depth_info(self):
        '''Take a list of `psyclone.dynamo0p3.HaloReadAccess` objects and
        create an equivalent list of `psyclone.dynamo0p3.HaloDepth`
        objects. Whilst doing this we simplify the
        `psyclone.dynamo0p3.HaloDepth` list to remove redundant depth
        information e.g. depth=1 is not required if we have a depth=2

        :return: a list containing halo depth information derived from \
        all fields dependent on this halo exchange
        :rtype: :func:`list` of :py:class:`psyclone.dynamo0p3.HaloDepth`

        '''
        # get our halo information
        halo_info_list = self._compute_halo_read_info()
        # use the halo information to generate depth information
        depth_info_list = _create_depth_list(halo_info_list)
        return depth_info_list

    def _compute_halo_read_info(self):
        '''Dynamically computes all halo read dependencies and returns the
        required halo information (i.e. halo depth and stencil type) in a
        list of HaloReadAccess objects

        :return: a list containing halo information for each read dependency
        :rtype: :func:`list` of :py:class:`psyclone.dynamo0p3.HaloReadAccess`

        '''
        read_dependencies = self.field.forward_read_dependencies()
        if not read_dependencies:
            raise GenerationError(
                "Internal logic error. There should be at least one read "
                "dependence for a halo exchange")
        return [HaloReadAccess(read_dependency) for read_dependency
                in read_dependencies]

    def _compute_halo_write_info(self):
        '''Determines how much of the halo has been cleaned from any previous
        redundant computation

        :return: a HaloWriteAccess object containing the required \
        information, or None if no dependence information is found.
        :rtype: :py:class:`psyclone.dynamo0p3.HaloWriteAccess` or None
        :raises GenerationError: if more than one write dependence is \
        found for this halo exchange as this should not be possible

        '''
        write_dependencies = self.field.backward_write_dependencies()
        if not write_dependencies:
            # no write dependence information
            return None
        if len(write_dependencies) > 1:
            raise GenerationError(
                "Internal logic error. There should be at most one write "
                "dependence for a halo exchange. Found "
                "'{0}'".format(str(len(write_dependencies))))
        return HaloWriteAccess(write_dependencies[0])

    def required(self):
        '''Determines whether this halo exchange is definitely required (True,
        True), might be required (True, False) or is definitely not
        required (False, *). The first return argument is used to
        decide whether a halo exchange should exist. If it is True
        then the halo is required or might be required. If it is False
        then the halo exchange is definitely not required. The second
        argument is used to specify whether we definitely know that it
        is required or are not sure.

        Whilst a halo exchange is generally only ever added if it is
        required, or if it may be required, this situation can change
        if redundant computation transformations are applied. The
        first argument can be used to remove such halo exchanges if
        required.

        When the first argument is True, the second argument can be
        used to see if we need to rely on the runtime (set_dirty and
        set_clean calls) and therefore add a check_dirty() call around
        the halo exchange or whether we definitely know that this halo
        exchange is required.

        This routine assumes that a stencil size provided via a
        variable may take the value 0. If a variables value is
        constrained to be 1, or more, then the logic for deciding
        whether a halo exchange is definitely required should be
        updated. Note, the routine would still be correct as is, it
        would just return more unknown results than it should).

        :return: Returns (x, y) where x specifies whether this halo \
        exchange is (or might be) required - True, or is not required \
        - False. If the first tuple item is True then the second \
        argument specifies whether we definitely know that we need the \
        HaloExchange - True, or are not sure - False.
        :rtype: (bool, bool)

        '''
        # get *aggregated* information about halo reads
        required_clean_info = self._compute_halo_read_depth_info()
        # get information about the halo write
        clean_info = self._compute_halo_write_info()

        # no need to test whether we return at least one read
        # dependency as _compute_halo_read_depth_info() raises an
        # exception if none are found

        if Config.get().api_conf("dynamo0.3").compute_annexed_dofs and \
           len(required_clean_info) == 1 and \
           required_clean_info[0].annexed_only:
            # We definitely don't need the halo exchange as we
            # only read annexed dofs and these are always clean as
            # they are computed by default when iterating over
            # dofs and kept up-to-date by redundant computation
            # when iterating over cells.
            required = False
            known = True  # redundant information as it is always known
            return required, known

        if not clean_info:
            # this halo exchange has no previous write dependencies so
            # we do not know the initial state of the halo. This means
            # that we do not know if we need a halo exchange or not
            required = True
            known = False
            return required, known

        if clean_info.max_depth:
            if not clean_info.dirty_outer:
                # all of the halo is cleaned by redundant computation
                # so halo exchange is not required
                required = False
                known = True  # redundant information as it is always known
            else:
                # the last level halo is dirty
                if required_clean_info[0].max_depth:
                    # we know that we need to clean the outermost halo level
                    required = True
                    known = True
                else:
                    # we don't know whether the halo exchange is
                    # required or not as the reader reads the halo to
                    # a specified depth but we don't know the depth
                    # of the halo
                    required = True
                    known = False
            return required, known

        # at this point we know that clean_info.max_depth is False

        if not clean_info.literal_depth:
            # if literal_depth is 0 then the writer does not
            # redundantly compute so we definitely need the halo
            # exchange
            required = True
            known = True
            return required, known

        if clean_info.literal_depth == 1 and clean_info.dirty_outer:
            # the writer redundantly computes in the level 1 halo but
            # leaves it dirty (although annexed dofs are now clean).
            if len(required_clean_info) == 1 and \
               required_clean_info[0].annexed_only:
                # we definitely don't need the halo exchange as we
                # only read annexed dofs and these have been made
                # clean by the redundant computation
                required = False
                known = True  # redundant information as it is always known
            else:
                # we definitely need the halo exchange as the reader(s)
                # require the halo to be clean
                required = True
                known = True
            return required, known

        # At this point we know that the writer cleans the halo to a
        # known (literal) depth through redundant computation. We now
        # compute this value for use by the logic in the rest of the
        # routine.
        clean_depth = clean_info.literal_depth
        if clean_info.dirty_outer:
            # outer layer stays dirty
            clean_depth -= 1

        # If a literal value in any of the required clean halo depths
        # is greater than the cleaned depth then we definitely need
        # the halo exchange (as any additional variable depth would
        # increase the required depth value). We only look at the case
        # where we have multiple entries as the single entry case is
        # dealt with separately
        if len(required_clean_info) > 1:
            for required_clean in required_clean_info:
                if required_clean.literal_depth > clean_depth:
                    required = True
                    known = True
                    return required, known

        # The only other case where we know that a halo exchange is
        # required (or not) is where we read the halo to a known
        # literal depth. As the read inforation is aggregated, a known
        # literal depth will mean that there is only one
        # required_clean_info entry
        if len(required_clean_info) == 1:
            # the halo might be read to a fixed literal depth
            if required_clean_info[0].var_depth or \
               required_clean_info[0].max_depth:
                # no it isn't so we might need the halo exchange
                required = True
                known = False
            else:
                # the halo is read to a fixed literal depth.
                required_clean_depth = required_clean_info[0].literal_depth
                if clean_depth < required_clean_depth:
                    # we definitely need this halo exchange
                    required = True
                    known = True
                else:
                    # we definitely don't need this halo exchange
                    required = False
                    known = True  # redundant information as it is always known
            return required, known

        # We now know that at least one required_clean entry has a
        # variable depth and any required_clean fixed depths are less
        # than the cleaned depth so we may need a halo exchange.
        required = True
        known = False
        return required, known

    def view(self, indent=0):
        ''' Class specific view  '''
        _, known = self.required()
        runtime_check = not known
        field_id = self._field.name
        if self.vector_index:
            field_id += "({0})".format(self.vector_index)
        print(self.indent(indent) + (
            "{0}[field='{1}', type='{2}', depth={3}, "
            "check_dirty={4}]".format(self.coloured_text, field_id,
                                      self._compute_stencil_type(),
                                      self._compute_halo_depth(),
                                      runtime_check)))

    def gen_code(self, parent):
        '''Dynamo specific code generation for this class.

        :param parent: an f2pygen object that will be the parent of \
        f2pygen objects created in this method
        :type parent: :py:class:`psyclone.f2pygen.BaseGen`

        '''
        from psyclone.f2pygen import IfThenGen, CallGen, CommentGen
        if self.vector_index:
            ref = "(" + str(self.vector_index) + ")"
        else:
            ref = ""
        _, known = self.required()
        if not known:
            if_then = IfThenGen(parent, self._field.proxy_name + ref +
                                "%is_dirty(depth=" +
                                self._compute_halo_depth() + ")")
            parent.add(if_then)
            halo_parent = if_then
        else:
            halo_parent = parent
        halo_parent.add(
            CallGen(
                halo_parent, name=self._field.proxy_name + ref +
                "%" + self._halo_exchange_name +
                "(depth=" + self._compute_halo_depth() + ")"))
        parent.add(CommentGen(parent, ""))


class DynHaloExchangeStart(DynHaloExchange):
    '''The start of an asynchronous halo exchange. This is similar to a
    regular halo exchange except that the Fortran name of the call is
    different and the routine only reads the data being transferred
    (the associated field is specified as having a read access). As a
    result this class is not able to determine some important
    properties (such as whether the halo exchange is known to be
    required or not). This is solved by finding the corresponding
    asynchronous halo exchange end (a halo exchange start always has a
    corresponding halo exchange end and vice versa) and calling its
    methods (a halo exchange end is specified as having readwrite
    access to its associated field and therefore is able to determine
    the required properties).

    :param field: the field that this halo exchange will act on
    :type field: :py:class:`psyclone.dynamo0p3.DynKernelArgument`
    :param check_dirty: optional argument (default True) indicating \
    whether this halo exchange should be subject to a run-time check \
    for clean/dirty halos.
    :type check_dirty: bool
    :param vector_index: optional vector index (default None) to \
    identify which component of a vector field this halo exchange is \
    responsible for
    :type vector_index: int
    :param parent: optional PSyIRe parent node (default None) of this \
    object
    :type parent: :py:class:`psyclone.psyGen.node`

    '''
    def __init__(self, field, check_dirty=True,
                 vector_index=None, parent=None):
        DynHaloExchange.__init__(self, field, check_dirty=check_dirty,
                                 vector_index=vector_index, parent=parent)
        # Update the field's access appropriately. Here "gh_read"
        # specifies that the start of a halo exchange only reads
        # the field's data.
        self._field.access = AccessType.READ
        # override appropriate parent class names
        self._halo_exchange_name = "halo_exchange_start"
        self._text_name = "HaloExchangeStart"
        self._colour_map_name = "HaloExchangeStart"
        self._dag_name = "haloexchangestart"

    def _compute_stencil_type(self):
        '''Call the required method in the corresponding halo exchange end
        object. This is done as the field in halo exchange start is
        only read and the dependence analysis beneath this call
        requires the field to be modified.

        :return: Return the type of stencil required for this pair of \
        halo exchanges
        :rtype: str

        '''
        return self._get_hex_end()._compute_stencil_type()

    def _compute_halo_depth(self):
        '''Call the required method in the corresponding halo exchange end
        object. This is done as the field in halo exchange start is
        only read and the dependence analysis beneath this call
        requires the field to be modified.

        :return: Return the halo exchange depth as a Fortran string
        :rtype: str

        '''
        return self._get_hex_end()._compute_halo_depth()

    def required(self):
        '''Call the required method in the corresponding halo exchange end
        object. This is done as the field in halo exchange start is
        only read and the dependence analysis beneath this call
        requires the field to be modified.

        :return: Returns (x, y) where x specifies whether this halo \
        exchange is (or might be) required - True, or is not required \
        - False. If the first tuple item is True then the second \
        argument specifies whether we definitely know that we need the \
        HaloExchange - True, or are not sure - False.
        :rtype: (bool, bool)

        '''
        return self._get_hex_end().required()

    def _get_hex_end(self):
        '''An internal helper routine for this class which finds the halo
        exchange end object corresponding to this halo exchange start
        object or raises an exception if one is not found.

        :return: The corresponding halo exchange end object
        :rtype: :py:class:`psyclone.dynamo0p3.DynHaloExchangeEnd`
        :raises GenerationError: If no matching HaloExchangeEnd is \
        found, or if the first matching haloexchange that is found is \
        not a HaloExchangeEnd

        '''
        # Look at all nodes following this one in schedule order
        # (which is PSyIRe node order)
        for node in self.following():
            if self.sameParent(node) and isinstance(node, DynHaloExchange):
                # Found a following `haloexchange`,
                # `haloexchangestart` or `haloexchangeend` PSyIRe node
                # that is at the same calling hierarchy level as this
                # haloexchangestart
                access = DataAccess(self.field)
                if access.overlaps(node.field):
                    if isinstance(node, DynHaloExchangeEnd):
                        return node
                    raise GenerationError(
                        "Halo exchange start for field '{0}' should match "
                        "with a halo exchange end, but found {1}".format(
                            self.field.name, type(node)))
        # no match has been found which is an error as a halo exchange
        # start should always have a matching halo exchange end that
        # follows it in schedule (PSyIRe sibling) order
        raise GenerationError(
            "Halo exchange start for field '{0}' has no matching halo "
            "exchange end".format(self.field.name))


class DynHaloExchangeEnd(DynHaloExchange):
    '''The end of an asynchronous halo exchange. This is similar to a
    regular halo exchange except that the Fortran name of the call is
    different and the routine only writes to the data being
    transferred.

    :param field: the field that this halo exchange will act on
    :type field: :py:class:`psyclone.dynamo0p3.DynKernelArgument`
    :param check_dirty: optional argument (default True) indicating \
    whether this halo exchange should be subject to a run-time check \
    for clean/dirty halos.
    :type check_dirty: bool
    :param vector_index: optional vector index (default None) to \
    identify which index of a vector field this halo exchange is \
    responsible for
    :type vector_index: int
    :param parent: optional PSyIRe parent node (default None) of this \
    object
    :type parent: :py:class:`psyclone.psyGen.node`

    '''
    def __init__(self, field, check_dirty=True,
                 vector_index=None, parent=None):
        DynHaloExchange.__init__(self, field, check_dirty=check_dirty,
                                 vector_index=vector_index, parent=parent)
        # Update field properties appropriately. The associated field is
        # written to. However, a readwrite field access needs to be
        # specified as this is required for the halo exchange logic to
        # work correctly.
        self._field.access = AccessType.READWRITE
        # override appropriate parent class names
        self._halo_exchange_name = "halo_exchange_finish"
        self._text_name = "HaloExchangeEnd"
        self._colour_map_name = "HaloExchangeEnd"
        self._dag_name = "haloexchangeend"


class HaloDepth(object):
    '''Determines how much of the halo a read to a field accesses (the
    halo depth)
    '''
    def __init__(self):
        # literal_depth is used to store any known (literal) component
        # of the depth of halo that is accessed. It may not be the
        # full depth as there may also be an additional var_depth
        # specified.
        self._literal_depth = 0
        # var_depth is used to store any variable component of the
        # depth of halo that is accessed. It may not be the full depth
        # as there may also be an additional literal_depth specified.
        self._var_depth = None
        # max_depth specifies whether the full depth of halo (whatever
        # that might be) is accessed. If this is set then
        # literal_depth, var_depth and max_depth_m1 have no
        # meaning. max_depth being False does not necessarily mean the
        # full halo depth is not accessed, rather it means that we do
        # not know.
        self._max_depth = False
        # max_depth_m1 specifies whether the full depth of halo
        # (whatever that might be) apart from the outermost level is
        # accessed. If this is set then literal_depth, var_depth and
        # max_depth have no meaning.
        self._max_depth_m1 = False
        # annexed only is True if the only access in the halo is for
        # annexed dofs
        self._annexed_only = False

    @property
    def annexed_only(self):
        '''Returns whether the access to the halo is solely to annexed dofs,
        or not

        :return: Return True if only annexed dofs are accessed in the
        halo and False otherwise
        :rtype: bool

        '''
        return self._annexed_only

    @property
    def max_depth(self):
        '''Returns whether the read to the field is known to access all of the
        halo or not

        :return: Return True if the read to the field is known to
        access all of the halo and False otherwise
        :rtype: bool

        '''
        return self._max_depth

    @property
    def max_depth_m1(self):
        '''Returns whether the read to the field is known to access all of the
        halo except the outermost level or not.

        :return: Return True if the read to the field is known to
        access all of the halo except the outermost and False otherwise
        :rtype: bool

        '''
        return self._max_depth_m1

    @property
    def var_depth(self):
        '''Returns the name of the variable specifying the depth of halo
        access if one is provided. Note, a variable will only be provided for
        stencil accesses. Also note, this depth should be added to the
        literal_depth to find the total depth.

        :return: Return a variable name specifying the halo
        access depth, if one exists, and None if not
        :rtype: String

        '''
        return self._var_depth

    @property
    def literal_depth(self):
        '''Returns the known fixed (literal) depth of halo access. Note, this
        depth should be added to the var_depth to find the total
        depth.

        :return: Return the known fixed (literal) halo
        access depth
        :rtype: integer

        '''
        return self._literal_depth

    @literal_depth.setter
    def literal_depth(self, value):
        ''' Set the known fixed (literal) depth of halo access.

        :parameter value: Set the known fixed (literal) halo
        access depth
        :type value: integer

        '''
        self._literal_depth = value

    def set_by_value(self, max_depth, var_depth, literal_depth, annexed_only,
                     max_depth_m1):
        '''Set halo depth information directly

        :param bool max_depth: True if the field accesses all of the \
        halo and False otherwise
        :param str var_depth: A variable name specifying the halo \
        access depth, if one exists, and None if not
        :param int literal_depth: The known fixed (literal) halo \
        access depth
        :param bool annexed_only: True if only the halo's annexed dofs \
        are accessed and False otherwise
        :param bool max_depth_m1: True if the field accesses all of \
        the halo but does not require the outermost halo to be correct \
        and False otherwise

        '''
        self._max_depth = max_depth
        self._var_depth = var_depth
        self._literal_depth = literal_depth
        self._annexed_only = annexed_only
        self._max_depth_m1 = max_depth_m1

    def __str__(self):
        '''return the depth of a halo dependency
        as a string'''
        depth_str = ""
        if self.max_depth:
            depth_str += "mesh%get_halo_depth()"
        elif self.max_depth_m1:
            depth_str += "mesh%get_halo_depth()-1"
        else:
            if self.var_depth:
                depth_str += self.var_depth
                if self.literal_depth:
                    depth_str += "+"
            if self.literal_depth:
                depth_str += str(self.literal_depth)
        return depth_str


def halo_check_arg(field, access_types):
    '''
    Support function which performs checks to ensure the first argument
    is a field, that the field is contained within Kernel or Builtin
    call and that the field is accessed in one of the ways specified
    by the second argument. If no error is reported it returns the
    call object containing this argument.

    :param field: the argument object we are checking
    :type field: :py:class:`psyclone.dynamo0p3.DynArgument`
    :param access_types: List of allowed access types.
    :type access_types: List of :py:class:`psyclone.psyGen.AccessType`.
    :return: the call containing the argument object
    :rtype: sub-class of :py:class:`psyclone.psyGen.Kern`

    :raises GenerationError: if the first argument to this function is \
                             the wrong type.
    :raises GenerationError: if the first argument is not accessed in one of \
                    the ways specified by the second argument to the function.
    :raises GenerationError: if the first argument is not contained \
                             within a call object.

    '''
    try:
        # get the kernel/builtin call associated with this field
        call = field.call
    except AttributeError:
        raise GenerationError(
            "HaloInfo class expects an argument of type DynArgument, or "
            "equivalent, on initialisation, but found, "
            "'{0}'".format(type(field)))

    if field.access not in access_types:
        api_strings = [access.api_specific_name() for access in access_types]
        raise GenerationError(
            "In HaloInfo class, field '{0}' should be one of {1}, but found "
            "'{2}'".format(field.name, api_strings,
                           field.access.api_specific_name()))
    from psyclone.dynamo0p3_builtins import DynBuiltIn
    if not (isinstance(call, DynKern) or isinstance(call, DynBuiltIn)):
        raise GenerationError(
            "In HaloInfo class, field '{0}' should be from a call but "
            "found {1}".format(field.name, type(call)))
    return call


class HaloWriteAccess(HaloDepth):
    '''Determines how much of a field's halo is written to (the halo depth)
    when a field is accessed in a particular kernel within a
    particular loop nest

    '''
    def __init__(self, field):
        '''
        :param field: the field that we are concerned with
        :type field: :py:class:`psyclone.dynamo0p3.DynArgument`

        '''

        HaloDepth.__init__(self)
        self._compute_from_field(field)

    @property
    def dirty_outer(self):
        '''Returns True if the writer is continuous and accesses the halo and
        False otherwise. It indicates that the outer level of halo that has
        been written to is actually dirty (well to be precise it is a partial
        sum).

        :return: Return True if the outer layer of halo
        that is written to remains dirty and False otherwise.
        :rtype: bool

        '''
        return self._dirty_outer

    def _compute_from_field(self, field):
        '''Internal method to compute what parts of a field's halo are written
        to in a certain kernel and loop. The information computed is
        the depth of access and validity of the data after
        writing. The depth of access can be the maximum halo depth or
        a literal depth and the outer halo layer that is written to
        may be dirty or clean.

        :param field: the field that we are concerned with
        :type field: :py:class:`psyclone.dynamo0p3.DynArgument`

        '''
        call = halo_check_arg(field, AccessType.all_write_accesses())
        # no test required here as all calls exist within a loop
        loop = call.parent.parent
        # The outermost halo level that is written to is dirty if it
        # is a continuous field which writes into the halo in a loop
        # over cells
        self._dirty_outer = (
            not field.discontinuous and
            loop.iteration_space == "cells" and
            loop.upper_bound_name in HALO_ACCESS_LOOP_BOUNDS)
        depth = 0
        max_depth = False
        if loop.upper_bound_name in HALO_ACCESS_LOOP_BOUNDS:
            # loop does redundant computation
            if loop.upper_bound_halo_depth:
                # loop redundant computation is to a fixed literal depth
                depth = loop.upper_bound_halo_depth
            else:
                # loop redundant computation is to the maximum depth
                max_depth = True
        # If this is an inter-grid kernel and we're writing to the
        # field on the fine mesh then the halo depth is effectively
        # doubled
        if call.is_intergrid and field.mesh == "gh_fine":
            depth *= 2
        # The third argument for set_by_value specifies the name of a
        # variable used to specify the depth. Variables are currently
        # not used when a halo is written to, so we pass None which
        # indicates there is no variable.  the fifth argument for
        # set_by_value indicates whether we only access
        # annexed_dofs. At the moment this is not possible when
        # modifying a field so we always return False. The sixth
        # argument indicates if the depth of access is the
        # maximum-1. This is not possible here so we return False.
        HaloDepth.set_by_value(self, max_depth, None, depth, False, False)


class HaloReadAccess(HaloDepth):
    '''Determines how much of a field's halo is read (the halo depth) and
    additionally the access pattern (the stencil) when a field is
    accessed in a particular kernel within a particular loop nest

    '''
    def __init__(self, field):
        '''
        :param field: the field that we want to get information on
        :type field: :py:class:`psyclone.dynamo0p3.DynKernelArgument`

        '''
        HaloDepth.__init__(self)
        self._stencil_type = None
        self._needs_clean_outer = None
        self._compute_from_field(field)

    @property
    def needs_clean_outer(self):
        '''Returns False if the reader has a gh_inc access and accesses the
        halo. Otherwise returns True.  Indicates that the outer level
        of halo that has been read does not need to be clean (although
        any annexed dofs do).

        :return: Returns False if the outer layer of halo that is read \
        does not need to be clean and True otherwise.
        :rtype: bool

        '''
        return self._needs_clean_outer

    @property
    def stencil_type(self):
        '''Returns the type of stencil access used by the field(s) in the halo
        if one exists. If redundant computation (accessing the full
        halo) is combined with a stencil access (potentially accessing
        a subset of the halo) then the access is assumed to be full
        access (region) for all depths.

        :return: Return the type of stencil access used
        or None if there is no stencil.
        :rtype: String

        '''
        return self._stencil_type

    def _compute_from_field(self, field):
        '''Internal method to compute which parts of a field's halo are read
        in a certain kernel and loop. The information computed is the
        depth of access and the access pattern. The depth of access
        can be the maximum halo depth, a variable specifying the depth
        and/or a literal depth. The access pattern will only be
        specified if the kernel code performs a stencil access on the
        field.

        :param field: the field that we are concerned with
        :type field: :py:class:`psyclone.dynamo0p3.DynArgument`

        '''
        self._annexed_only = False
        call = halo_check_arg(field, AccessType.all_read_accesses())
        # no test required here as all calls exist within a loop
        loop = call.parent.parent

        # For GH_INC we accumulate contributions into the field being
        # modified. In order to get correct results for owned and
        # annexed dofs, this requires that the fields we are
        # accumulating contributions from have up-to-date values in
        # the halo cell(s). However, we do not need to be concerned
        # with the values of the modified field in the last-level of
        # the halo. This is because we only have enough information to
        # partially compute the contributions in those cells
        # anyway. (If the values of the field being modified are
        # required, at some later point, in that level of the halo
        # then we do a halo swap.)
        self._needs_clean_outer = (
            not (field.access == AccessType.INC
                 and loop.upper_bound_name in ["cell_halo",
                                               "colour_halo"]))
        # now we have the parent loop we can work out what part of the
        # halo this field accesses
        if loop.upper_bound_name in HALO_ACCESS_LOOP_BOUNDS:
            # this loop performs redundant computation
            if loop.upper_bound_halo_depth:
                # loop redundant computation is to a fixed literal depth
                self._literal_depth = loop.upper_bound_halo_depth
            else:
                # loop redundant computation is to the maximum depth
                self._max_depth = True
        elif loop.upper_bound_name == "ncolour":
            # currenty coloured loops are always transformed from
            # cell_halo depth 1 loops
            self._literal_depth = 1
        elif loop.upper_bound_name in ["ncells", "nannexed"]:
            if field.descriptor.stencil:
                # no need to worry about annexed dofs (if they exist)
                # as the stencil will cover these (this is currently
                # guaranteed as halo exchanges only exchange full
                # halos)
                pass
            else:  # there is no stencil
                if field.discontinuous:
                    # There are only local accesses
                    pass
                else:
                    # This is a continuous field which therefore
                    # accesses annexed dofs. We set access to the
                    # level 1 halo here as there is currently no
                    # mechanism to perform a halo exchange solely on
                    # annexed dofs.
                    self._literal_depth = 1
                    self._annexed_only = True
        elif loop.upper_bound_name == "ndofs":
            # we only access owned dofs so there is no access to the
            # halo
            pass
        else:
            raise GenerationError(
                "Internal error in HaloReadAccess._compute_from_field. Found "
                "unexpected loop upper bound name '{0}'".
                format(loop.upper_bound_name))

        if self._max_depth or self._var_depth or self._literal_depth:
            # Whilst stencil type has no real meaning when there is no
            # stencil it is convenient to set it to "region" when
            # there is redundant computation as the halo exchange
            # logic is interested in the access pattern irrespective
            # of whether there is a stencil access or not. We use
            # "region" as it means access all of the halo data which
            # is what is done when performing redundant computation
            # with no stencil.
            self._stencil_type = "region"
        if field.descriptor.stencil:
            # field has a stencil access
            if self._max_depth:
                raise GenerationError(
                    "redundant computation to max depth with a stencil is "
                    "invalid")
            else:
                self._stencil_type = field.descriptor.stencil['type']
                if self._literal_depth:
                    # halo exchange does not support mixed accesses to the halo
                    self._stencil_type = "region"
                stencil_depth = field.descriptor.stencil['extent']
                if stencil_depth:
                    # stencil_depth is provided in the kernel metadata
                    self._literal_depth += stencil_depth
                else:
                    # stencil_depth is provided by the algorithm layer
                    if field.stencil.extent_arg.is_literal():
                        # a literal is specified
                        value_str = field.stencil.extent_arg.text
                        self._literal_depth += int(value_str)
                    else:
                        # a variable is specified
                        self._var_depth = field.stencil.extent_arg.varname
        # If this is an intergrid kernel and the field in question is on
        # the fine mesh then we must double the halo depth
        if call.is_intergrid and field.mesh == "gh_fine":
            if self._literal_depth:
                self._literal_depth *= 2
            if self._var_depth:
                self._var_depth = "2*" + self._var_depth


class DynLoop(Loop):
    ''' The Dynamo specific Loop class. This passes the Dynamo
    specific loop information to the base class so it creates the one
    we require.  Creates Dynamo specific loop bounds when the code is
    being generated. '''

    def __init__(self, parent=None, loop_type=""):
        Loop.__init__(self, parent=parent,
                      valid_loop_types=VALID_LOOP_TYPES)
        self.loop_type = loop_type

        # Get the namespace manager instance so we can look-up
        # the name of the nlayers and ndf variables
        self._name_space_manager = NameSpaceFactory().create()

        # set our variable name at initialisation as it might be
        # required by other classes before code generation
        if self._loop_type == "colours":
            self._variable_name = "colour"
        elif self._loop_type == "colour":
            self._variable_name = "cell"
        elif self._loop_type == "dofs":
            self._variable_name = self._name_space_manager.\
                create_name(root_name="df",
                            context="PSyVars",
                            label="dof_loop_idx")
        else:
            self._variable_name = "cell"

        # Pre-initialise the Loop children  # TODO: See issue #440
        self.addchild(Literal("NOT_INITIALISED", parent=self))  # start
        self.addchild(Literal("NOT_INITIALISED", parent=self))  # stop
        self.addchild(Literal("1", parent=self))  # step
        self.addchild(Schedule(parent=self))  # loop body

        # At this stage we don't know what our loop bounds are
        self._lower_bound_name = None
        self._lower_bound_index = None
        self._upper_bound_name = None
        self._upper_bound_halo_depth = None

    def view(self, indent=0):
        '''Print out a textual representation of this loop. We override this
        method from the Loop class because, in Dynamo0.3, the function
        space is now an object and we need to call orig_name on it. We
        also output the upper loop bound as this can now be
        modified.

        :param indent: optional argument indicating the level of
        indentation to add before outputting the class information
        :type indent: integer

        '''
        if self._upper_bound_halo_depth:
            upper_bound = "{0}({1})".format(self._upper_bound_name,
                                            self._upper_bound_halo_depth)
        else:
            upper_bound = self._upper_bound_name
        print(self.indent(indent) + self.coloured_text +
              "[type='{0}', field_space='{1}', it_space='{2}', "
              "upper_bound='{3}']".format(self._loop_type,
                                          self._field_space.orig_name,
                                          self.iteration_space, upper_bound))
        for entity in self._children:
            entity.view(indent=indent + 1)

    def load(self, kern):
        '''
        Load the state of this Loop using the supplied Kernel
        object. This method is provided so that we can individually
        construct Loop objects for a given kernel call.

        :param kern: Kernel object to use to populate state of Loop
        :type kern: :py:class:`psyclone.dynamo0p3.DynKern`
        '''
        self._kern = kern

        self._field = kern.arguments.iteration_space_arg()
        self._field_name = self._field.name
        self._field_space = self._field.function_space
        self._iteration_space = kern.iterates_over  # cells etc.

        # Loop bounds
        self.set_lower_bound("start")

        from psyclone.dynamo0p3_builtins import DynBuiltIn
        if isinstance(kern, DynBuiltIn):
            # If the kernel is a built-in/pointwise operation
            # then this loop must be over DoFs
            if Config.get().api_conf("dynamo0.3").compute_annexed_dofs \
               and Config.get().distributed_memory \
               and not kern.is_reduction:
                self.set_upper_bound("nannexed")
            else:
                self.set_upper_bound("ndofs")
        else:
            if Config.get().distributed_memory:
                if self._field.type in GH_VALID_OPERATOR_NAMES:
                    # We always compute operators redundantly out to the L1
                    # halo
                    self.set_upper_bound("cell_halo", index=1)
                elif (self.field_space.orig_name in
                      VALID_DISCONTINUOUS_FUNCTION_SPACE_NAMES):
                    # Iterate to ncells for all discontinuous quantities,
                    # including any_discontinuous_space
                    self.set_upper_bound("ncells")
                elif self.field_space.orig_name in CONTINUOUS_FUNCTION_SPACES:
                    # Must iterate out to L1 halo for continuous quantities
                    self.set_upper_bound("cell_halo", index=1)
                elif self.field_space.orig_name in VALID_ANY_SPACE_NAMES:
                    # We don't know whether any_space is continuous or not
                    # so we have to err on the side of caution and assume that
                    # it is.
                    self.set_upper_bound("cell_halo", index=1)
                else:
                    raise GenerationError(
                        "Unexpected function space found. Expecting one of "
                        "{0} but found '{1}'".format(
                            str(VALID_FUNCTION_SPACES),
                            self.field_space.orig_name))
            else:  # sequential
                self.set_upper_bound("ncells")

    def set_lower_bound(self, name, index=None):
        ''' Set the lower bounds of this loop '''
        if name not in VALID_LOOP_BOUNDS_NAMES:
            raise GenerationError(
                "The specified lower bound loop name is invalid")
        if name in ["inner"] + HALO_ACCESS_LOOP_BOUNDS and index < 1:
            raise GenerationError(
                "The specified index '{0}' for this lower loop bound is "
                "invalid".format(str(index)))
        self._lower_bound_name = name
        self._lower_bound_index = index

    def set_upper_bound(self, name, index=None):
        '''Set the upper bound of this loop

        :param name: A loop upper bound name. This should be a supported name.
        :type name: String
        :param index: An optional argument indicating the depth of halo
        :type index: int

        '''
        if name not in VALID_LOOP_BOUNDS_NAMES:
            raise GenerationError(
                "The specified upper loop bound name is invalid. Expected one "
                "of {0} but found '{1}'".format(VALID_LOOP_BOUNDS_NAMES, name))
        if name == "start":
            raise GenerationError("'start' is not a valid upper bound")
        # Only halo bounds and inner may have an index. We could just
        # test for index here and assume that index is None for other
        # types of bounds, but checking the type of bound as well is a
        # safer option.
        if name in (["inner"] + HALO_ACCESS_LOOP_BOUNDS) and \
           index is not None:
            if index < 1:
                raise GenerationError(
                    "The specified index '{0}' for this upper loop bound is "
                    "invalid".format(str(index)))
        self._upper_bound_name = name
        self._upper_bound_halo_depth = index

    @property
    def upper_bound_name(self):
        ''' Returns the name of the upper loop bound '''
        return self._upper_bound_name

    @property
    def upper_bound_halo_depth(self):
        '''Returns the index of the upper loop bound. This is None if the upper
        bound name is not in HALO_ACCESS_LOOP_BOUNDS

        :return: the depth of the halo for a loops upper bound. If it
        is None then a depth has not been provided. The depth value is only
        valid when the upper-bound name is associated with a halo
        e.g. 'cell_halo'
        :rtype: int

        '''
        return self._upper_bound_halo_depth

    def _lower_bound_fortran(self):
        '''
        Create the associated Fortran code for the type of lower bound.
        :returns: the Fortran code for the lower bound
        :rtype: str
        :raises GenerationError: if self._lower_bound_name is not "start"
                                 for sequential code.
        :raises GenerationError: if self._lower_bound_name is unrecognised
        '''
        if not Config.get().distributed_memory and \
           self._lower_bound_name != "start":
            raise GenerationError(
                "The lower bound must be 'start' if we are sequential but "
                "found '{0}'".format(self._upper_bound_name))
        if self._lower_bound_name == "start":
            return "1"
        else:
            # the start of our space is the end of the previous space +1
            if self._lower_bound_name == "inner":
                prev_space_name = self._lower_bound_name
                prev_space_index_str = str(self._lower_bound_index + 1)
            elif self._lower_bound_name == "ncells":
                prev_space_name = "inner"
                prev_space_index_str = "1"
            elif (self._lower_bound_name == "cell_halo" and
                  self._lower_bound_index == 1):
                prev_space_name = "ncells"
                prev_space_index_str = ""
            elif (self._lower_bound_name == "cell_halo" and
                  self._lower_bound_index > 1):
                prev_space_name = self._lower_bound_name
                prev_space_index_str = str(self._lower_bound_index - 1)
            else:
                raise GenerationError(
                    "Unsupported lower bound name '{0}' "
                    "found".format(self._lower_bound_name))
            mesh_obj_name = self._name_space_manager.create_name(
                root_name="mesh", context="PSyVars", label="mesh")
            return mesh_obj_name + "%get_last_" + prev_space_name + "_cell(" \
                + prev_space_index_str + ")+1"

    def _upper_bound_fortran(self):
        ''' Create the associated fortran code for the type of upper bound

        :return: Fortran code for the upper bound of this loop
        :rtype: String

        '''
        # precompute halo_index as a string as we use it in more than
        # one of the if clauses
        halo_index = ""
        if self._upper_bound_halo_depth:
            halo_index = str(self._upper_bound_halo_depth)

        # We must allow for self._kern being None (as it will be for
        # a built-in).
        if self._kern and self._kern.is_intergrid:
            # We have more than one mesh object to choose from and we
            # want the coarse one because that determines the iteration
            # space. _field_name holds the name of the argument that
            # determines the iteration space of this kernel and that
            # is set-up to be the one on the coarse mesh (in
            # DynKerelArguments.iteration_space_arg()).
            mesh_name = "mesh_" + self._field_name
        else:
            # It's not an inter-grid kernel so there's only one mesh
            mesh_name = "mesh"
        mesh = self._name_space_manager.create_name(
            root_name=mesh_name, context="PSyVars", label=mesh_name)

        if self._upper_bound_name == "ncolours":
            # Loop over colours
            kernels = self.walk(DynKern)
            if not kernels:
                raise InternalError(
                    "Failed to find a kernel within a loop over colours.")
            # Check that all kernels have been coloured. We can't check the
            # number of colours since that is only known at runtime.
            ncolours = kernels[0].ncolours_var
            for kern in kernels:
                if not kern.ncolours_var:
                    raise InternalError(
                        "All kernels within a loop over colours must have been"
                        " coloured but kernel '{0}' has not".format(kern.name))
            return ncolours
        elif self._upper_bound_name == "ncolour":
            # Loop over cells of a particular colour when DM is disabled.
            # We use the same, DM API as that returns sensible values even
            # when running without MPI.
            return "{0}%get_last_edge_cell_per_colour(colour)".format(mesh)
        elif self._upper_bound_name == "colour_halo":
            # Loop over cells of a particular colour when DM is enabled. The
            # LFRic API used here allows for colouring with redundant
            # computation.
            append = ""
            if halo_index:
                # The colouring API support an additional optional
                # argument which specifies the depth of the halo to
                # which the coloured loop computes. If no argument is
                # supplied it is assumed that the coloured loop
                # computes to the full depth of the halo (whatever that
                # may be).
                append = ","+halo_index
            return ("{0}%get_last_halo_cell_per_colour(colour"
                    "{1})".format(mesh, append))
        elif self._upper_bound_name in ["ndofs", "nannexed"]:
            if Config.get().distributed_memory:
                if self._upper_bound_name == "ndofs":
                    result = self.field.proxy_name_indexed + "%" + \
                             self.field.ref_name() + "%get_last_dof_owned()"
                else:  # nannexed
                    result = self.field.proxy_name_indexed + "%" + \
                             self.field.ref_name() + "%get_last_dof_annexed()"
            else:
                result = self._kern.undf_name
            return result
        elif self._upper_bound_name == "ncells":
            if Config.get().distributed_memory:
                result = mesh + "%get_last_edge_cell()"
            else:
                result = self.field.proxy_name_indexed + "%" + \
                    self.field.ref_name() + "%get_ncell()"
            return result
        elif self._upper_bound_name == "cell_halo":
            if Config.get().distributed_memory:
                return "{0}%get_last_halo_cell({1})".format(mesh,
                                                            halo_index)
            else:
                raise GenerationError(
                    "'cell_halo' is not a valid loop upper bound for "
                    "sequential/shared-memory code")
        elif self._upper_bound_name == "dof_halo":
            if Config.get().distributed_memory:
                return "{0}%{1}%get_last_dof_halo({2})".format(
                    self.field.proxy_name_indexed, self.field.ref_name(),
                    halo_index)
            else:
                raise GenerationError(
                    "'dof_halo' is not a valid loop upper bound for "
                    "sequential/shared-memory code")
        elif self._upper_bound_name == "inner":
            if Config.get().distributed_memory:
                return "{0}%get_last_inner_cell({1})".format(mesh,
                                                             halo_index)
            else:
                raise GenerationError(
                    "'inner' is not a valid loop upper bound for "
                    "sequential/shared-memory code")
        else:
            raise GenerationError(
                "Unsupported upper bound name '{0}' found in dynloop.upper_"
                "bound_fortran()".format(self._upper_bound_name))

    def unique_fields_with_halo_reads(self):
        ''' Returns all fields in this loop that require at least some
        of their halo to be clean to work correctly. '''

        unique_fields = []
        unique_field_names = []

        for call in self.kernels():
            for arg in call.arguments.args:
                if self._halo_read_access(arg):
                    if arg.name not in unique_field_names:
                        unique_field_names.append(arg.name)
                        unique_fields.append(arg)
        return unique_fields

    def _halo_read_access(self, arg):
        '''Determines whether the supplied argument has (or might have) its
        halo data read within this loop. Returns True if it does, or if
        it might and False if it definitely does not.

        :param arg: an argument contained within this loop
        :type arg: :py:class:`psyclone.dynamo0p3.DynArgument`
        :return: True if the argument reads, or might read from the \
                 halo and False otherwise.
        :rtype: bool

        '''
        if arg.descriptor.stencil:
            if self._upper_bound_name not in ["cell_halo", "ncells"]:
                raise GenerationError(
                    "Loop bounds other than cell_halo and ncells are "
                    "currently unsupported for kernels with stencil "
                    "accesses. Found '{0}'.".format(self._upper_bound_name))
            return self._upper_bound_name in ["cell_halo", "ncells"]
        if arg.type in GH_VALID_SCALAR_NAMES:
            # scalars do not have halos
            return False
        if arg.is_operator:
            # operators do not have halos
            return False
        if arg.discontinuous and arg.access in \
                [AccessType.READ, AccessType.READWRITE]:
            # there are no shared dofs so access to inner and ncells are
            # local so we only care about reads in the halo
            return self._upper_bound_name in HALO_ACCESS_LOOP_BOUNDS
        if arg.access in [AccessType.READ, AccessType.INC]:
            # arg is either continuous or we don't know (any_space_x)
            # and we need to assume it may be continuous for
            # correctness
            if self._upper_bound_name in HALO_ACCESS_LOOP_BOUNDS:
                # we read in the halo
                return True
            if self._upper_bound_name in ["ncells", "nannexed"]:
                # we read annexed dofs. Return False if we always
                # compute annexed dofs and True if we don't (as
                # annexed dofs are part of the level 1 halo).
                return not Config.get()\
                                 .api_conf("dynamo0.3").compute_annexed_dofs
            if self._upper_bound_name in ["ndofs"]:
                # argument does not read from the halo
                return False
            # nothing should get to here so raise an exception
            raise GenerationError(
                "Internal error in _halo_read_access. It should not be "
                "possible to get to here. loop upper bound name is '{0}' "
                "and arg '{1}' access is '{2}'.".format(
                    self._upper_bound_name, arg.name,
                    arg.access.api_specific_name()))

        # access is neither a read nor an inc so does not need halo
        return False

    def _add_halo_exchange_code(self, halo_field, idx=None):
        '''An internal helper method to add the halo exchange call immediately
        before this loop using the halo_field argument for the
        associated field information and the optional idx argument if
        the field is a vector field.

        In certain situations the halo exchange will not be
        required. This is dealt with by adding the halo exchange,
        asking it if it is required and then removing it if it is
        not. This may seem strange but the logic for determining
        whether a halo exchange is required is within the halo
        exchange class so it is simplest to do it this way

        :param halo_field: the argument requiring a halo exchange
        :type halo_field: :py:class:`psyclone.dynamo0p3.DynArgument`
        :param index: optional argument providing the vector index if
        there is one and None if not. Defaults to None.
        :type index: int or None

        '''
        exchange = DynHaloExchange(halo_field,
                                   parent=self.parent,
                                   vector_index=idx)
        self.parent.children.insert(self.position,
                                    exchange)
        # check whether this halo exchange has been placed
        # here correctly and if not, remove it.
        required, _ = exchange.required()
        if not required:
            exchange.parent.children.remove(exchange)

    def _add_halo_exchange(self, halo_field):
        '''Internal helper method to add (a) halo exchange call(s) immediately
        before this loop using the halo_field argument for the
        associated field information. If the field is a vector then
        add the appropriate number of halo exchange calls.

        :param halo_field: the argument requiring a halo exchange
        :type halo_field: :py:class:`psyclone.dynamo0p3.DynArgument`

        '''
        if halo_field.vector_size > 1:
            # the range function below returns values from
            # 1 to the vector size which is what we
            # require in our Fortran code
            for idx in range(1, halo_field.vector_size+1):
                self._add_halo_exchange_code(halo_field, idx)
        else:
            self._add_halo_exchange_code(halo_field)

    def update_halo_exchanges(self):
        '''add and/or remove halo exchanges due to changes in the loops
        bounds'''
        # this call adds any new halo exchanges that are
        # required. This is done by adding halo exchanges before this
        # loop for any fields in the loop that require a halo exchange
        # and don't already have one
        self.create_halo_exchanges()
        # Now remove any existing halo exchanges that are no longer
        # required. This is done by removing halo exchanges after this
        # loop where a field in this loop previously had a forward
        # dependence on a halo exchange but no longer does
        for call in self.kernels():
            for arg in call.arguments.args:
                if arg.access in AccessType.all_write_accesses():
                    dep_arg_list = arg.forward_read_dependencies()
                    for dep_arg in dep_arg_list:
                        if isinstance(dep_arg.call, DynHaloExchange):
                            # found a halo exchange as a forward dependence
                            # ask the halo exchange if it is required
                            halo_exchange = dep_arg.call
                            required, _ = halo_exchange.required()
                            if not required:
                                halo_exchange.parent.children.remove(
                                    halo_exchange)

    def create_halo_exchanges(self):
        '''Add halo exchanges before this loop as required by fields within
        this loop. To keep the logic simple we assume that any field
        that accesses the halo will require a halo exchange and then
        remove the halo exchange if this is not the case (when
        previous writers perform sufficient redundant computation). It
        is implemented this way as the halo exchange class determines
        whether it is required or not so a halo exchange needs to
        exist in order to find out. The appropriate logic is coded in
        the _add_halo_exchange helper method. '''
        for halo_field in self.unique_fields_with_halo_reads():
            # for each unique field in this loop that has its halo
            # read (including annexed dofs), find the previous update
            # of this field
            prev_arg_list = halo_field.backward_write_dependencies()
            if not prev_arg_list:
                # field has no previous dependence so create new halo
                # exchange(s) as we don't know the state of the fields
                # halo on entry to the invoke
                self._add_halo_exchange(halo_field)
            else:
                # field has one or more previous dependencies
                if len(prev_arg_list) > 1:
                    # field has more than one previous dependencies so
                    # should be a vector
                    if halo_field.vector_size <= 1:
                        raise GenerationError(
                            "Error in create_halo_exchanges. Expecting field "
                            "'{0}' to be a vector as it has multiple previous "
                            "dependencies".format(halo_field.name))
                    if len(prev_arg_list) != halo_field.vector_size:
                        raise GenerationError(
                            "Error in create_halo_exchanges. Expecting a "
                            "dependence for each vector index for field '{0}' "
                            "but the number of dependencies is '{1}' and the "
                            "vector size is '{2}'.".format(
                                halo_field.name, halo_field.vector_size,
                                len(prev_arg_list)))
                    for arg in prev_arg_list:
                        if not isinstance(arg.call, DynHaloExchange):
                            raise GenerationError(
                                "Error in create_halo_exchanges. Expecting "
                                "all dependent nodes to be halo exchanges")
                prev_node = prev_arg_list[0].call
                if not isinstance(prev_node, DynHaloExchange):
                    # previous dependence is not a halo exchange so
                    # call the add halo exchange logic which
                    # determines whether a halo exchange is required
                    # or not
                    self._add_halo_exchange(halo_field)

    def gen_code(self, parent):
        '''Work out the appropriate loop bounds and variable name
        depending on the loop type and then call the base class to
        generate the code.

        :param parent: an f2pygen object that will be the parent of \
        f2pygen objects created in this method
        :type parent: :py:class:`psyclone.f2pygen.BaseGen`
        :raises GenerationError: if a loop over colours is within an \
        OpenMP parallel region (as it must be serial)

        '''
        # Check that we're not within an OpenMP parallel region if
        # we are a loop over colours.
        if self._loop_type == "colours" and self.is_openmp_parallel():
            raise GenerationError("Cannot have a loop over "
                                  "colours within an OpenMP "
                                  "parallel region.")

        # Generate the upper and lower loop bounds
        # TODO: Issue 440. upper/lower_bound_fortran should generate PSyIR
        self.start_expr = Literal(self._lower_bound_fortran(), parent=self)
        self.stop_expr = Literal(self._upper_bound_fortran(), parent=self)

        Loop.gen_code(self, parent)

        if Config.get().distributed_memory and self._loop_type != "colour":

            # Set halo clean/dirty for all fields that are modified
            from psyclone.f2pygen import CallGen, CommentGen, DirectiveGen
            fields = self.unique_modified_args("gh_field")

            if fields:
                parent.add(CommentGen(parent, ""))
                parent.add(CommentGen(parent,
                                      " Set halos dirty/clean for fields "
                                      "modified in the above loop"))
                parent.add(CommentGen(parent, ""))
                from psyclone.psyGen import OMPParallelDoDirective
                use_omp_master = False
                if self.is_openmp_parallel():
                    if not self.ancestor(OMPParallelDoDirective):
                        use_omp_master = True
                        # I am within an OpenMP Do directive so protect
                        # set_dirty() and set_clean() with OpenMP Master
                        parent.add(DirectiveGen(parent, "omp", "begin",
                                                "master", ""))
                # first set all of the halo dirty unless we are
                # subsequently going to set all of the halo clean
                for field in fields:
                    # The HaloWriteAccess class provides information
                    # about how the supplied field is accessed within
                    # its parent loop
                    hwa = HaloWriteAccess(field)
                    if not hwa.max_depth or hwa.dirty_outer:
                        # output set dirty as some of the halo will
                        # not be set to clean
                        if field.vector_size > 1:
                            # the range function below returns values from
                            # 1 to the vector size which is what we
                            # require in our Fortran code
                            for index in range(1, field.vector_size+1):
                                parent.add(CallGen(parent,
                                                   name=field.proxy_name +
                                                   "(" + str(index) +
                                                   ")%set_dirty()"))
                        else:
                            parent.add(CallGen(parent, name=field.proxy_name +
                                               "%set_dirty()"))
                # now set appropriate parts of the halo clean where
                # redundant computation has been performed
                for field in fields:
                    # The HaloWriteAccess class provides information
                    # about how the supplied field is accessed within
                    # its parent loop
                    hwa = HaloWriteAccess(field)
                    if hwa.literal_depth:
                        # halo access(es) is/are to a fixed depth
                        halo_depth = hwa.literal_depth
                        if hwa.dirty_outer:
                            halo_depth -= 1
                        if halo_depth > 0:
                            if field.vector_size > 1:
                                # the range function below returns
                                # values from 1 to the vector size
                                # which is what we require in our
                                # Fortran code
                                for index in range(1, field.vector_size+1):
                                    parent.add(
                                        CallGen(parent,
                                                name="{0}({1})%set_clean"
                                                "({2})".format(
                                                    field.proxy_name,
                                                    str(index),
                                                    halo_depth)))
                            else:
                                parent.add(
                                    CallGen(parent,
                                            name="{0}%set_clean({1})".
                                            format(field.proxy_name,
                                                   halo_depth)))
                    elif hwa.max_depth:
                        # halo accesses(s) is/are to the full halo
                        # depth (-1 if continuous)
                        halo_depth = "mesh%get_halo_depth()"
                        if hwa.dirty_outer:
                            # a continuous field iterating over
                            # cells leaves the outermost halo
                            # dirty
                            halo_depth += "-1"
                        if field.vector_size > 1:
                            # the range function below returns
                            # values from 1 to the vector size
                            # which is what we require in our
                            # Fortran code
                            for index in range(1, field.vector_size+1):
                                call = CallGen(parent,
                                               name="{0}({1})%set_clean("
                                               "{2})".format(
                                                   field.proxy_name,
                                                   str(index),
                                                   halo_depth))
                                parent.add(call)
                        else:
                            call = CallGen(parent, name="{0}%set_clean("
                                           "{1})".format(field.proxy_name,
                                                         halo_depth))
                            parent.add(call)

                if use_omp_master:
                    # I am within an OpenMP Do directive so protect
                    # set_dirty() and set_clean() with OpenMP Master
                    parent.add(DirectiveGen(parent, "omp", "end",
                                            "master", ""))
                parent.add(CommentGen(parent, ""))


class DynKern(CodedKern):
    ''' Stores information about Dynamo Kernels as specified by the
    Kernel metadata and associated algorithm call. Uses this
    information to generate appropriate PSy layer code for the Kernel
    instance or to generate a Kernel stub'''

    def __init__(self):
        if False:  # pylint: disable=using-constant-test
            self._arguments = DynKernelArguments(None, None)  # for pyreverse
        self._base_name = ""
        self._func_descriptors = None
        self._fs_descriptors = None
        # Whether this kernel requires quadrature
        self._qr_required = False
        # Whether this kernel requires basis functions
        self._basis_required = False
        # What shape of evaluator this kernel requires (if any)
        self._eval_shape = ""
        # The function spaces on which to *evaluate* basis/diff-basis
        # functions if any are required for this kernel. Is a dict with
        # (mangled) FS names as keys and associated kernel argument as value.
        self._eval_targets = OrderedDict()
        self._qr_text = ""
        self._qr_name = None
        self._qr_args = None
        self._name_space_manager = NameSpaceFactory().create()
        self._cma_operation = None
        self._is_intergrid = False  # Whether this is an inter-grid kernel

    def reference_accesses(self, var_accesses):
        '''Get all variable access information. All accesses are marked
        according to the kernel metadata

        :param var_accesses: VariablesAccessInfo instance that stores the\
            information about variable accesses.
        :type var_accesses: \
            :py:class:`psyclone.core.access_info.VariablesAccessInfo`
        '''
        for arg in self.arguments.args:
            if arg.is_scalar():
                var_accesses.add_access(arg.name, arg.access, self)
            else:
                # It's an array, so add an arbitrary index value for the
                # stored indices (which is at this stage the only way to
                # indicate an array access).
                var_accesses.add_access(arg.name, arg.access, self, [1])
        super(DynKern, self).reference_accesses(var_accesses)
        # Set the current location index to the next location, since after
        # this kernel a new statement starts.
        var_accesses.next_location()

    def load(self, call, parent=None):
        '''
        Sets up kernel information with the call object which is
        created by the parser. This object includes information about
        the invoke call and the associated kernel.

        :param call: The KernelCall object from which to extract information
                     about this kernel
        :type call: :py:class:`psyclone.parse.algorithm.KernelCall`
        :param parent: The parent node of the kernel call in the AST
                       we are constructing. This will be a loop.
        :type parent: :py:class:`psyclone.dynamo0p3.DynLoop`
        '''
        self._setup_basis(call.ktype)
        self._setup(call.ktype, call.module_name, call.args, parent)

    def load_meta(self, ktype):
        '''
        Sets up kernel information with the kernel type object
        which is created by the parser. The object includes the
        metadata describing the kernel code.

        :param ktype: the kernel meta-data object produced by the parser
        :type ktype: :py:class:`psyclone.dynamo0p3.DynKernMetadata`
        '''
        # create a name for each argument
        from psyclone.parse.algorithm import Arg
        args = []
        for idx, descriptor in enumerate(ktype.arg_descriptors):
            pre = None
            if descriptor.type.lower() == "gh_operator":
                pre = "op_"
            elif descriptor.type.lower() == "gh_columnwise_operator":
                pre = "cma_op_"
            elif descriptor.type.lower() == "gh_field":
                pre = "field_"
            elif descriptor.type.lower() == "gh_real":
                pre = "rscalar_"
            elif descriptor.type.lower() == "gh_integer":
                pre = "iscalar_"
            else:
                raise GenerationError(
                    "load_meta expected one of '{0}' but "
                    "found '{1}'".format(GH_VALID_ARG_TYPE_NAMES,
                                         descriptor.type))
            args.append(Arg("variable", pre+str(idx+1)))

            if descriptor.stencil:
                if not descriptor.stencil["extent"]:
                    # stencil size (in cells) is passed in
                    args.append(Arg("variable",
                                    pre+str(idx+1)+"_stencil_size"))
                if descriptor.stencil["type"] == "xory1d":
                    # direction is passed in
                    args.append(Arg("variable", pre+str(idx+1)+"_direction"))

        # initialise basis/diff basis so we can test whether quadrature
        # or an evaluator is required
        self._setup_basis(ktype)
        if self._basis_required and self._eval_shape in \
           VALID_QUADRATURE_SHAPES:
            # Basis functions on quadrature points are required so add
            # a qr algorithm argument
            args.append(Arg("variable", "qr"))
        self._setup(ktype, "dummy_name", args, None)

    def _setup_basis(self, kmetadata):
        '''
        Initialisation of the basis/diff basis information. This may be
        needed before general setup so is computed in a separate method.

        :param kmetadata: The kernel meta-data object produced by the
                          parser.
        :type kmetadata: :py:class:`psyclone.dynamo0p3.DynKernMetadata`
        '''
        for descriptor in kmetadata.func_descriptors:
            if len(descriptor.operator_names) > 0:
                self._basis_required = True
                self._eval_shape = kmetadata.eval_shape
                break

    def _setup(self, ktype, module_name, args, parent):
        '''
        Internal setup of kernel information.

        :param ktype: Object holding information on the parsed meta-data for
                      this kernel.
        :type ktype: :py:class:`psyclone.dynamo0p3.DynKernMetadata`
        :param str module_name: the name of the Fortran module that contains
                                the source of this Kernel
        :param args: List of Arg objects produced by the parser for the
                     arguments of this kernel call
        :type args: List of :py:class:`psyclone.parse.algorithm.Arg` objects
        :param parent: the parent of this kernel call in the generated
                       AST (will be a loop object)
        :type parent: :py:class:`psyclone.dynamo0p3.DynLoop`
        '''
        from psyclone.parse.algorithm import KernelCall
        CodedKern.__init__(self, DynKernelArguments,
                           KernelCall(module_name, ktype, args),
                           parent, check=False)
        # Remove "_code" from the name if it exists to determine the
        # base name which (if dynamo0.3 naming conventions are
        # followed) is used as the root for the module and subroutine
        # names.
        if self.name.lower().endswith("_code"):
            self._base_name = self.name[:-5]
        else:
            # TODO: #11 add a warning here when logging is added
            self._base_name = self.name
        self._func_descriptors = ktype.func_descriptors
        # Keep a record of the type of CMA kernel identified when
        # parsing the kernel meta-data
        self._cma_operation = ktype.cma_operation
        self._fs_descriptors = FSDescriptors(ktype.func_descriptors)

        # Record whether or not the kernel meta-data specifies that this
        # is an inter-grid kernel
        self._is_intergrid = ktype.is_intergrid

        # if there is a quadrature rule, what is the name of the
        # algorithm argument?
        self._qr_text = ""
        self._qr_name = None
        self._qr_args = []

        if self._eval_shape in VALID_QUADRATURE_SHAPES:
            # The quadrature-related arguments always come last
            qr_arg = args[-1]
            self._qr_text = qr_arg.text
            # use our namespace manager to create a unique name unless
            # the context and label match and in this case return the
            # previous name. We use the full text of the original
            # as a label.
            if qr_arg.varname:
                self._qr_name = self._name_space_manager.create_name(
                    root_name=qr_arg.varname, context="AlgArgs",
                    label=self._qr_text)
            else:
                self._qr_name = ""
            # Dynamo 0.3 api kernels require quadrature rule arguments to be
            # passed in if one or more basis functions are used by the kernel
            # and gh_shape == "gh_quadrature_***".
            # Currently only _xyoz is supported...
            # if self._eval_shape == "gh_quadrature_xyz":
            #     self._qr_args = ["np_xyz", "weights_xyz"]
            if self._eval_shape == "gh_quadrature_xyoz":
                self._qr_args = ["np_xy", "np_z", "weights_xy", "weights_z"]
            # elif self._eval_shape == "gh_quadrature_xoyoz":
            #     self._qr_args = ["np_x", "np_y", "np_z",
            #                      "weights_x", "weights_y", "weights_z"]
            else:
                raise GenerationError(
                    "Internal error: unsupported shape ({0}) found in "
                    "DynKern._setup".format(self._eval_shape))

            # If we're not a kernel stub then we will have a name for the qr
            # argument. We append this to the names of the qr-related
            # variables.
            if qr_arg.varname:
                self._qr_args = [
                    arg + "_" + self._qr_name for arg in self._qr_args]

        elif self._eval_shape == "gh_evaluator":
            # Kernel has an evaluator. If gh_evaluator_targets is present
            # then that specifies the function spaces for which the evaluator
            # is required. Otherwise, the FS of the updated argument(s) tells
            # us upon which nodal points the evaluator will be required
            for fs_name in ktype.eval_targets:
                arg, fspace = self.arguments.get_arg_on_space_name(fs_name)
                # Set up our dict of evaluator targets, one entry per
                # target FS.
                if fspace.mangled_name not in self._eval_targets:
                    self._eval_targets[fspace.mangled_name] = (fspace, arg)

        elif self._eval_shape:
            # Should never get to here!
            raise GenerationError(
                "Internal error: evaluator shape '{0}' is not recognised. "
                "Must be one of {1}.".format(self._eval_shape,
                                             VALID_EVALUATOR_SHAPES))

    @property
    def cma_operation(self):
        ''' Returns the type of CMA operation performed by this kernel
        (one of 'assembly', 'apply' or 'matrix-matrix') or None if the
        the kernel does not involve CMA operators '''
        return self._cma_operation

    @property
    def is_intergrid(self):
        '''
        Getter for whether or not this is an inter-grid kernel call
        :return: True if it is an inter-grid kernel, False otherwise
        :rtype: bool
        '''
        return self._is_intergrid

    @property
    def colourmap(self):
        '''
        Getter for the name of the colourmap associated with this kernel call.

        :return: name of the colourmap (Fortran array)
        :rtype: str
        :raises InternalError: if this kernel is not coloured or the \
                               dictionary of inter-grid kernels and \
                               colourmaps has not been constructed.
        '''
        if not self.is_coloured():
            raise InternalError("Kernel '{0}' is not inside a coloured "
                                "loop.".format(self.name))
        if self._is_intergrid:
            invoke = self.root.invoke
            if self.name not in invoke.meshes.intergrid_kernels:
                raise InternalError(
                    "Colourmap information for kernel '{0}' has not yet "
                    "been initialised".format(self.name))
            cmap = invoke.meshes.intergrid_kernels[self.name].colourmap
        else:
            cmap = self._name_space_manager.create_name(
                root_name="cmap", context="PSyVars", label="cmap")
        return cmap

    @property
    def ncolours_var(self):
        '''
        Getter for the name of the variable holding the number of colours
        associated with this kernel call.

        :return: name of the variable holding the number of colours
        :rtype: str
        :raises InternalError: if this kernel is not coloured or the \
                               colour-map information has not been initialised.
        '''
        if not self.is_coloured():
            raise InternalError("Kernel '{0}' is not inside a coloured "
                                "loop.".format(self.name))
        if self._is_intergrid:
            invoke = self.root.invoke
            if self.name not in invoke.meshes.intergrid_kernels:
                raise InternalError(
                    "Colourmap information for kernel '{0}' has not yet "
                    "been initialised".format(self.name))
            ncols = invoke.meshes.intergrid_kernels[self.name].ncolours_var
        else:
            ncols = self._name_space_manager.create_name(
                root_name="ncolour", context="PSyVars", label="ncolour")
        return ncols

    @property
    def fs_descriptors(self):
        ''' Returns a list of function space descriptor objects of
        type FSDescriptor which contain information about the function
        spaces. '''
        return self._fs_descriptors

    @property
    def qr_required(self):
        '''
        :return: True if this kernel requires quadrature, else returns False.
        :rtype: bool
        '''
        if self._basis_required and self._eval_shape in \
           VALID_QUADRATURE_SHAPES:
            return True
        return False

    @property
    def eval_shape(self):
        '''
        :return: the value of GH_SHAPE for this kernel or an empty string \
                 if none is specified.
        :rtype: str
        '''
        return self._eval_shape

    @property
    def eval_targets(self):
        '''
        :return: the function spaces upon which basis/diff-basis functions \
                 are to be evaluated for this kernel.
        :rtype: dict of (:py:class:`psyclone.dynamo0p3.FunctionSpace`, \
                :py:class`psyclone.dynamo0p3.DynKernelArgument`), indexed by \
                the names of the target function spaces.
        '''
        return self._eval_targets

    @property
    def qr_text(self):
        ''' Returns the QR argument-text used by the algorithm layer
        in the calling argument list. '''
        return self._qr_text

    @property
    def qr_name(self):
        ''' Returns a Quadrature-rule name for this Kernel. '''
        return self._qr_name

    @property
    def qr_args(self):
        '''Returns a dictionary of generic qr names mapped to specific
        dynamo0.3 names'''
        return self._qr_args

    def local_vars(self):
        ''' Returns the names used by the Kernel that vary from one
        invocation to the next and therefore require privatisation
        when parallelised. '''
        lvars = []
        # Orientation maps
        for unique_fs in self.arguments.unique_fss:
            if self._fs_descriptors.exists(unique_fs):
                fs_descriptor = self._fs_descriptors.get_descriptor(unique_fs)
                if fs_descriptor.requires_orientation:
                    lvars.append(get_fs_orientation_name(unique_fs))
        return lvars

    @property
    def base_name(self):
        '''
        :returns: a base name for this kernel.
        :rtype: str
        '''
        return self._base_name

    @property
    def gen_stub(self):
        '''
        Create the fparser1 AST for a kernel stub.

        :returns: root of fparser1 AST for the stub routine.
        :rtype: :py:class:`fparser.one.XXXX`

        '''
        from psyclone.f2pygen import ModuleGen, SubroutineGen, UseGen

        # create an empty PSy layer module
        base_name = self._base_name
        psy_module = ModuleGen(self._base_name+"_mod")

        # Create the subroutine
        sub_stub = SubroutineGen(psy_module, name=self._base_name+"_code",
                                 implicitnone=True)
        sub_stub.add(UseGen(sub_stub, name="constants_mod", only=True,
                            funcnames=["r_def"]))

        # Add all the declarations
        for entities in [DynCellIterators, DynDofmaps, DynFunctionSpaces,
                         DynCMAOperators, DynScalarArgs, DynFields,
                         DynLMAOperators, DynStencils, DynBasisFunctions,
                         DynOrientations, DynBoundaryConditions]:
            entities(self).declarations(sub_stub)

        # Create the arglist
        create_arg_list = KernStubArgList(self)
        create_arg_list.generate()

        # Add the arglist
        sub_stub.args = create_arg_list.arglist

        # Add the subroutine to the parent module
        psy_module.add(sub_stub)
        return psy_module.root

    def gen_code(self, parent):
        '''Generates dynamo version 0.3 specific psy code for a call to
           the dynamo kernel instance.

        :param parent: an f2pygen object that will be the parent of \
                       f2pygen objects created in this method.
        :type parent: :py:class:`psyclone.f2pygen.BaseGen`
        :raises GenerationError: if the loop goes beyond the level 1 \
                                 halo and an operator is accessed.
        :raises GenerationError: if a kernel in the loop has an inc access \
                                 and the loop is not coloured but is within \
                                 an OpenMP parallel region.

        '''
        from psyclone.f2pygen import DeclGen, AssignGen, CommentGen
        parent.add(DeclGen(parent, datatype="integer",
                           entity_decls=["cell"]))

        parent_loop = self.parent.parent

        # Check whether this kernel reads from an operator
        op_args = parent_loop.args_filter(arg_types=GH_VALID_OPERATOR_NAMES,
                                          arg_accesses=[AccessType.READ,
                                                        AccessType.READWRITE])
        if op_args:
            # It does. We must check that our parent loop does not
            # go beyond the L1 halo.
            if parent_loop.upper_bound_name == "cell_halo" and \
               parent_loop.upper_bound_halo_depth > 1:
                raise GenerationError(
                    "Kernel '{0}' reads from an operator and therefore "
                    "cannot be used for cells beyond the level 1 halo. "
                    "However the containing loop goes out to level {1}".
                    format(self._name, parent_loop.upper_bound_halo_depth))

        # If this kernel is being called from within a coloured
        # loop then we have to look-up the name of the colour map
        if self.is_coloured():
            # TODO Check whether this arg is gh_inc and if not, Warn that
            # we're colouring a kernel that has no field object with INC access

            # We must look-up the cell index using the colour map rather than
            # use the current cell index directly. We need to know the name
            # of the variable holding the colour map for this kernel.
            cell_index = self.colourmap + "(colour, cell)"
        else:
            # This kernel call has not been coloured
            #  - is it OpenMP parallel, i.e. are we a child of
            # an OpenMP directive?
            if self.is_openmp_parallel():
                try:
                    # It is OpenMP parallel - does it have an argument
                    # with INC access?
                    arg = self.incremented_arg()
                except FieldNotFoundError:
                    arg = None
                if arg:
                    raise GenerationError("Kernel {0} has an argument with "
                                          "INC access and therefore must "
                                          "be coloured in order to be "
                                          "parallelised with OpenMP".
                                          format(self._name))
            cell_index = "cell"

        parent.add(CommentGen(parent, ""))

        # Orientation array lookup is done for each cell
        oname = ""
        for unique_fs in self.arguments.unique_fss:
            if self._fs_descriptors.exists(unique_fs):
                fs_descriptor = self._fs_descriptors.get_descriptor(unique_fs)
                if fs_descriptor.requires_orientation:
                    field = self.arguments.get_arg_on_space(unique_fs)
                    oname = get_fs_orientation_name(unique_fs)
                    parent.add(
                        AssignGen(parent, pointer=True,
                                  lhs=oname,
                                  rhs=field.proxy_name_indexed + "%" +
                                  field.ref_name(unique_fs) +
                                  "%get_cell_orientation(" +
                                  cell_index + ")"))
        if oname:
            parent.add(CommentGen(parent, ""))

        super(DynKern, self).gen_code(parent)


class ArgOrdering(object):
    '''Base class capturing the arguments, type and ordering of data in
    a Kernel call.'''
    def __init__(self, kern):
        self._kern = kern
        self._generate_called = False

    def generate(self):
        '''
        Specifies which arguments appear in an argument list, their type
        and their ordering. Calls methods for each type of argument
        that can be specialised by a child class for its particular need.

        :raises GenerationError: if the kernel arguments break the
                                 rules for the Dynamo 0.3 API.
        '''
        self._generate_called = True
        if self._kern.arguments.has_operator():
            # All operator types require the cell index to be provided
            self.cell_position()
        # Pass the number of layers in the mesh unless this kernel is
        # applying a CMA operator or doing a CMA matrix-matrix calculation
        if self._kern.cma_operation not in ["apply", "matrix-matrix"]:
            self.mesh_height()
        # Pass the number of cells in the mesh if this kernel has a
        # LMA operator argument
        # TODO this code should replace the code that currently includes
        # this quantity for *every* operator it encounters.
        # if self._kern.arguments.has_operator(op_type="gh_operator"):
        #     self.mesh_ncell3d()
        # Pass the number of columns in the mesh if this kernel has a CMA
        # operator argument
        if self._kern.arguments.has_operator(op_type="gh_columnwise_operator"):
            self.mesh_ncell2d()

        if self._kern.is_intergrid:
            # Inter-grid kernels require special arguments
            # The cell-map for the current column providing the mapping from
            # the coarse to the fine mesh.
            self.cell_map()

        # for each argument in the order they are specified in the
        # kernel metadata, call particular methods depending on what
        # type of argument we find (field, field vector, operator or
        # scalar). If the argument is a field or field vector and also
        # has a stencil access then also call appropriate stencil
        # methods.
        for arg in self._kern.arguments.args:
            if arg.type == "gh_field":
                if arg.vector_size > 1:
                    self.field_vector(arg)
                else:
                    self.field(arg)
                if arg.descriptor.stencil:
                    if not arg.descriptor.stencil['extent']:
                        # stencil extent is not provided in the
                        # metadata so must be passed
                        self.stencil_unknown_extent(arg)
                    if arg.descriptor.stencil['type'] == "xory1d":
                        # if "xory1d is specified then the actual
                        # direction must be passed
                        self.stencil_unknown_direction(arg)
                    # stencil information that is always passed
                    self.stencil(arg)
            elif arg.type == "gh_operator":
                self.operator(arg)
            elif arg.type == "gh_columnwise_operator":
                self.cma_operator(arg)
            elif arg.type in GH_VALID_SCALAR_NAMES:
                self.scalar(arg)
            else:
                raise GenerationError(
                    "Unexpected arg type found in dynamo0p3.py:"
                    "ArgOrdering:generate(). Expected one of '{0}' "
                    "but found '{1}'".format(GH_VALID_ARG_TYPE_NAMES,
                                             arg.type))
        # For each function space (in the order they appear in the
        # metadata arguments)
        for unique_fs in self._kern.arguments.unique_fss:
            # Provide arguments common to LMA operators and fields on
            # a space *unless* this is an inter-grid or CMA
            # matrix-matrix kernel
            if self._kern.cma_operation not in ["matrix-matrix"] and \
               not self._kern.is_intergrid:
                self.fs_common(unique_fs)
            # Provide additional arguments if there is a
            # field on this space
            if field_on_space(unique_fs, self._kern.arguments):
                if self._kern.is_intergrid:
                    self.fs_intergrid(unique_fs)
                else:
                    self.fs_compulsory_field(unique_fs)
            cma_op = cma_on_space(unique_fs, self._kern.arguments)
            if cma_op:
                if self._kern.cma_operation == "assembly":
                    # CMA-assembly requires banded dofmaps
                    self.banded_dofmap(unique_fs)
                elif self._kern.cma_operation == "apply":
                    # Applying a CMA operator requires indirection dofmaps
                    self.indirection_dofmap(unique_fs, operator=cma_op)

            # Provide any optional arguments. These arguments are
            # associated with the keyword arguments (basis function,
            # differential basis function and orientation) for a
            # function space.
            if self._kern.fs_descriptors.exists(unique_fs):
                descriptors = self._kern.fs_descriptors
                descriptor = descriptors.get_descriptor(unique_fs)
                if descriptor.requires_basis:
                    self.basis(unique_fs)
                if descriptor.requires_diff_basis:
                    self.diff_basis(unique_fs)
                if descriptor.requires_orientation:
                    self.orientation(unique_fs)
            # Fix for boundary_dofs array to the boundary condition
            # kernel (enforce_bc_kernel) arguments
            if self._kern.name.lower() == "enforce_bc_code" and \
               unique_fs.orig_name.lower() == "any_space_1":
                self.field_bcs_kernel(unique_fs)

        # Add boundary dofs array to the operator boundary condition
        # kernel (enforce_operator_bc_kernel) arguments
        if self._kern.name.lower() == "enforce_operator_bc_code":
            # Sanity checks - this kernel should only have a single LMA
            # operator as argument
            if len(self._kern.arguments.args) > 1:
                raise GenerationError(
                    "Kernel {0} has {1} arguments when it should only have 1 "
                    "(an LMA operator)".format(self._kern.name,
                                               len(self._kern.arguments.args)))
            op_arg = self._kern.arguments.args[0]
            if op_arg.type != "gh_operator":
                raise GenerationError(
                    "Expected a LMA operator from which to look-up boundary "
                    "dofs but kernel {0} has argument {1}.".
                    format(self._kern.name, op_arg.type))
            if op_arg.access != AccessType.READWRITE:
                raise GenerationError(
                    "Kernel {0} is recognised as a kernel which applies "
                    "boundary conditions to an operator. However its operator "
                    "argument has access {1} rather than gh_readwrite.".
                    format(self._kern.name, op_arg.access.api_specific_name()))
            self.operator_bcs_kernel(op_arg.function_space_to)

        # Provide qr arguments if required
        if self._kern.qr_required:
            self.quad_rule()

    def cell_position(self):
        '''
        Add cell position information

        :raises NotImplementedError: because this is an abstract method
        '''
        raise NotImplementedError(
            "Error: ArgOrdering.cell_position() must be implemented by "
            "subclass")

    def cell_map(self):
        '''
        Add cell-map information (for inter-grid kernels)

        :raises NotImplementedError: because this is an abstract method
        '''
        raise NotImplementedError(
            "Error: ArgOrdering.cell_map() must be implemented by subclass")

    def mesh_height(self):
        '''
        Add height information (i.e. no. of layers)

        :raises NotImplementedError: because this is an abstract method
        '''
        raise NotImplementedError(
            "Error: ArgOrdering.mesh_height() must be implemented by subclass")

    def mesh_ncell2d(self):
        '''
        Add the number of columns in the mesh

        :raises NotImplementedError: because this is an abstract method
        '''
        raise NotImplementedError(
            "Error: ArgOrdering.mesh_ncell2d() must be implemented by"
            "subclass")

    def cma_operator(self, arg):
        '''
        Add information on the CMA operator

        :raises NotImplementedError: because this is an abstract method
        '''
        raise NotImplementedError("Error: ArgOrdering.cma_operator() must "
                                  "be implemented by subclass")

    def field_vector(self, arg):
        '''
        Add field-vector information for this field-vector argument

        :raises NotImplementedError: because this is an abstract method
        '''
        raise NotImplementedError(
            "Error: ArgOrdering.field_vector() must be implemented by "
            "subclass")

    def field(self, arg):
        '''
        Add field information for this field argument

        :raises NotImplementedError: because this is an abstract method
        '''
        raise NotImplementedError(
            "Error: ArgOrdering.field() must be implemented by subclass")

    def stencil_unknown_extent(self, arg):
        '''
        Add stencil extent information for this stencil argument

        :raises NotImplementedError: because this is an abstract method
        '''
        raise NotImplementedError(
            "Error: ArgOrdering.stencil_unknown_extent() must be implemented "
            "by subclass")

    def stencil_unknown_direction(self, arg):
        '''
        Add stencil direction information for this stencil argument

        :raises NotImplementedError: because this is an abstract method
        '''
        raise NotImplementedError(
            "Error: ArgOrdering.stencil_unknown_direction() must be "
            "implemented by subclass")

    def stencil(self, arg):
        '''
        Add stencil information for this stencil argument

        :raises NotImplementedError: because this is an abstract method
        '''
        raise NotImplementedError(
            "Error: ArgOrdering.stencil() must be implemented by subclass")

    def operator(self, arg):
        '''
        Add operator information for this operator argument

        :raises NotImplementedError: because this is an abstract method
        '''
        raise NotImplementedError(
            "Error: ArgOrdering.operator() must be implemented by subclass")

    def scalar(self, arg):
        '''
        Add scalar information for this scalar argument

        :raises NotImplementedError: because this is an abstract method
        '''
        raise NotImplementedError(
            "Error: ArgOrdering.scalar() must be implemented by subclass")

    def fs_common(self, function_space):
        '''
        Add information common to LMA operators and fields for this
        function space

        :raises NotImplementedError: because this is an abstract method
        '''
        raise NotImplementedError(
            "Error: ArgOrdering.fs_common() must be implemented by "
            "subclass")

    def fs_compulsory_field(self, function_space):
        '''
        Add compulsory information for this function space

        :raises NotImplementedError: because this is an abstract method
        '''
        raise NotImplementedError(
            "Error: ArgOrdering.fs_compulsory_field() must be implemented "
            "by subclass")

    def basis(self, function_space):
        '''
        Add basis function information for this function space

        :raises NotImplementedError: because this is an abstract method
        '''
        raise NotImplementedError(
            "Error: ArgOrdering.basis() must be implemented by subclass")

    def diff_basis(self, function_space):
        '''
        Add differential basis function information for this function
        space

        :raises NotImplementedError: because this is an abstract method
        '''
        raise NotImplementedError(
            "Error: ArgOrdering.diff_basis() must be implemented by subclass")

    def orientation(self, function_space):
        '''
        Add orientation information for this function space

        :raises NotImplementedError: because this is an abstract method
        '''
        raise NotImplementedError(
            "Error: ArgOrdering.orientation() must be implemented by subclass")

    def field_bcs_kernel(self, function_space):
        '''
        Add boundary condition information for a field on this function
        space

        :raises NotImplementedError: because this is an abstract method
        '''
        raise NotImplementedError(
            "Error: ArgOrdering.field_bcs_kernel() must be implemented by "
            "subclass")

    def operator_bcs_kernel(self, function_space):
        '''
        Add boundary condition information for an operator on this function
        space

        :raises NotImplementedError: because this is an abstract method
        '''
        raise NotImplementedError(
            "Error: ArgOrdering.operator_bcs_kernel() must be implemented by "
            "subclass")

    def quad_rule(self):
        '''
        Add qr information

        :raises NotImplementedError: because this is an abstract method
        '''
        raise NotImplementedError(
            "Error: ArgOrdering.quad_rule() must be implemented by subclass")

    def banded_dofmap(self, function_space):
        '''
        Add banded dofmap (required for CMA operator assembly)

        :raises NotImplementedError: because this is an abstract method
        '''
        raise NotImplementedError("Error: ArgOrdering.banded_dofmap() must"
                                  " be implemented by subclass")

    def indirection_dofmap(self, function_space, operator=None):
        '''
        Add indirection dofmap required when applying a CMA operator

        :raises NotImplementedError: because this is an abstract method
        '''
        raise NotImplementedError("Error: ArgOrdering.indirection_dofmap() "
                                  "must be implemented by subclass")


class KernCallArgList(ArgOrdering):
    '''Creates the argument list required to call kernel "kern" from the
    PSy-layer and captures the positions of the following arguments in
    the argument list: nlayers, number of quadrature points and number
    of degrees of freedom. The ordering and type of arguments is
    captured by the base class.

    :param kern: The kernel that is being called.
    :type kern: :py:class:`psyclone.dynamo0p3.DynKern`

    '''
    NdfInfo = namedtuple("NdfInfo", ["position", "function_space"])

    def __init__(self, kern):
        ArgOrdering.__init__(self, kern)
        self._arglist = []
        self._name_space_manager = NameSpaceFactory().create()
        self._nlayers_positions = []
        self._nqp_positions = []
        self._ndf_positions = []

    def cell_position(self):
        ''' add a cell argument to the argument list'''
        self._arglist.append(self._cell_ref_name)

    def cell_map(self):
        ''' Add cell-map and related cell counts to the argument list '''
        cargs = psyGen.args_filter(self._kern.args,
                                   arg_meshes=["gh_coarse"])
        carg = cargs[0]
        fargs = psyGen.args_filter(self._kern.args,
                                   arg_meshes=["gh_fine"])
        farg = fargs[0]
        base_name = "cell_map_" + carg.name
        map_name = self._name_space_manager.create_name(
            root_name=base_name, context="PSyVars", label=base_name)
        # Add the cell map to our argument list
        self._arglist.append("{0}(:,{1})".format(map_name,
                                                 self._cell_ref_name))
        # No. of fine cells per coarse cell
        base_name = "ncpc_{0}_{1}".format(farg.name, carg.name)
        ncellpercell = self._name_space_manager.create_name(
            root_name=base_name, context="PSyVars", label=base_name)
        self._arglist.append(ncellpercell)
        # No. of columns in the fine mesh
        base_name = "ncell_{0}".format(farg.name)
        ncell_fine = self._name_space_manager.create_name(
            root_name=base_name, context="PSyVars", label=base_name)
        self._arglist.append(ncell_fine)

    def mesh_height(self):
        ''' add mesh height (nlayers) to the argument list'''
        nlayers_name = self._name_space_manager.create_name(
            root_name="nlayers", context="PSyVars", label="nlayers")
        self._arglist.append(nlayers_name)
        self._nlayers_positions.append(len(self._arglist))

    # TODO uncomment this method when ensuring we only pass ncell3d once
    # to any given kernel.
    # def mesh_ncell3d(self):
    #     ''' Add the number of cells in the full 3D mesh to the argument
    #     list '''
    #     ncell3d_name = self._name_space_manager.create_name(
    #         root_name="ncell_3d", context="PSyVars", label="ncell3d")
    #     self._arglist.append(ncell3d_name)

    def mesh_ncell2d(self):
        ''' Add the number of columns in the mesh to the argument list '''
        ncell2d_name = self._name_space_manager.create_name(
            root_name="ncell_2d", context="PSyVars", label="ncell_2d")
        self._arglist.append(ncell2d_name)

    def field_vector(self, argvect):
        '''add the field vector associated with the argument 'argvect' to the
        argument list '''
        # the range function below returns values from
        # 1 to the vector size which is what we
        # require in our Fortran code
        for idx in range(1, argvect.vector_size+1):
            text = argvect.proxy_name + "(" + str(idx) + ")%data"
            self._arglist.append(text)

    def field(self, arg):
        '''add the field array associated with the argument 'arg' to the
        argument list'''
        text = arg.proxy_name + "%data"
        self._arglist.append(text)

    def stencil_unknown_extent(self, arg):
        '''
        Add stencil information to the argument list associated with the
        argument 'arg' if the extent is unknown.

        :param arg: the kernel argument with which the stencil is associated.
        :type arg: :py:class:`psyclone.dynamo0p3.DynKernelArgument`

        '''
        # The extent is not specified in the metadata so pass the value in
        name = DynStencils.dofmap_size_name(arg)
        self._arglist.append(name)

    def stencil_unknown_direction(self, arg):
        '''
        Add stencil information to the argument list associated with the
        argument 'arg' if the direction is unknown (i.e. it's being supplied
        in a variable).

        :param arg: the kernel argument with which the stencil is associated.
        :type arg: :py:class:`psyclone.dynamo0p3.DynKernelArgument`

        '''
        # the direction of the stencil is not known so pass the value in
        name = arg.stencil.direction_arg.varname
        self._arglist.append(name)

    def stencil(self, arg):
        '''
        Add general stencil information associated with the argument 'arg'
        to the argument list.

        :param arg: the kernel argument with which the stencil is associated.
        :type arg: :py:class:`psyclone.dynamo0p3.DynKernelArgument`

        '''
        # add in stencil dofmap
        var_name = DynStencils.dofmap_name(arg)
        name = var_name + "(:,:," + self._cell_ref_name + ")"
        self._arglist.append(name)

    def operator(self, arg):
        ''' add the operator arguments to the argument list '''
        # TODO we should only be including ncell_3d once in the argument
        # list but this adds it for every operator
        self._arglist.append(arg.proxy_name_indexed+"%ncell_3d")
        self._arglist.append(arg.proxy_name_indexed+"%local_stencil")

    def cma_operator(self, arg):
        '''
        Add the CMA operator and associated scalars to the argument
        list.

        :param arg: the CMA operator argument.
        :type arg: :py:class:`psyclone.dynamo0p3.DynKernelArgument`

        '''
        components = ["matrix"]
        if arg.function_space_to.orig_name != \
           arg.function_space_from.orig_name:
            components += DynCMAOperators.cma_diff_fs_params
        else:
            components += DynCMAOperators.cma_same_fs_params
        for component in components:
            self._arglist.append(
                self._name_space_manager.create_name(
                    root_name=arg.name+"_"+component,
                    context="PSyVars",
                    label=arg.name+"_"+component))

    def scalar(self, scalar_arg):
        '''add the name associated with the scalar argument to the argument
        list'''
        self._arglist.append(scalar_arg.name)

    def fs_common(self, function_space):
        '''add function-space related arguments common to LMA operators and
        fields'''
        # There is currently one argument: "ndf"
        ndf_name = get_fs_ndf_name(function_space)
        self._arglist.append(ndf_name)
        self._ndf_positions.append(
            KernCallArgList.NdfInfo(position=len(self._arglist),
                                    function_space=function_space.orig_name))

    def fs_compulsory_field(self, function_space):
        '''add compulsory arguments to the argument list, when there is a
        field on this function space'''
        undf_name = get_fs_undf_name(function_space)
        self._arglist.append(undf_name)
        map_name = get_fs_map_name(function_space)
        self._arglist.append(map_name+"(:,"+self._cell_ref_name+")")

    def fs_intergrid(self, function_space):
        '''
        Add function-space related arguments for an intergrid kernel

        :param function_space: the function space for which to add arguments
        :type function_space: :py:class:`psyclone.dynamo0p3.FunctionSpace`
        '''
        # Is this FS associated with the coarse or fine mesh? (All fields
        # on a given mesh must be on the same FS.)
        arg = self._kern.arguments.get_arg_on_space(function_space)
        if arg.mesh == "gh_fine":
            # For the fine mesh, we need ndf, undf and the *whole*
            # dofmap
            self.fs_common(function_space)
            undf_name = get_fs_undf_name(function_space)
            self._arglist.append(undf_name)
            map_name = get_fs_map_name(function_space)
            self._arglist.append(map_name)
        else:
            # For the coarse mesh we only need undf and the dofmap for
            # the current column
            self.fs_compulsory_field(function_space)

    def basis(self, function_space):
        '''
        Add basis function information for this function space to the
        argument list.

        :param function_space: the function space for which the basis \
                               function is required.
        :type function_space: :py:class:`psyclone.dynamo0p3.FunctionSpace`
        '''
        if self._kern.qr_required:
            basis_name = get_fs_basis_name(function_space,
                                           qr_var=self._kern.qr_name)
            self._arglist.append(basis_name)
        else:
            # We are dealing with an evaluator and therefore need as many
            # basis functions as there are target function spaces.
            for fs_name in self._kern.eval_targets:
                # The associated FunctionSpace object is the first item in
                # the tuple dict entry associated with the name of the target
                # function space
                fspace = self._kern.eval_targets[fs_name][0]
                basis_name = get_fs_basis_name(function_space,
                                               qr_var=self._kern.qr_name,
                                               on_space=fspace)
                self._arglist.append(basis_name)

    def diff_basis(self, function_space):
        '''
        Add differential basis information for the function space to the
        argument list.

        :param function_space: the function space for which the differential
                               basis functions are required
        :type function_space: :py:class:`psyclone.dynamo0p3.FunctionSpace`
        '''
        if self._kern.qr_required:
            diff_basis_name = get_fs_diff_basis_name(
                function_space, qr_var=self._kern.qr_name)
            self._arglist.append(diff_basis_name)
        else:
            # We are dealing with an evaluator and therefore need as many
            # basis functions as there are target function spaces.
            for fs_name in self._kern.eval_targets:
                # The associated FunctionSpace object is the first item in
                # the tuple dict entry associated with the name of the target
                # function space
                fspace = self._kern.eval_targets[fs_name][0]
                diff_basis_name = get_fs_diff_basis_name(
                    function_space, qr_var=self._kern.qr_name, on_space=fspace)
                self._arglist.append(diff_basis_name)

    def orientation(self, function_space):
        '''add orientation information for this function space to the
        argument list'''
        orientation_name = get_fs_orientation_name(function_space)
        self._arglist.append(orientation_name)

    def field_bcs_kernel(self, function_space):
        '''
        Implement the boundary_dofs array fix for a field.

        :param function_space: unused argument.
        '''
        fspace = None
        for fspace in self._kern.arguments.unique_fss:
            if fspace.orig_name == "any_space_1":
                break
        farg = self._kern.arguments.get_arg_on_space(fspace)
        # Sanity check - expect the enforce_bc_code kernel to only have
        # a field argument.
        if farg.type != "gh_field":
            raise GenerationError(
                "Expected a gh_field from which to look-up boundary dofs "
                "for kernel {0} but got {1}".format(self._kern.name,
                                                    farg.type))
        base_name = "boundary_dofs_" + farg.name
        name = self._name_space_manager.create_name(root_name=base_name,
                                                    context="PSyVars",
                                                    label=base_name)
        self._arglist.append(name)

    def operator_bcs_kernel(self, _):
        '''
        Supply necessary additional arguments for the kernel that
        applies boundary conditions to a LMA operator. 2nd (unused)
        argument is for consistency with base class.

        '''
        # This kernel has only a single LMA operator as argument.
        # Checks for this are performed in ArgOrdering.generate()
        op_arg = self._kern.arguments.args[0]
        base_name = "boundary_dofs_"+op_arg.name
        name = self._name_space_manager.create_name(root_name=base_name,
                                                    context="PSyVars",
                                                    label=base_name)
        self._arglist.append(name)

    def quad_rule(self):
        ''' add qr information to the argument list'''
        # At the moment we only support XYoZ quadrature which requires
        # a number of quadrature points in the horizontal and
        # vertical.

        self._nqp_positions.append({"horizontal": len(self._arglist) + 1,
                                    "vertical": len(self._arglist) + 2})
        self._arglist.extend(self._kern.qr_args)

    def banded_dofmap(self, function_space):
        ''' Add banded dofmap (required for CMA operator assembly) '''
        # Note that the necessary ndf values will already have been added
        # to the argument list as they are mandatory for every function
        # space that appears in the meta-data.
        self._arglist.append(get_cbanded_map_name(function_space))

    def indirection_dofmap(self, function_space, operator=None):
        ''' Add indirection dofmap required when applying a CMA operator '''
        self._arglist.append(get_cma_indirection_map_name(function_space))

    @property
    def nlayers_positions(self):
        '''
        :return: the position(s) in the argument list of the \
        variable(s) that passes the number of layers. The generate \
        method must be called first.
        :rtype: list of int.

        :raises InternalError: if the generate() method has not been
        called.

        '''
        if not self._generate_called:
            raise InternalError(
                "KernCallArgList: the generate() method should be called "
                "before the nlayers_positions() method")
        return self._nlayers_positions

    @property
    def nqp_positions(self):
        '''
        :return: the positions in the argument list of the variables that \
        pass the number of quadrature points. The number and type of \
        these will change depending on the type of quadrature. A list \
        of dictionaries is returned with the quadrature directions \
        being the keys to the dictionaries and their position in the \
        argument list being the values. At the moment only XYoZ is \
        supported (which has horizontal and vertical quadrature \
        points). The generate method must be called first.
        :rtype: [{str: int, ...}]

        :raises InternalError: if the generate() method has not been \
        called.

        '''
        if not self._generate_called:
            raise InternalError(
                "KernCallArgList: the generate() method should be called "
                "before the nqp_positions() method")
        return self._nqp_positions

    @property
    def ndf_positions(self):
        '''
        :return: the position(s) in the argument list and the function \
        space(s) associated with the variable(s) that pass(es) the \
        number of degrees of freedom for the function space. The \
        generate method must be called first.
        :rtype: list of namedtuple (position=int, function_space=str).

        :raises InternalError: if the generate() method has not been \
        called.

        '''
        if not self._generate_called:
            raise InternalError(
                "KernCallArgList: the generate() method should be called "
                "before the ndf_positions() method")
        return self._ndf_positions

    @property
    def arglist(self):
        '''
        :return: the kernel argument list. The generate method must be \
        called first.
        :rtype: list of str.

        :raises InternalError: if the generate() method has not been \
        called.

        '''
        if not self._generate_called:
            raise InternalError(
                "KernCallArgList: the generate() method should be called "
                "before the arglist() method")
        return self._arglist

    @property
    def _cell_ref_name(self):
        '''
        Utility routine which determines whether to return the cell value
        or the colourmap lookup value.

        :returns: the Fortran code needed to access the current cell index.
        :rtype: str
        '''
        if self._kern.is_coloured():
            return self._kern.colourmap + "(colour, cell)"
        return "cell"


class KernStubArgList(ArgOrdering):
    '''Creates the argument list required to create and declare the
    required arguments for a kernel subroutine.  The ordering and type
    of the arguments is captured by the base class '''
    def __init__(self, kern):
        '''
        :param kern: Kernel for which to create argument list
        :type kern: :py:class:`psyclone.dynamo0p3.DynKern`

        :raises NotImplementedError: if kernel is inter-grid
        '''

        # We don't yet support inter-grid kernels (Issue #162)
        if kern.is_intergrid:
            raise NotImplementedError(
                "Kernel {0} is an inter-grid kernel and stub generation "
                "is not yet supported for inter-grid kernels".
                format(kern.name))

        self._first_arg = True
        self._first_arg_decl = None
        ArgOrdering.__init__(self, kern)
        self._arglist = []
        self._name_space_manager = NameSpaceFactory().create()

    def cell_position(self):
        ''' Add cell position to the argument list. '''
        self._arglist.append("cell")

    def mesh_height(self):
        ''' Add mesh height (nlayers) to the argument list. '''
        self._arglist.append("nlayers")

    def mesh_ncell2d(self):
        ''' Add the number of columns in the mesh to the argument list. '''
        self._arglist.append("ncell_2d")

    def field_vector(self, argvect):
        '''Add the field vector associated with the argument 'argvect' to the
        argument list.

        :param argvect: the corresponding kernel argument.
        :type argvect:  :py:class:`psyclone.dynamo0p3.DynKernelArgument`
        '''
        # the range function below returns values from
        # 1 to the vector size which is what we
        # require in our Fortran code
        for idx in range(1, argvect.vector_size+1):
            text = (argvect.name + "_" +
                    argvect.function_space.mangled_name +
                    "_v" + str(idx))
            if self._first_arg:
                self._first_arg = False
            self._arglist.append(text)

    def field(self, arg):
        '''
        Add the field associated with the argument 'arg' to the argument list.

        :param arg: the kernel argument (field).
        :type arg: :py:class:`psyclone.dynamo0p3.DynKernelArgument`
        '''
        text = arg.name + "_" + arg.function_space.mangled_name
        self._arglist.append(text)

    def stencil_unknown_extent(self, arg):
        '''
        Add stencil information associated with a kernel argument if the
        extent is unknown.
        :param arg: the meta-data description of the kernel argument with \
                    which the stencil is associated.
        :type arg: :py:class:`psyclone.dynamo0p3.DynKernelArgument`
        '''
        name = DynStencils.dofmap_size_name(arg)
        self._arglist.append(name)

    def stencil_unknown_direction(self, arg):
        '''
        Add stencil information associated with the argument 'arg' if the
        direction is unknown.

        :param arg: the kernel argument with which the stencil is associated.
        :type arg: :py:class:`psyclone.dynamo0p3.DynKernelArgument`

        '''
        self._arglist.append(DynStencils.direction_name(arg))

    def stencil(self, arg):
        '''
        Add general stencil information associated with a kernel argument.

        :param arg: the meta-data description of the kernel argument with \
                    which the stencil is associated.
        :type arg: :py:class:`psyclone.dynamo0p3.DynKernelArgument`
        '''
        self._arglist.append(DynStencils.dofmap_name(arg))

    def operator(self, arg):
        ''' add the operator arguments to the argument list '''
        size = arg.name + "_ncell_3d"
        self._arglist.append(size)
        # If this is the first argument in the kernel then keep a
        # note so that we can put subsequent declarations in the
        # correct location
        if self._first_arg:
            self._first_arg = False
        text = arg.name
        self._arglist.append(text)

    def cma_operator(self, arg):
        ''' add the CMA operator arguments to the argument list '''
        # The CMA operator itself
        self._arglist.append(arg.name)
        # Associated scalar parameters
        nrow = arg.name + "_nrow"
        _local_args = [nrow]
        if arg.function_space_to.orig_name != \
           arg.function_space_from.orig_name:
            # If the to- and from-spaces are different then so are ncol and
            # nrow so we pass both of them. If they are the same then we
            # could pass either but choose to pass nrow and not ncol.
            ncol = arg.name + "_ncol"
            _local_args.append(ncol)
        bandwidth = arg.name + "_bandwidth"
        alpha = arg.name + "_alpha"
        beta = arg.name + "_beta"
        gamma_m = arg.name + "_gamma_m"
        gamma_p = arg.name + "_gamma_p"
        _local_args += [bandwidth, alpha, beta, gamma_m, gamma_p]
        self._arglist += _local_args

        if self._first_arg:
            self._first_arg = False

    def banded_dofmap(self, function_space):
        ''' Declare the banded dofmap required for a CMA operator
        that maps to/from the specified function space '''
        dofmap = get_cbanded_map_name(function_space)
        self._arglist.append(dofmap)

    def indirection_dofmap(self, function_space, operator=None):
        '''
        Declare the indirection dofmaps required when applying a
        CMA operator.

        :param function_space: the function space for which the dofmap \
                               is required.
        :type function_space: :py:class:`psyclone.dynamo0p3.FunctionSpace`
        :param operator: the CMA operator for which the dofmap is required.
        :type operator: :py:class:`psyclone.dynamo0p3.DynKernelArgument`

        :raises GenerationError: if no kernel argument is supplied.
        :raises GenerationError: if the supplied kernel argument is not a \
                                 CMA operator.

        '''
        if not operator:
            raise GenerationError("Internal error: no CMA operator supplied.")
        if operator.type != "gh_columnwise_operator":
            raise GenerationError(
                "Internal error: a CMA operator (gh_columnwise_operator) must "
                "be supplied but got {0}".format(operator.type))
        map_name = get_cma_indirection_map_name(function_space)
        self._arglist.append(map_name)

    def scalar(self, arg):
        '''
        Add the name associated with the scalar argument to the argument list.

        :param arg: the kernel argument.
        :type arg: :py:class:`psyclone.dynamo0p3.DynKernelArgument`

        :raises InternalError: if the argument is not a recognised scalar type.
        '''
        if arg.type not in GH_VALID_SCALAR_NAMES:
            raise InternalError(
                "Expected argument type to be one of '{0}' but got '{1}'".
                format(GH_VALID_SCALAR_NAMES, arg.type))
        self._arglist.append(arg.name)

    def fs_common(self, function_space):
        ''' Provide arguments common to LMA operators and
        fields on a space. There is one: "ndf". '''
        ndf_name = get_fs_ndf_name(function_space)
        self._arglist.append(ndf_name)

    def fs_compulsory_field(self, function_space):
        ''' Provide compulsory arguments if there is a field on this
        function space'''
        undf_name = get_fs_undf_name(function_space)
        self._arglist.append(undf_name)
        map_name = get_fs_map_name(function_space)
        self._arglist.append(map_name)

    def basis(self, function_space):
        '''
        Add the necessary declarations for basis function(s) on the supplied
        function space. There can be more than one if this is an evaluator.

        :param function_space: the function space for which to provide \
                               the basis functions
        :type function_space: :py:class:`psyclone.dynamo0p3.FunctionSpace`

        :raises InternalError: if the evaluator shape is not recognised.

        '''
        if self._kern.eval_shape in VALID_QUADRATURE_SHAPES:
            basis_name = get_fs_basis_name(function_space)
            self._arglist.append(basis_name)
        elif self._kern.eval_shape in VALID_EVALUATOR_SHAPES:
            # Need a basis array for each target space upon which the basis
            # functions have been evaluated. _kern.eval_targets is a dict
            # where the values are 2-tuples of (FunctionSpace, argument).
            for _, target in self._kern.eval_targets.items():
                basis_name = get_fs_basis_name(function_space,
                                               on_space=target[0])
                self._arglist.append(basis_name)
        else:
            raise InternalError(
                "Unrecognised evaluator shape ({0}). Expected one of: {1}".
                format(self._kern.eval_shape, VALID_EVALUATOR_SHAPES))

    def diff_basis(self, function_space):
        '''
        Provide the necessary declarations for the differential basis function
        on the supplied function space.

        :param function_space: the function space for which to provide the \
                               differential basis function
        :type function_space: :py:class:`psyclone.dynamo0p3.FunctionSpace`

        :raises GenerationError: if the evaluator shape is not recognised.
        '''
        if self._kern.eval_shape in VALID_QUADRATURE_SHAPES:
            # We need differential basis functions for quadrature
            diff_basis_name = get_fs_diff_basis_name(function_space)
            self._arglist.append(diff_basis_name)

        elif self._kern.eval_shape in VALID_EVALUATOR_SHAPES:
            # We need differential basis functions for an evaluator,
            # potentially for multiple target spaces. _kern.eval_targets is
            # a dict where the values are 2-tuples of
            # (FunctionSpace, argument).
            for _, target in self._kern.eval_targets.items():
                diff_basis_name = get_fs_diff_basis_name(function_space,
                                                         on_space=target[0])
                self._arglist.append(diff_basis_name)
        else:
            raise GenerationError(
                "Internal error: unrecognised evaluator shape ({0}). Expected "
                "one of: {1}".format(self._kern.eval_shape,
                                     VALID_EVALUATOR_SHAPES))

    def orientation(self, function_space):
        '''
        Provide orientation information for the function space.

        :param function_space: the function space for which orientation \
                               is required.
        :type function_space: :py:class:`psyclone.dynamo0p3.FunctionSpace`

        '''
        orientation_name = get_fs_orientation_name(function_space)
        self._arglist.append(orientation_name)

    def field_bcs_kernel(self, function_space):
        ''' implement the boundary_dofs array fix for fields '''
        arg = self._kern.arguments.get_arg_on_space(function_space)
        self._arglist.append("boundary_dofs_"+arg.name)

    def operator_bcs_kernel(self, function_space):
        ''' Implement the boundary_dofs array fix for operators. This is the
        same as for fields with the function space set to the 'to' space of
        the operator. '''
        self.field_bcs_kernel(function_space)

    def quad_rule(self):
        ''' provide quadrature information for this kernel stub (necessary
        arguments and declarations) '''
        self._arglist.extend(self._kern.qr_args)

    @property
    def arglist(self):
        '''return the kernel argument list. The generate function must be
        called first'''
        if not self._arglist:
            raise GenerationError(
                "Internal error. The argument list in KernStubArgList:"
                "arglist() is empty. Has the generate() method been called?")
        return self._arglist


# class DinoWriters(ArgOrdering):
#    def __init__(self, kern, parent=None, position=None):
#        ArgOrdering.__init__(self, kern)
#        self._parent = parent
#        self._position = position
#        self._name_space_manager = NameSpaceFactory().create()
#        self._scalar_position = None
#        self._array_position = None
#
#    def cell_position(self):
#        ''' get dino to output cell position information '''
#        # dino outputs a full field so we do not need cell index information
#        pass
#
#    def mesh_height(self):
#        ''' get dino to output the height of the mesh (nlayers)'''
#        nlayers_name = self._name_space_manager.create_name(
#            root_name="nlayers", context="PSyVars", label="nlayers")
#        self._add_dino_scalar(nlayers_name)
#
#    def field_vector(self, argvect):
#        '''get dino to output field vector data associated with the argument
#        'argvect' '''
#        # TBD
#        pass
#
#    def field(self, arg):
#        '''get dino to output field datat associated with the argument
#        'arg' '''
#        if arg.intent in ["in", "inout"]:
#            text = arg.proxy_name + "%data"
#            self._add_dino_array(text)
#
#    def stencil_unknown_extent(self, arg):
#        '''get dino to output stencil information associated with the argument
#        'arg' if the extent is unknown '''
#        # TBD
#        pass
#
#    def stencil_unknown_direction(self, arg):
#        '''get dino to output stencil information associated with the argument
#        'arg' if the direction is unknown '''
#        # TBD
#        pass
#
#    def stencil(self, arg):
#        '''get dino to output general stencil information associated with the
#        argument 'arg' '''
#        # TBD
#        pass
#
#    def operator(self, arg):
#        ''' get dino to output the operator arguments '''
#        # TBD
#        pass
#
#    def scalar(self, scalar_arg):
#        '''get dino to output the value of the scalar argument'''
#        if scalar_arg in ["in", "inout"]:
#            self._add_dino_scalar(scalar_arg.name)
#
#    def fs_common(self, function_space):
#        '''get dino to output any arguments common to LMA operators and
#        fields on a space. '''
#        # There is currently one: "ndf".
#        ndf_name = get_fs_ndf_name(function_space)
#        self._add_dino_scalar(ndf_name)
#
#    def fs_compulsory_field(self, function_space):
#        '''get dino to output compulsory arguments if there is a field on this
#        function space'''
#        undf_name = get_fs_undf_name(function_space)
#        self._add_dino_scalar(undf_name)
#
#    def basis(self, function_space):
#        '''get dino to output basis function information for the function
#        space'''
#        # TBD
#        pass
#
#    def diff_basis(self, function_space):
#        '''get dino to output differential basis function information for the
#        function space'''
#        # TBD
#         pass
#
#    def orientation(self, function_space):
#        '''get dino to output orientation information for the function
#        space'''
#        # TBD
#        pass
#
#    def field_bcs_kernel(self, function_space):
#        '''get dino to output any boundary_dofs information for bc_kernel'''
#        # TBD
#        pass
#
#    def quad_rule(self):
#        '''get dino to output qr information '''
#        # TBD
#        pass
#
#    def generate(self):
#        '''perform any additional actions before and after kernel
#        argument-list based generation'''
#        from psyclone.f2pygen import CommentGen
#        self._parent.add(CommentGen(self._parent, " dino output start"),
#                         position=["before", self._position])
#        scalar_comment = CommentGen(self._parent, " dino scalars")
#        self._parent.add(scalar_comment,
#                         position=["before", self._position])
#        array_comment = CommentGen(self._parent, " dino arrays")
#        self._parent.add(array_comment,
#                         position=["before", self._position])
#        self._scalar_position = scalar_comment.root
#        self._array_position = array_comment.root
#        self._parent.add(CommentGen(self._parent, " dino output end"),
#                         position=["before", self._position])
#        self._parent.add(CommentGen(self._parent, ""),
#                         position=["before", self._position])
#        ArgOrdering.generate(self)
#
#    def _add_dino_scalar(self, name):
#        ''' add a dino output call for a scalar variable '''
#        from psyclone.f2pygen import CallGen
#        self._parent.add(CallGen(self._parent, name="dino%output_scalar",
#                                 args=[name]),
#                         position=["after", self._scalar_position])
#
#    def _add_dino_array(self, name):
#        ''' add a dino output call for an array variable '''
#        from psyclone.f2pygen import CallGen
#        self._parent.add(CallGen(self._parent, name="dino%output_array",
#                                 args=[name]),
#                         position=["after", self._array_position])


class FSDescriptor(object):
    ''' Provides information about a particular function space used by
    a meta-funcs entry in the kernel metadata. '''

    def __init__(self, descriptor):
        self._descriptor = descriptor

    @property
    def requires_basis(self):
        ''' Returns True if a basis function is associated with this
        function space, otherwise it returns False. '''
        return "gh_basis" in self._descriptor.operator_names

    @property
    def requires_diff_basis(self):
        ''' Returns True if a differential basis function is
        associated with this function space, otherwise it returns
        False. '''
        return "gh_diff_basis" in self._descriptor.operator_names

    @property
    def requires_orientation(self):
        ''' Returns True if an orientation function is
        associated with this function space, otherwise it returns
        False. '''
        return "gh_orientation" in self._descriptor.operator_names

    @property
    def fs_name(self):
        ''' Returns the raw metadata value of this function space. '''
        return self._descriptor.function_space_name


class FSDescriptors(object):
    ''' Contains a collection of FSDescriptor objects and methods
    that provide information across these objects. We have one
    FSDescriptor for each meta-funcs entry in the kernel
    meta-data.
    #TODO #274 this should actually be named something like
    BasisFuncDescriptors as it holds information describing the
    basis/diff-basis functions required by a kernel.

    :param descriptors: list of objects describing the basis/diff-basis \
                        functions required by a kernel, as obtained from \
                        meta-data.
    :type descriptors: list of :py:class:`psyclone.DynFuncDescriptor03`.

    '''
    def __init__(self, descriptors):
        self._orig_descriptors = descriptors
        self._descriptors = []
        for descriptor in descriptors:
            self._descriptors.append(FSDescriptor(descriptor))

    def exists(self, fspace):
        ''' Return True if a descriptor with the specified function
        space exists, otherwise return False. '''
        for descriptor in self._descriptors:
            # FS descriptors hold information taken from the kernel
            # metadata and therefore it is the original name of
            # the supplied function space that we must look at
            if descriptor.fs_name == fspace.orig_name:
                return True
        return False

    def get_descriptor(self, fspace):
        ''' Return the descriptor with the specified function space
        name. If it does not exist raise an error.'''
        for descriptor in self._descriptors:
            if descriptor.fs_name == fspace.orig_name:
                return descriptor
        raise GenerationError(
            "FSDescriptors:get_descriptor: there is no descriptor for "
            "function space {0}".format(fspace.orig_name))

    @property
    def descriptors(self):
        '''
        :return: the list of Descriptors, one for each of the meta-funcs
                 entries in the kernel meta-data.
        :rtype: List of :py:class:`psyclone.dynamo0p3.FSDescriptor`
        '''
        return self._descriptors


def check_args(call):
    '''
    Checks that the kernel arguments provided via the invoke call are
    consistent with the information expected, as specified by the
    kernel metadata

    :param call: the object produced by the parser that describes the
                 kernel call to be checked.
    :type call: :py:class:`psyclone.parse.algorithm.KernelCall`
    :raises: GenerationError if the kernel arguments in the Algorithm layer
             do not match up with the kernel meta-data
    '''
    # stencil arguments
    stencil_arg_count = 0
    for arg_descriptor in call.ktype.arg_descriptors:
        if arg_descriptor.stencil:
            if not arg_descriptor.stencil['extent']:
                # an extent argument must be provided
                stencil_arg_count += 1
            if arg_descriptor.stencil['type'] == 'xory1d':
                # a direction argument must be provided
                stencil_arg_count += 1

    # qr_argument
    if call.ktype.eval_shape in VALID_QUADRATURE_SHAPES:
        qr_arg_count = 1
    else:
        qr_arg_count = 0

    expected_arg_count = len(call.ktype.arg_descriptors) + \
        stencil_arg_count + qr_arg_count

    if expected_arg_count != len(call.args):
        raise GenerationError(
            "error: expected '{0}' arguments in the algorithm layer but "
            "found '{1}'. Expected '{2}' standard arguments, '{3}' "
            "stencil arguments and '{4}' qr_arguments'".format(
                expected_arg_count, len(call.args),
                len(call.ktype.arg_descriptors), stencil_arg_count,
                qr_arg_count))


class DynStencil(object):
    ''' Provides stencil information about a Dynamo argument '''
    def __init__(self, name):
        self._name = name
        self._extent = None
        self._extent_arg = None
        self._direction_arg = None

    @property
    def extent(self):
        '''Returns the extent of the stencil if it is known. It will be known
        if it is specified in the metadata.'''
        return self._extent

    @property
    def extent_arg(self):
        '''Returns the algorithm argument associated with the extent value if
        extent has not been provided in the metadata.'''
        return self._extent_arg

    @extent_arg.setter
    def extent_arg(self, value):
        ''' sets the extent_arg argument. '''
        self._extent_arg = value

    @property
    def direction_arg(self):
        '''returns the direction argument associated with the direction of
        the stencil if the direction of the stencil is not known'''
        return self._direction_arg

    @direction_arg.setter
    def direction_arg(self, value):
        ''' sets the direction_arg argument. '''
        self._direction_arg = value


class DynKernelArguments(Arguments):
    '''
    Provides information about Dynamo kernel call arguments
    collectively, as specified by the kernel argument metadata.

    :param call: the kernel meta-data for which to extract argument info.
    :type call: :py:class:`psyclone.parse.KernelCall`
    :param parent_call: the kernel-call object.
    :type parent_call: :py:class:`psyclone.dynamo0p3.DynKern`

    :raises GenerationError: if the kernel meta-data specifies stencil extent.
    '''
    def __init__(self, call, parent_call):
        if False:  # pylint: disable=using-constant-test
            # For pyreverse
            self._0_to_n = DynKernelArgument(None, None, None, None)
        self._name_space_manager = NameSpaceFactory().create()

        Arguments.__init__(self, parent_call)

        # check that the arguments provided by the algorithm layer are
        # consistent with those expected by the kernel(s)
        check_args(call)

        # create our arguments and add in stencil information where
        # appropriate.
        self._args = []
        idx = 0
        for arg in call.ktype.arg_descriptors:

            dyn_argument = DynKernelArgument(self, arg, call.args[idx],
                                             parent_call)
            idx += 1
            if dyn_argument.descriptor.stencil:
                # Create a stencil object and store a reference to it in our
                # new DynKernelArgument object.
                stencil = DynStencil(dyn_argument.descriptor.stencil['type'])
                dyn_argument.stencil = stencil

                if dyn_argument.descriptor.stencil['extent']:
                    raise GenerationError("extent metadata not yet supported")
                    # if supported we would add the following
                    # line. However, note there is currently no setter
                    # for extent in DynStencil so this would need to
                    # be added.  stencil.extent =
                    # dyn_argument.descriptor.stencil['extent']
                else:
                    # An extent argument has been added.
                    stencil.extent_arg = call.args[idx]
                    idx += 1
                if dyn_argument.descriptor.stencil['type'] == 'xory1d':
                    # a direction argument has been added
                    stencil.direction_arg = call.args[idx]
                    idx += 1
            self._args.append(dyn_argument)

        # We have now completed the construction of the kernel arguments so
        # we can go back and update the names of any stencil size and/or
        # direction variable names to ensure there are no clashes.
        for arg in self._args:
            if not arg.descriptor.stencil:
                continue
            if not arg.stencil.extent_arg.is_literal():
                if arg.stencil.extent_arg.varname:
                    # Ensure extent argument name is registered with
                    # namespace manager
                    root = arg.stencil.extent_arg.varname
                    new_name = self._name_space_manager.create_name(
                        root_name=root, context="AlgArgs",
                        label=arg.stencil.extent_arg.text)
                    arg.stencil.extent_arg.varname = new_name
            if arg.descriptor.stencil['type'] == 'xory1d':
                # a direction argument has been added
                if arg.stencil.direction_arg.varname and \
                   arg.stencil.direction_arg.varname not in \
                   VALID_STENCIL_DIRECTIONS:
                    # Register the name of the direction argument to ensure
                    # it is unique in the PSy layer
                    root = arg.stencil.direction_arg.varname
                    unique_name = self._name_space_manager.create_name(
                        root_name=root, context="AlgArgs",
                        label=arg.stencil.direction_arg.text)
                    arg.stencil.direction_arg.varname = unique_name

        self._dofs = []

        # Generate a static list of unique function-space names used
        # by the set of arguments: store the mangled names as these
        # are what we use at the level of an Invoke
        self._unique_fs_names = []
        # List of corresponding unique function-space objects
        self._unique_fss = []
        for arg in self._args:
            for function_space in arg.function_spaces:
                # We check that function_space is not None because scalar
                # args don't have one and fields only have one (only
                # operators have two).
                if function_space and \
                   function_space.mangled_name not in self._unique_fs_names:
                    self._unique_fs_names.append(function_space.mangled_name)
                    self._unique_fss.append(function_space)

    def get_arg_on_space_name(self, func_space_name):
        '''
        Returns the first argument (field or operator) found that is on
        the named function space, as specified in the kernel metadata. Also
        returns the associated FunctionSpace object.

        :param str func_space_name: Name of the function space (as specified \
                                    in kernel meta-data) for which to \
                                    find an argument.
        :return: the first kernel argument that is on the named function \
                 space and the associated FunctionSpace object.
        :rtype: (:py:class:`psyclone.dynamo0p3.DynKernelArgument`,
                 :py:class:`psyclone.dynamo0p3.FunctionSpace`)
        :raises: FieldNotFoundError if no field or operator argument is found \
                 for the named function space.
        '''
        for arg in self._args:
            for function_space in arg.function_spaces:
                if function_space:
                    if func_space_name == function_space.orig_name:
                        return arg, function_space
        raise FieldNotFoundError("DynKernelArguments:get_arg_on_space_name: "
                                 "there is no field or operator with function "
                                 "space {0}".format(func_space_name))

    def get_arg_on_space(self, func_space):
        '''
        Returns the first argument (field or operator) found that is on
        the specified function space. The mangled name of the supplied
        function space is used for comparison.

        :param func_space: The function space for which to find an argument.
        :type func_space: :py:class:`psyclone.dynamo0p3.FunctionSpace`
        :return: the first kernel argument that is on the supplied function
                 space
        :rtype: :py:class:`psyclone.dynamo0p3.DynKernelArgument`
        :raises: FieldNotFoundError if no field or operator argument is found
                 for the specified function space.
        '''
        for arg in self._args:
            for function_space in arg.function_spaces:
                if function_space:
                    if func_space.mangled_name == function_space.mangled_name:
                        return arg
        raise FieldNotFoundError("DynKernelArguments:get_arg_on_space: there "
                                 "is no field or operator with function space "
                                 "{0} (mangled name = '{1}')".format(
                                     func_space.orig_name,
                                     func_space.mangled_name))

    def has_operator(self, op_type=None):
        ''' Returns true if at least one of the arguments is an operator
        of type op_type (either gh_operator [LMA] or gh_columnwise_operator
        [CMA]). If op_type is None then searches for *any* valid operator
        type. '''
        if op_type and op_type not in GH_VALID_OPERATOR_NAMES:
            raise GenerationError(
                "If supplied, op_type must be a valid operator type (one "
                "of {0}) but got {1}".format(GH_VALID_OPERATOR_NAMES, op_type))
        if not op_type:
            # If no operator type is specified then we match any type
            op_list = GH_VALID_OPERATOR_NAMES
        else:
            op_list = [op_type]
        for arg in self._args:
            if arg.type in op_list:
                return True
        return False

    @property
    def unique_fss(self):
        ''' Returns a unique list of function space objects used by the
        arguments of this kernel '''
        return self._unique_fss

    @property
    def unique_fs_names(self):
        ''' Return the list of unique function space names used by the
        arguments of this kernel. The names are unmangled (i.e. as
        specified in the kernel metadata) '''
        return self._unique_fs_names

    def iteration_space_arg(self):
        '''
        Returns an argument we can use to dereference the iteration
        space. This can be a field or operator that is modified or
        alternatively a field that is read if one or more scalars
        are modified. If a kernel writes to more than one argument then
        that requiring the largest iteration space is selected.

        :return: Kernel argument from which to obtain iteration space
        :rtype: :py:class:`psyclone.dynamo0p3.DynKernelArgument`
        '''

        # Since we always compute operators out to the L1 halo we first
        # check whether this kernel writes to an operator
        write_accesses = AccessType.all_write_accesses()
        op_args = psyGen.args_filter(self._args,
                                     arg_types=GH_VALID_OPERATOR_NAMES,
                                     arg_accesses=write_accesses)
        if op_args:
            return op_args[0]

        # Is this an inter-grid kernel? If so, then the iteration space
        # is determined by the coarse mesh, irrespective of whether
        # we are prolonging (and thus writing to a field on the fine mesh)
        # or restricting.
        if self._parent_call.is_intergrid:
            fld_args = psyGen.args_filter(self._args,
                                          arg_types=["gh_field"],
                                          arg_meshes=["gh_coarse"])
            return fld_args[0]

        # This is not an inter-grid kernel and it does not write to an
        # operator. We now check for fields that are written to. We
        # check first for any modified field on a continuous function
        # space, failing that we try any_space function spaces
        # (because we must assume such a space is continuous) and
        # finally we try all discontinuous function spaces including
        # any_discontinuous_space. We do this because if a quantity on
        # a continuous FS is modified then our iteration space must be
        # larger (include L1-halo cells)
        write_accesses = AccessType.all_write_accesses()
        fld_args = psyGen.args_filter(self._args,
                                      arg_types=["gh_field"],
                                      arg_accesses=write_accesses)
        if fld_args:
            for spaces in [CONTINUOUS_FUNCTION_SPACES,
                           VALID_ANY_SPACE_NAMES,
                           VALID_DISCONTINUOUS_FUNCTION_SPACE_NAMES]:
                for arg in fld_args:
                    if arg.function_space.orig_name in spaces:
                        return arg

        # No modified fields or operators. Check for unmodified fields...
        fld_args = psyGen.args_filter(self._args, arg_types=["gh_field"])
        if fld_args:
            return fld_args[0]

        # it is an error if we get to here
        raise GenerationError(
            "iteration_space_arg(). The dynamo0.3 api must have a modified "
            "field, a modified operator, or an unmodified field (in the case "
            "of a modified scalar). None of these were found.")

    @property
    def dofs(self):
        ''' Currently required for Invoke base class although this
        makes no sense for Dynamo. Need to refactor the Invoke base class
        and remove the need for this property (#279). '''
        return self._dofs

    def raw_arg_list(self):
        '''
        Constructs the class-specific argument list for a kernel.

        :returns: a list of all of the actual arguments to the \
                  kernel call.
        :rtype: list of str.
        '''
        create_arg_list = KernCallArgList(self._parent_call)
        create_arg_list.generate()
        self._raw_arg_list = create_arg_list.arglist

        return self._raw_arg_list

    @property
    def acc_args(self):
        '''
        :returns: the list of quantities that must be available on an \
                  OpenACC device before the associated kernel can be launched.
        :rtype: list of str

        '''
        class KernCallAccArgList(KernCallArgList):
            '''
            Kernel call arguments that need to be declared by OpenACC
            directives. KernCallArgList only needs to be specialised
            where modified, or additional, arguments are required.
            Scalars are apparently not required but it is valid in
            OpenACC to include them and requires less specialisation
            to keep them in.

            '''
            def field_vector(self, argvect):
                '''
                Add the field vector associated with the argument 'argvect' to
                the argument list. OpenACC requires the field and the
                dereferenced data to be specified.

                :param argvect: the kernel argument (vector field).
                :type argvect:  :py:class:`psyclone.dynamo0p3.\
                                DynKernelArgument`

                '''
                for idx in range(1, argvect.vector_size+1):
                    text1 = argvect.proxy_name + "(" + str(idx) + ")"
                    self._arglist.append(text1)
                    text2 = text1 + "%data"
                    self._arglist.append(text2)

            def field(self, arg):
                '''
                Add the field associated with the argument 'arg' to
                the argument list. OpenACC requires the field and the
                dereferenced data to be specified.

                :param arg: the kernel argument (field).
                :type arg: :py:class:`psyclone.dynamo0p3.DynKernelArgument`

                '''
                text1 = arg.proxy_name
                self._arglist.append(text1)
                text2 = text1 + "%data"
                self._arglist.append(text2)

            def stencil(self, arg):
                '''
                Add the stencil dofmap associated with this kernel
                argument. OpenACC requires the full dofmap to be
                specified.

                :param arg: the meta-data description of the kernel \
                argument with which the stencil is associated.
                :type arg: :py:class:`psyclone.dynamo0p3.DynKernelArgument`

                '''
                var_name = DynStencils.dofmap_name(arg)
                self._arglist.append(var_name)

            def operator(self, arg):
                '''
                Add the operator arguments to the argument list if
                they have not already been added. OpenACC requires the
                derived type and the dereferenced data to be
                specified.

                :param arg: the meta-data description of the operator.
                :type arg: :py:class:`psyclone.dynamo0p3.DynKernelArgument`

                '''
                if arg.proxy_name_indexed not in self._arglist:
                    self._arglist.append(arg.proxy_name_indexed)
                    self._arglist.append(arg.proxy_name_indexed + "%ncell_3d")
                    self._arglist.append(arg.proxy_name_indexed +
                                         "%local_stencil")

            def fs_compulsory_field(self, function_space):
                '''
                Add compulsory arguments associated with this function space to
                the list. OpenACC requires the full function-space map
                to be specified.

                :param arg: the current functionspace.
                :type arg: :py:class:`psyclone.dynamo0p3.FunctionSpace`

                '''
                undf_name = get_fs_undf_name(function_space)
                self._arglist.append(undf_name)
                map_name = get_fs_map_name(function_space)
                self._arglist.append(map_name)

        create_acc_arg_list = KernCallAccArgList(self._parent_call)
        create_acc_arg_list.generate()
        return create_acc_arg_list.arglist

    @property
    def scalars(self):
        '''
        Provides the list of names of scalar arguments required by the
        kernel associated with this Arguments object. If there are none
        then the returned list is empty.

        :returns: A list of the names of scalar arguments in this object.
        :rtype: list of str
        '''
        # Return nothing for the moment as it is unclear whether
        # scalars need to be explicitly dealt with (for OpenACC) in
        # the dynamo api.
        return []


class DynKernelArgument(KernelArgument):
    ''' Provides information about individual Dynamo kernel call
    arguments as specified by the kernel argument metadata. '''

    def __init__(self, kernel_args, arg_meta_data, arg_info, call):
        '''
        :param kernel_args: Object encapsulating all arguments to the
                            kernel call
        :type kernel_args: :py:class:`psyclone.dynamo0p3.DynKernelArguments`
        :param arg_meta_data: Information obtained from the meta-data for
                              this kernel argument
        :type arg_meta_data: :py:class:`psyclone.dynamo0p3.DynArgDescriptor03`
        :param arg_info: Information on how this argument is specified in the
                         Algorithm layer
        :type arg_info: :py:class:`psyclone.parse.algorithm.Arg`
        :param call: The kernel object with which this argument is associated
        :type call: :py:class:`psyclone.dynamo0p3.DynKern`
        '''
        KernelArgument.__init__(self, arg_meta_data, arg_info, call)
        # Keep a reference to DynKernelArguments object that contains
        # this argument. This permits us to manage name-mangling for
        # any-space function spaces.
        self._kernel_args = kernel_args
        self._vector_size = arg_meta_data.vector_size
        self._type = arg_meta_data.type
        self._stencil = None
        if arg_meta_data.mesh:
            self._mesh = arg_meta_data.mesh.lower()
        else:
            self._mesh = None

        # The list of function-space objects for this argument. Each
        # object can be queried for its original name and for the
        # mangled name (used to make any-space arguments distinct
        # within an invoke). The argument will only have more than
        # one function-space associated with it if it is an operator.
        fs1 = None
        fs2 = None

        if self.is_operator:

            fs1 = FunctionSpace(arg_meta_data.function_space_to,
                                self._kernel_args)
            fs2 = FunctionSpace(arg_meta_data.function_space_from,
                                self._kernel_args)
        else:
            if arg_meta_data.function_space:
                fs1 = FunctionSpace(arg_meta_data.function_space,
                                    self._kernel_args)
        self._function_spaces = [fs1, fs2]

    @property
    def descriptor(self):
        ''' return a descriptor object which contains Kernel
        metadata about this argument '''
        return self._arg

    def ref_name(self, function_space=None):
        '''
        Returns the name used to dereference this type of argument (depends
        on whether it is a field or operator and, if the latter, whether it
        is the to- or from-space that is specified).

        :param function_space: the function space of this argument
        :type function_space: :py:class:`psyclone.dynamo0p3.FunctionSpace`
        :return: the name used to dereference this argument
        :rtype: str
        '''
        if not function_space:
            if self.is_operator:
                # For an operator we use the 'from' FS
                function_space = self._function_spaces[1]
            else:
                function_space = self._function_spaces[0]
        else:
            # Check that the supplied function space is valid for this
            # argument
            found = False
            for fspace in self.function_spaces:
                if fspace and fspace.orig_name == function_space.orig_name:
                    found = True
                    break
            if not found:
                raise GenerationError(
                    "DynKernelArgument:ref_name(fs). The supplied function "
                    "space (fs='{0}') is not one of the function spaces "
                    "associated with this argument (fss='{1}')".format(
                        function_space.orig_name,
                        self.function_space_names))
        if self._type == "gh_field":
            return "vspace"
        elif self.is_operator:
            if function_space.orig_name == self.descriptor.function_space_from:
                return "fs_from"
            elif function_space.orig_name == self.descriptor.function_space_to:
                return "fs_to"
            else:
                raise GenerationError(
                    "ref_name: Error, function space '{0}' is one of the "
                    "gh_operator function spaces '{1}' but is not being "
                    "returned by either function_space from '{2}' or "
                    "function_space_to '{3}'".format(
                        function_space.orig_name, self.function_spaces,
                        self.descriptor.function_space_from,
                        self.descriptor.function_space_to))
        else:
            raise GenerationError(
                "ref_name: Error, unsupported arg type '{0}' found".
                format(self._type))

    @property
    def type(self):
        ''' Returns the type of this argument. '''
        return self._type

    def is_scalar(self):
        ''':return: whether this variable is a scalar variable or not.
        :rtype: bool'''
        return self.type in GH_VALID_SCALAR_NAMES

    @property
    def mesh(self):
        '''
        Getter for the mesh associated with this argument
        :return: Mesh associated with argument (GH_FINE or GH_COARSE)
        :rtype: str
        '''
        return self._mesh

    @property
    def vector_size(self):
        ''' Returns the vector size of this argument as specified in
        the Kernel metadata. '''
        return self._vector_size

    @property
    def proxy_name(self):
        '''
        :returns: the proxy name for this argument.
        :rtype: str
        '''
        return self._name+"_proxy"

    @property
    def proxy_declaration_name(self):
        '''
        :returns: the proxy name for this argument with the array \
                  dimensions added if required.
        :rtype: str
        '''
        if self._vector_size > 1:
            return self.proxy_name+"("+str(self._vector_size)+")"
        return self.proxy_name

    @property
    def declaration_name(self):
        ''' Returns the name for this argument with the array
        dimensions added if required. '''
        if self._vector_size > 1:
            return self._name+"("+str(self._vector_size)+")"
        return self._name

    @property
    def proxy_name_indexed(self):
        '''
        :returns: the proxy name for this argument with an additional \
                  index which accesses the first element for a vector \
                  argument.
        :rtype: str
        '''
        if self._vector_size > 1:
            return self._name+"_proxy(1)"
        return self._name+"_proxy"

    @property
    def name_indexed(self):
        '''
        :returns: the name for this argument with an additional index \
                  which accesses the first element for a vector argument.
        :rtype: str
        '''
        if self._vector_size > 1:
            return self._name+"(1)"
        return self._name

    @property
    def function_space(self):
        '''
        :return: the expected finite element function space for this
                 argument as specified by the kernel argument metadata.
        :rtype: :py:class:`psyclone.dynamo0p3.FunctionSpace`
        '''
        if self._type == "gh_operator":
            # We return the 'from' space for an operator argument
            return self.function_space_from
        return self._function_spaces[0]

    @property
    def function_space_to(self):
        ''' Returns the 'to' function space of an operator '''
        return self._function_spaces[0]

    @property
    def function_space_from(self):
        ''' Returns the 'from' function space of an operator '''
        return self._function_spaces[1]

    @property
    def function_spaces(self):
        ''' Returns the expected finite element function spaces for this
        argument as a list as specified by the kernel argument
        metadata. We have more than one function space when dealing
        with operators. '''
        return self._function_spaces

    @property
    def function_space_names(self):
        ''' Returns a list of the names of the function spaces associated
        with this argument. We have more than one function space when
        dealing with operators. '''
        fs_names = []
        for fspace in self._function_spaces:
            if fspace:
                fs_names.append(fspace.orig_name)
        return fs_names

    @property
    def intent(self):
        '''
        Returns the Fortran intent of this argument.

        :return: the expected Fortran intent for this argument as specified
                 by the kernel argument metadata
        :rtype: str
        '''
        if self.access == AccessType.READ:
            return "in"
        elif self.access == AccessType.WRITE:
            return "out"
        elif self.access == AccessType.READWRITE:
            return "inout"
        elif self.access in [AccessType.INC] + \
                AccessType.get_valid_reduction_modes():
            return "inout"
        else:
            valid_reductions = AccessType.get_valid_reduction_names()
            raise GenerationError(
                "Expecting argument access to be one of 'gh_read, gh_write, "
                "gh_inc', 'gh_readwrite' or one of {0}, but found '{1}'".
                format(valid_reductions, self.access))

    @property
    def discontinuous(self):
        '''Returns True if this argument is known to be on a discontinuous
        function space including any_discontinuous_space, otherwise
        returns False.'''
        if self.function_space.orig_name in \
           VALID_DISCONTINUOUS_FUNCTION_SPACE_NAMES:
            return True
        if self.function_space.orig_name in VALID_ANY_SPACE_NAMES:
            # we will eventually look this up based on our dependence
            # analysis but for the moment we assume the worst
            return False
        return False

    @property
    def stencil(self):
        '''Return stencil information about this kernel argument if it
        exists. The information is returned as a DynStencil object.'''
        return self._stencil

    @stencil.setter
    def stencil(self, value):
        '''Set stencil information for this kernel argument. The information
        should be provided as a DynStencil object. '''
        self._stencil = value

    @property
    def is_operator(self):
        '''
        :return: True if this kernel argument represents an operator,
                 False otherwise.
        :rtype: bool
        '''
        return self._type in GH_VALID_OPERATOR_NAMES


class DynKernCallFactory(object):
    ''' Create the necessary framework for a Dynamo kernel call.
    This consists of a Loop over cells containing a call to the
    user-supplied kernel routine. '''
    @staticmethod
    def create(call, parent=None):
        ''' Create the objects needed for a call to the kernel
        described in the call object '''

        # Loop over cells
        cloop = DynLoop(parent=parent)

        # The kernel itself
        kern = DynKern()
        kern.load(call)

        # Add the kernel as a child of the loop
        cloop.loop_body.addchild(kern)
        kern.parent = cloop.children[3]

        # Set-up the loop now we have the kernel object
        cloop.load(kern)

        # Return the outermost loop
        return cloop


<<<<<<< HEAD
# ---------- Documentation utils -------------------------------------------- #
=======
class DynACCEnterDataDirective(ACCEnterDataDirective):
    '''
    Sub-classes ACCEnterDataDirective to provide an API-specific implementation
    of data_on_device().

    '''
    def data_on_device(self, _):
        '''
        Provide a hook to be able to add information about data being on a
        device (or not). This is currently not used in dynamo0p3.

        '''
        return None


>>>>>>> da080ae3
# The list of module members that we wish AutoAPI to generate
# documentation for. (See https://psyclone-ref.readthedocs.io)
__all__ = [
    'FunctionSpace',
    'DynFuncDescriptor03',
    'DynArgDescriptor03',
    'DynKernMetadata',
    'DynamoPSy',
    'DynamoInvokes',
    'DynCollection',
    'DynStencils',
    'DynDofmaps',
    'DynOrientations',
    'DynFunctionSpaces',
    'DynFields',
    'DynProxies',
    'DynCellIterators',
    'DynScalarArgs',
    'DynLMAOperators',
    'DynCMAOperators',
    'DynMeshes',
    'DynInterGrid',
    'DynBasisFunctions',
    'DynBoundaryConditions',
    'DynInvoke',
    'DynInvokeSchedule',
    'DynGlobalSum',
    'DynHaloExchange',
    'DynHaloExchangeStart',
    'DynHaloExchangeEnd',
    'HaloDepth',
    'HaloWriteAccess',
    'HaloReadAccess',
    'DynLoop',
    'DynKern',
    'ArgOrdering',
    'KernCallArgList',
    'KernStubArgList',
    'FSDescriptor',
    'FSDescriptors',
    'DynStencil',
    'DynKernelArguments',
    'DynKernelArgument',
    'DynKernCallFactory',
    'DynACCEnterDataDirective']<|MERGE_RESOLUTION|>--- conflicted
+++ resolved
@@ -8759,9 +8759,6 @@
         return cloop
 
 
-<<<<<<< HEAD
-# ---------- Documentation utils -------------------------------------------- #
-=======
 class DynACCEnterDataDirective(ACCEnterDataDirective):
     '''
     Sub-classes ACCEnterDataDirective to provide an API-specific implementation
@@ -8777,7 +8774,7 @@
         return None
 
 
->>>>>>> da080ae3
+# ---------- Documentation utils 
 # The list of module members that we wish AutoAPI to generate
 # documentation for. (See https://psyclone-ref.readthedocs.io)
 __all__ = [
