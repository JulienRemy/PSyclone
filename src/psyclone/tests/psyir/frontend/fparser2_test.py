# -----------------------------------------------------------------------------
# BSD 3-Clause License
#
# Copyright (c) 2017-2022, Science and Technology Facilities Council.
# All rights reserved.
#
# Redistribution and use in source and binary forms, with or without
# modification, are permitted provided that the following conditions are met:
#
# * Redistributions of source code must retain the above copyright notice, this
#   list of conditions and the following disclaimer.
#
# * Redistributions in binary form must reproduce the above copyright notice,
#   this list of conditions and the following disclaimer in the documentation
#   and/or other materials provided with the distribution.
#
# * Neither the name of the copyright holder nor the names of its
#   contributors may be used to endorse or promote products derived from
#   this software without specific prior written permission.
#
# THIS SOFTWARE IS PROVIDED BY THE COPYRIGHT HOLDERS AND CONTRIBUTORS
# "AS IS" AND ANY EXPRESS OR IMPLIED WARRANTIES, INCLUDING, BUT NOT
# LIMITED TO, THE IMPLIED WARRANTIES OF MERCHANTABILITY AND FITNESS
# FOR A PARTICULAR PURPOSE ARE DISCLAIMED. IN NO EVENT SHALL THE
# COPYRIGHT HOLDER OR CONTRIBUTORS BE LIABLE FOR ANY DIRECT, INDIRECT,
# INCIDENTAL, SPECIAL, EXEMPLARY, OR CONSEQUENTIAL DAMAGES (INCLUDING,
# BUT NOT LIMITED TO, PROCUREMENT OF SUBSTITUTE GOODS OR SERVICES;
# LOSS OF USE, DATA, OR PROFITS; OR BUSINESS INTERRUPTION) HOWEVER
# CAUSED AND ON ANY THEORY OF LIABILITY, WHETHER IN CONTRACT, STRICT
# LIABILITY, OR TORT (INCLUDING NEGLIGENCE OR OTHERWISE) ARISING IN
# ANY WAY OUT OF THE USE OF THIS SOFTWARE, EVEN IF ADVISED OF THE
# POSSIBILITY OF SUCH DAMAGE.
# -----------------------------------------------------------------------------
# Authors R. W. Ford, A. R. Porter and S. Siso, STFC Daresbury Lab
# Modified I. Kavcic, Met Office
# -----------------------------------------------------------------------------

''' Performs py.test tests on the fparser2 PSyIR front-end '''

import pytest

import fparser
from fparser.common.readfortran import FortranStringReader
from fparser.common.sourceinfo import FortranFormat
from fparser.two import Fortran2003
from fparser.two.Fortran2003 import Specification_Part, \
    Type_Declaration_Stmt, Execution_Part, Name, Stmt_Function_Stmt, \
    Dimension_Attr_Spec, Assignment_Stmt, Return_Stmt, Subroutine_Subprogram
from fparser.two.utils import walk

from psyclone.errors import InternalError, GenerationError
from psyclone.psyGen import PSyFactory
from psyclone.psyir.frontend.fparser2 import (
    Fparser2Reader, _is_array_range_literal, _is_bound_full_extent,
    _is_range_full_extent, _check_args, default_precision,
    default_integer_type, default_real_type, _first_type_match,
    _get_arg_names)
from psyclone.psyir.nodes import (
    Schedule, CodeBlock, Assignment, Return,
    UnaryOperation, BinaryOperation, NaryOperation, IfBlock, Reference,
    ArrayReference, Container, Literal, Range, KernelSchedule,
    RegionDirective, StandaloneDirective, StructureReference,
    ArrayOfStructuresReference)
from psyclone.psyir.symbols import (
    DataSymbol, ContainerSymbol, SymbolTable, RoutineSymbol, ArgumentInterface,
    SymbolError, ScalarType, ArrayType, INTEGER_TYPE, REAL_TYPE,
    UnknownFortranType, DeferredType, Symbol, UnresolvedInterface,
    ImportInterface, BOOLEAN_TYPE)

# Tests

FAKE_KERNEL_METADATA = '''
module dummy_mod
  use argument_mod
  type, extends(kernel_type) :: dummy_type
     type(arg_type) meta_args(3) =                              &
          (/ arg_type(gh_field, gh_real, gh_write,     w3),     &
             arg_type(gh_field, gh_real, gh_readwrite, wtheta), &
             arg_type(gh_field, gh_real, gh_inc,       w1)      &
           /)
     integer :: operates_on = cell_column
   contains
     procedure, nopass :: code => dummy_code
  end type dummy_type
contains
  subroutine dummy_code()
  end subroutine dummy_code
end module dummy_mod
'''


def test_first_type_match():
    '''Test that the _first_type_match utility function returns the first
    instance of the specified type from a list and that it raises a
    ValueError exception if one is not found.

    '''
    assert _first_type_match([1, 2], int) == 1
    assert _first_type_match(["a", 1], int) == 1
    with pytest.raises(ValueError):
        _first_type_match(["a", "b"], int)


def test_check_args():
    ''' Test the _check_args function. '''

    with pytest.raises(TypeError) as excinfo:
        _check_args(None, None)
    assert ("'array' argument should be some sort of array access (i.e. a "
            "sub-class of ArrayMixin) but found 'NoneType'." in
            str(excinfo.value))

    one = Literal("1", INTEGER_TYPE)
    array_type = ArrayType(REAL_TYPE, [20])
    symbol = DataSymbol('a', array_type)
    array_reference = ArrayReference.create(symbol, [one])

    with pytest.raises(TypeError) as excinfo:
        _check_args(array_reference, None)
    assert ("'dim' argument should be an int type but found 'NoneType'."
            in str(excinfo.value))

    with pytest.raises(ValueError) as excinfo:
        _check_args(array_reference, 0)
    assert ("'dim' argument should be at least 1 but found 0."
            in str(excinfo.value))

    with pytest.raises(ValueError) as excinfo:
        _check_args(array_reference, 2)
    assert ("'dim' argument should be at most the number of dimensions of "
            "the array (1) but found 2." in str(excinfo.value))

    with pytest.raises(TypeError) as excinfo:
        _check_args(array_reference, 1)
    assert ("'array' argument index '0' should be a Range type but "
            "found 'Literal'." in str(excinfo.value))


def test_is_bound_full_extent():
    ''' Test the _is_bound_full_extent function.'''

    # Check that _is_bound_full_extent calls the check_args function.
    with pytest.raises(TypeError) as excinfo:
        _is_bound_full_extent(None, None, None)
    assert ("'array' argument should be some sort of array access (i.e. "
            "a sub-class of ArrayMixin) but found 'NoneType'." in
            str(excinfo.value))

    one = Literal("1", INTEGER_TYPE)
    array_type = ArrayType(REAL_TYPE, [20])
    symbol = DataSymbol('a', array_type)
    my_range = Range.create(one.copy(), one.copy())
    array_reference = ArrayReference.create(symbol, [my_range])

    with pytest.raises(TypeError) as excinfo:
        _is_bound_full_extent(array_reference, 1, None)
    assert ("'operator' argument  expected to be LBOUND or UBOUND but found "
            "'NoneType'" in str(excinfo.value))

    # Expecting BinaryOperation but found Literal
    assert not _is_bound_full_extent(array_reference, 1,
                                     BinaryOperation.Operator.UBOUND)

    operator = BinaryOperation.create(
        BinaryOperation.Operator.UBOUND, one.copy(), one.copy())
    my_range = Range.create(operator, one.copy())
    array_reference = ArrayReference.create(symbol, [my_range])

    # Expecting operator to be Operator.LBOUND, but found
    # Operator.UBOUND
    assert not _is_bound_full_extent(array_reference, 1,
                                     BinaryOperation.Operator.LBOUND)

    operator = BinaryOperation.create(
        BinaryOperation.Operator.LBOUND, one.copy(), one.copy())
    my_range = Range.create(operator, one.copy())
    array_reference = ArrayReference.create(symbol, [my_range])

    # Expecting Reference but found Literal
    assert not _is_bound_full_extent(array_reference, 1,
                                     BinaryOperation.Operator.LBOUND)

    operator = BinaryOperation.create(
        BinaryOperation.Operator.LBOUND,
        Reference(DataSymbol("x", INTEGER_TYPE)), one.copy())
    my_range = Range.create(operator, one.copy())
    array_reference = ArrayReference.create(symbol, [my_range])

    # Expecting Reference symbol x to be the same as array symbol a
    assert not _is_bound_full_extent(array_reference, 1,
                                     BinaryOperation.Operator.LBOUND)

    operator = BinaryOperation.create(
        BinaryOperation.Operator.LBOUND,
        Reference(symbol), Literal("1.0", REAL_TYPE))
    my_range = Range.create(operator, one.copy())
    array_reference = ArrayReference.create(symbol, [my_range])

    # Expecting integer but found real
    assert not _is_bound_full_extent(array_reference, 1,
                                     BinaryOperation.Operator.LBOUND)

    operator = BinaryOperation.create(
        BinaryOperation.Operator.LBOUND,
        Reference(symbol), Literal("2", INTEGER_TYPE))
    my_range = Range.create(operator, one.copy())
    array_reference = ArrayReference.create(symbol, [my_range])

    # Expecting literal value 2 to be the same as the current array
    # dimension 1
    assert not _is_bound_full_extent(array_reference, 1,
                                     BinaryOperation.Operator.LBOUND)

    operator = BinaryOperation.create(
        BinaryOperation.Operator.LBOUND,
        Reference(symbol), Literal("1", INTEGER_TYPE))
    my_range = Range.create(operator, one.copy())
    array_reference = ArrayReference.create(symbol, [my_range])

    # valid
    assert _is_bound_full_extent(array_reference, 1,
                                 BinaryOperation.Operator.LBOUND)


def test_is_array_range_literal():
    ''' Test the _is_array_range_literal function.'''

    # Check that _is_array_range_literal calls the _check_args function.
    with pytest.raises(TypeError) as excinfo:
        _is_array_range_literal(None, None, None, None)
    assert ("'array' argument should be some sort of array access (i.e. a "
            "sub-class of ArrayMixin) but found 'NoneType'." in
            str(excinfo.value))

    one = Literal("1", INTEGER_TYPE)
    array_type = ArrayType(REAL_TYPE, [20])
    symbol = DataSymbol('a', array_type)
    operator = BinaryOperation.create(
        BinaryOperation.Operator.LBOUND,
        Reference(symbol), Literal("1", INTEGER_TYPE))
    my_range = Range.create(operator, one)
    array_reference = ArrayReference.create(symbol, [my_range])

    with pytest.raises(TypeError) as excinfo:
        _is_array_range_literal(array_reference, 1, None, None)
    assert ("'index' argument should be an int type but found 'NoneType'."
            in str(excinfo.value))

    with pytest.raises(ValueError) as excinfo:
        _is_array_range_literal(array_reference, 1, -1, None)
    assert ("'index' argument should be 0, 1 or 2 but found -1."
            in str(excinfo.value))

    with pytest.raises(ValueError) as excinfo:
        _is_array_range_literal(array_reference, 1, 3, None)
    assert ("'index' argument should be 0, 1 or 2 but found 3."
            in str(excinfo.value))

    with pytest.raises(TypeError) as excinfo:
        _is_array_range_literal(array_reference, 1, 2, None)
    assert ("'value' argument should be an int type but found 'NoneType'."
            in str(excinfo.value))

    # 1st dimension, second argument to range is an integer literal
    # with value 1
    assert _is_array_range_literal(array_reference, 1, 1, 1)

    # 1st dimension, first argument to range is an operator, not a literal
    assert not _is_array_range_literal(array_reference, 1, 0, 1)

    my_range = Range.create(operator.copy(), one.copy())

    # Range.create checks for valid datatype. Therefore change to
    # invalid after creation.
    my_range.children[1] = Literal("1.0", REAL_TYPE)
    array_reference = ArrayReference.create(symbol, [my_range])

    # 1st dimension, second argument to range is a real literal,
    # not an integer literal.
    assert not _is_array_range_literal(array_reference, 1, 1, 1)

    my_range = Range.create(operator.copy(), one.copy())
    array_reference = ArrayReference.create(symbol, [my_range])
    # 1st dimension, second argument to range has an unexpected
    # value.
    assert not _is_array_range_literal(array_reference, 1, 1, 2)


def test_is_range_full_extent():
    ''' Test the _is_range_full_extent function.'''
    one = Literal("1", INTEGER_TYPE)
    array_type = ArrayType(REAL_TYPE, [2])
    symbol = DataSymbol('a', array_type)
    lbound_op = BinaryOperation.create(
        BinaryOperation.Operator.LBOUND,
        Reference(symbol), Literal("1", INTEGER_TYPE))
    ubound_op = BinaryOperation.create(
        BinaryOperation.Operator.UBOUND,
        Reference(symbol), Literal("1", INTEGER_TYPE))

    my_range = Range.create(lbound_op, ubound_op, one)
    _ = ArrayReference.create(symbol, [my_range])
    # Valid structure
    _is_range_full_extent(my_range)

    # Invalid start (as 1st argument should be lower bound)
    my_range = Range.create(ubound_op.copy(), ubound_op.copy(), one.copy())
    _ = ArrayReference.create(symbol, [my_range])
    assert not _is_range_full_extent(my_range)

    # Invalid stop (as 2nd argument should be upper bound)
    my_range = Range.create(lbound_op.copy(), lbound_op.copy(), one.copy())
    _ = ArrayReference.create(symbol, [my_range])
    assert not _is_range_full_extent(my_range)

    # Invalid step (as 3rd argument should be Literal)
    my_range = Range.create(lbound_op.copy(), ubound_op.copy(),
                            ubound_op.copy())
    _ = ArrayReference.create(symbol, [my_range])
    assert not _is_range_full_extent(my_range)


@pytest.mark.parametrize("value",
                         [ScalarType.Intrinsic.REAL,
                          ScalarType.Intrinsic.INTEGER,
                          ScalarType.Intrinsic.BOOLEAN,
                          ScalarType.Intrinsic.CHARACTER,
                          None])
def test_default_precision(value):
    '''Test the default_precision function returns the same precision
    irrespective of the argument passed to it'''
    assert default_precision(value) == ScalarType.Precision.UNDEFINED


def test_default_integer_type():
    '''Test the default_integer_type function returns the expected result'''
    result = default_integer_type()
    assert isinstance(result, ScalarType)
    assert result.intrinsic == ScalarType.Intrinsic.INTEGER
    assert result.precision == default_precision(ScalarType.Intrinsic.INTEGER)


def test_default_real_type():
    '''Test the default_real_type function returns the expected result'''
    result = default_real_type()
    assert isinstance(result, ScalarType)
    assert result.intrinsic == ScalarType.Intrinsic.REAL
    assert result.precision == default_precision(ScalarType.Intrinsic.REAL)


def test_get_arg_names(parser):
    '''Test the _get_arg_names utility function returns the expected
    results'''
    code = ("program test\n"
            "call sub(a, arg2=b, arg3=c)\n"
            "end program test\n")
    reader = FortranStringReader(code)
    ast = parser(reader)
    arg_list = walk(ast, Fortran2003.Actual_Arg_Spec_List)[0].children
    args, names = _get_arg_names(arg_list)
    assert len(args) == 3
    for arg in args:
        assert isinstance(arg, Name)
    assert args[0].string == "a"
    assert args[1].string == "b"
    assert args[2].string == "c"
    assert names == [None, "arg2", "arg3"]


# Class Fparser2Reader


def test_array_notation_rank():
    '''Test the static method _array_notation_rank in the fparser2reader
    class.

    '''
    int_one = Literal("1", INTEGER_TYPE)
    # Wrong type of argument
    with pytest.raises(NotImplementedError) as err:
        Fparser2Reader._array_notation_rank(int_one)
    assert ("Expected either an ArrayReference, ArrayMember or a "
            "StructureReference but got 'Literal'" in str(err.value))

    # Structure reference containing no array access
    symbol = DataSymbol("field", DeferredType())
    with pytest.raises(InternalError) as err:
        Fparser2Reader._array_notation_rank(
            StructureReference.create(symbol, ["first", "second"]))
    assert "No array access found in node 'field'" in str(err.value)

    # Structure reference with ranges in more than one part reference.
    lbound = BinaryOperation.create(
        BinaryOperation.Operator.LBOUND,
        StructureReference.create(symbol, ["first"]), int_one.copy())
    ubound = BinaryOperation.create(
        BinaryOperation.Operator.UBOUND,
        StructureReference.create(symbol, ["first"]), int_one.copy())
    my_range = Range.create(lbound, ubound)
    with pytest.raises(InternalError) as err:
        Fparser2Reader._array_notation_rank(
            StructureReference.create(symbol, [("first", [my_range]),
                                               ("second", [my_range.copy()])]))
    assert ("Found a structure reference containing two or more part "
            "references that have ranges: 'field%first(:)%second("
            "LBOUND(field%first, 1):UBOUND(field%first, 1))'. This is not "
            "valid within a WHERE in Fortran." in str(err.value))
    # Repeat but this time for an ArrayOfStructuresReference.
    with pytest.raises(InternalError) as err:
        Fparser2Reader._array_notation_rank(
            ArrayOfStructuresReference.create(symbol, [my_range.copy()],
                                              ["first",
                                               ("second", [my_range.copy()])]))
    assert ("Found a structure reference containing two or more part "
            "references that have ranges: 'field(LBOUND(field%first, 1):"
            "UBOUND(field%first, 1))%first%second("
            "LBOUND(field%first, 1):UBOUND(field%first, 1))'. This is not "
            "valid within a WHERE in Fortran." in str(err.value))

    # An array with no dimensions raises an exception
    array_type = ArrayType(REAL_TYPE, [10])
    symbol = DataSymbol("a", array_type)
    array = ArrayReference(symbol)
    with pytest.raises(InternalError) as excinfo:
        Fparser2Reader._array_notation_rank(array)
    assert ("ArrayReference malformed or incomplete: must have one or more "
            "children representing array-index expressions but array 'a' has "
            "none" in str(excinfo.value))

    # If array syntax notation is found, it must be for all elements
    # in that dimension
    array_type = ArrayType(REAL_TYPE, [10, 10, 10])
    symbol = DataSymbol("a", array_type)
    lbound_op1 = BinaryOperation.create(
        BinaryOperation.Operator.LBOUND,
        Reference(symbol), Literal("1", INTEGER_TYPE))
    ubound_op1 = BinaryOperation.create(
        BinaryOperation.Operator.UBOUND,
        Reference(symbol), Literal("1", INTEGER_TYPE))
    lbound_op3 = BinaryOperation.create(
        BinaryOperation.Operator.LBOUND,
        Reference(symbol), Literal("3", INTEGER_TYPE))
    ubound_op3 = BinaryOperation.create(
        BinaryOperation.Operator.UBOUND,
        Reference(symbol), Literal("3", INTEGER_TYPE))

    range1 = Range.create(lbound_op1, ubound_op1)
    range2 = Range.create(lbound_op3, ubound_op3)
    one = Literal("1", INTEGER_TYPE)
    array = ArrayReference.create(symbol, [range1, one.copy(), range2])
    result = Fparser2Reader._array_notation_rank(array)
    # Two array dimensions use array notation.
    assert result == 2

    # Make one of the array notation dimensions differ from what is required.
    range2 = Range.create(lbound_op3.copy(), one.copy())
    array = ArrayReference.create(symbol, [range1.copy(), one.copy(),
                                           range2.copy()])
    with pytest.raises(NotImplementedError) as excinfo:
        Fparser2Reader._array_notation_rank(array)
    assert ("Only array notation of the form my_array(:, :, ...) is "
            "supported." in str(excinfo.value))


def test_get_routine_schedules_empty_subroutine(parser):
    ''' Tests the fp2Reader get_routine_schedules method with an empty
    subroutine.
    '''
    reader = FortranStringReader(FAKE_KERNEL_METADATA)
    ast = parser(reader)
    processor = Fparser2Reader()
    # Test properly formed but empty kernel schedule
    schedule = processor.get_routine_schedules("dummy_code", ast)[0]
    assert isinstance(schedule, Routine)
    assert schedule.name == "dummy_code"

    # Test that we get an error for a nonexistent subroutine name
    with pytest.raises(GenerationError) as error:
        _ = processor.get_routine_schedules("nonexistent_code", ast)
    assert "Unexpected kernel AST. Could not find " \
           "subroutine: nonexistent_code" in str(error.value)

    # Test corrupting ast by deleting subroutine
    del ast.content[0].content[2]
    with pytest.raises(GenerationError) as error:
        schedule = processor.get_routine_schedules("dummy_code", ast)
    assert "Unexpected kernel AST. Could not find " \
           "subroutine: dummy_code" in str(error.value)


def test_get_routine_schedules_dummy_subroutine(parser):
    ''' Tests the fparser2Reader get_routine_schedules method with a simple
    subroutine.
    '''
    dummy_kernel_metadata = '''
    module dummy_mod
      use argument_mod
      type, extends(kernel_type) :: dummy_type
         type(arg_type) meta_args(3) =                              &
              (/ arg_type(gh_field, gh_real, gh_write,     w3),     &
                 arg_type(gh_field, gh_real, gh_readwrite, wtheta), &
                 arg_type(gh_field, gh_real, gh_inc,       w1)      &
               /)
         integer :: operates_on = cell_column
       contains
         procedure, nopass :: code => dummy_code
      end type dummy_type
    contains
     subroutine dummy_code(f1, f2, f3)
        real(wp), dimension(:,:), intent(in)  :: f1
        real(wp), dimension(:,:), intent(out)  :: f2
        real(wp), dimension(:,:) :: f3
        f2 = f1 + 1
      end subroutine dummy_code
    end module dummy_mod
    '''
    reader = FortranStringReader(dummy_kernel_metadata)
    ast = parser(reader)
    processor = Fparser2Reader()
    # Test properly formed kernel module
    schedules = processor.get_routine_schedules("dummy_code", ast)
    assert len(schedules) == 1
    assert isinstance(schedules[0], Routine)

    # Test that a kernel subroutine without Execution_Part still creates a
    # valid KernelSchedule
    del ast.content[0].content[2].content[1].content[2]
    schedules = processor.get_routine_schedules("dummy_code", ast)
    assert len(schedules) == 1
    assert isinstance(schedules[0], Routine)
    assert not schedules[0].children


def test_get_routine_schedules_no_args_subroutine(parser):
    ''' Tests the fparser2Reader get_routine_schedule method with a simple
    subroutine with no arguments.
    '''
    dummy_kernel_metadata = '''
    module dummy_mod
      use argument_mod
      type, extends(kernel_type) :: dummy_type
         type(arg_type) meta_args(3) =                              &
              (/ arg_type(gh_field, gh_real, gh_write,     w3),     &
                 arg_type(gh_field, gh_real, gh_readwrite, wtheta), &
                 arg_type(gh_field, gh_real, gh_inc,       w1)      &
               /)
         integer :: operates_on = cell_column
       contains
         procedure, nopass :: code => dummy_code
      end type dummy_type
    contains
     subroutine dummy_code()
        real(wp), dimension(:,:) :: f3
        f3 = f3 + 1
      end subroutine dummy_code
    end module dummy_mod
    '''
    reader = FortranStringReader(dummy_kernel_metadata)
    ast = parser(reader)
    processor = Fparser2Reader()
    # Test kernel with no arguments, should still proceed
    schedules = processor.get_routine_schedules("dummy_code", ast)
    assert isinstance(schedules[0], Routine)
    # TODO: In the future we could validate that metadata matches
    # the kernel arguments, then this test would fail. Issue #288


def test_get_routine_schedules_unmatching_arguments(parser):
    ''' Tests the fparser2Reader generate_schedule with unmatching kernel
    arguments and declarations raises the appropriate exception.
    '''
    dummy_kernel_metadata = '''
    module dummy_mod
      use kernel_mod
      type, extends(kernel_type) :: dummy_type
         type(arg_type) meta_args(3) =                              &
              (/ arg_type(gh_field, gh_real, gh_write,     w3),     &
                 arg_type(gh_field, gh_real, gh_readwrite, wtheta), &
                 arg_type(gh_field, gh_real, gh_inc,       w1)      &
               /)
         integer :: operates_on = cell_column
       contains
         procedure, nopass :: code => dummy_code
      end type dummy_type
    contains
     subroutine dummy_code(f1, f2, f3, f4)
        real(wp), dimension(:,:), intent(in)  :: f1
        real(wp), dimension(:,:), intent(out)  :: f2
        real(wp), dimension(:,:) :: f3
        f2 = f1 + 1
      end subroutine dummy_code
    end module dummy_mod
    '''
    reader = FortranStringReader(dummy_kernel_metadata)
    ast = parser(reader)
    processor = Fparser2Reader()
    # Test exception for unmatching argument list
    with pytest.raises(InternalError) as error:
<<<<<<< HEAD
        _ = processor.get_routine_schedules("dummy_code", ast)
    assert("PSyclone internal error: The kernel argument list:\n"
           "'['f1', 'f2', 'f3', 'f4']'\n"
           "does not match the variable declarations:\n"
           "REAL(KIND = wp), DIMENSION(:, :), INTENT(IN) :: f1\n"
           "REAL(KIND = wp), DIMENSION(:, :), INTENT(OUT) :: f2\n"
           "REAL(KIND = wp), DIMENSION(:, :) :: f3\n"
           "Specific PSyIR error is \"Could not find 'f4' in the "
           "Symbol Table.\"." in str(error.value))
=======
        _ = processor.generate_schedule("dummy_code", ast)
    assert ("PSyclone internal error: The kernel argument list:\n"
            "'['f1', 'f2', 'f3', 'f4']'\n"
            "does not match the variable declarations:\n"
            "REAL(KIND = wp), DIMENSION(:, :), INTENT(IN) :: f1\n"
            "REAL(KIND = wp), DIMENSION(:, :), INTENT(OUT) :: f2\n"
            "REAL(KIND = wp), DIMENSION(:, :) :: f3\n"
            "Specific PSyIR error is \"Could not find 'f4' in the "
            "Symbol Table.\"." in str(error.value))
>>>>>>> 1298d795


@pytest.mark.usefixtures("f2008_parser")
def test_process_declarations():
    '''Test that process_declarations method of Fparser2Reader
    converts the fparser2 declarations to symbols in the provided
    parent Kernel Schedule.

    '''
    fake_parent = KernelSchedule("dummy_schedule")
    processor = Fparser2Reader()

    # Test simple declarations
    reader = FortranStringReader("integer :: l1")
    fparser2spec = Specification_Part(reader).content[0]
    processor.process_declarations(fake_parent, [fparser2spec], [])
    l1_var = fake_parent.symbol_table.lookup("l1")
    assert l1_var.name == 'l1'
    assert isinstance(l1_var.datatype, ScalarType)
    assert l1_var.datatype.intrinsic == ScalarType.Intrinsic.INTEGER
    assert l1_var.datatype.precision == ScalarType.Precision.UNDEFINED
    assert l1_var.is_local

    reader = FortranStringReader("Real      ::      l2")
    fparser2spec = Specification_Part(reader).content[0]
    processor.process_declarations(fake_parent, [fparser2spec], [])
    l2_var = fake_parent.symbol_table.lookup("l2")
    assert l2_var.name == "l2"
    assert isinstance(l2_var.datatype, ScalarType)
    assert l2_var.datatype.intrinsic == ScalarType.Intrinsic.REAL
    assert l2_var.datatype.precision == ScalarType.Precision.UNDEFINED
    assert l2_var.is_local

    reader = FortranStringReader("LOGICAL      ::      b")
    fparser2spec = Specification_Part(reader).content[0]
    processor.process_declarations(fake_parent, [fparser2spec], [])
    b_var = fake_parent.symbol_table.lookup("b")
    assert b_var.name == "b"
    # Symbol should be public by default
    assert b_var.visibility == Symbol.Visibility.PUBLIC
    assert isinstance(b_var.datatype, ScalarType)
    assert b_var.datatype.intrinsic == ScalarType.Intrinsic.BOOLEAN
    assert b_var.datatype.precision == ScalarType.Precision.UNDEFINED
    assert b_var.is_local

    # public/private attribute
    reader = FortranStringReader("real, public :: p2")
    fparser2spec = Specification_Part(reader).content[0]
    processor.process_declarations(fake_parent, [fparser2spec], [])
    assert (fake_parent.symbol_table.lookup("p2").visibility ==
            Symbol.Visibility.PUBLIC)
    reader = FortranStringReader("real, private :: p3, p4")
    fparser2spec = Specification_Part(reader).content[0]
    processor.process_declarations(fake_parent, [fparser2spec], [])
    assert (fake_parent.symbol_table.lookup("p3").visibility ==
            Symbol.Visibility.PRIVATE)
    assert (fake_parent.symbol_table.lookup("p4").visibility ==
            Symbol.Visibility.PRIVATE)

    # Initialisations of static constant values (parameters)
    reader = FortranStringReader("integer, parameter :: i1 = 1")
    fparser2spec = Specification_Part(reader).content[0]
    processor.process_declarations(fake_parent, [fparser2spec], [])
    newsymbol = fake_parent.symbol_table.lookup("i1")
    assert newsymbol.is_constant
    assert isinstance(newsymbol.constant_value, Literal)
    assert newsymbol.constant_value.value == "1"

    reader = FortranStringReader("real, parameter :: i2 = 2.2, i3 = 3.3")
    fparser2spec = Specification_Part(reader).content[0]
    processor.process_declarations(fake_parent, [fparser2spec], [])
    assert fake_parent.symbol_table.lookup("i2").constant_value.value == "2.2"
    assert fake_parent.symbol_table.lookup("i3").constant_value.value == "3.3"

    # Initialisation with constant expressions
    reader = FortranStringReader("real, parameter :: i4 = 1.1, i5 = i4 * 2")
    fparser2spec = Specification_Part(reader).content[0]
    processor.process_declarations(fake_parent, [fparser2spec], [])
    assert fake_parent.symbol_table.lookup("i4").constant_value.value == "1.1"
    assert isinstance(fake_parent.symbol_table.lookup("i5").constant_value,
                      BinaryOperation)

    # Initialisation with a constant expression (1) and with a symbol (val1)
    reader = FortranStringReader("integer, parameter :: val1 = 1, val2 = val1")
    fparser2spec = Specification_Part(reader).content[0]
    processor.process_declarations(fake_parent, [fparser2spec], [])
    assert fake_parent.symbol_table.lookup("val1").constant_value.value == "1"
    assert isinstance(
        fake_parent.symbol_table.lookup("val2").constant_value, Reference)
    assert fake_parent.symbol_table.lookup("val2").constant_value.symbol == \
        fake_parent.symbol_table.lookup("val1")

    # Initialisation with a complex constant expression
    reader = FortranStringReader(
        "integer, parameter :: val3 = 2 * (val1 + val2) + 2_precisionkind")
    fparser2spec = Specification_Part(reader).content[0]
    processor.process_declarations(fake_parent, [fparser2spec], [])
    # Val3 has been given a constant expression
    assert fake_parent.symbol_table.lookup("val3").constant_value
    # The new symbol (precisionkind) has been added to the parent Symbol Table
    assert fake_parent.symbol_table.lookup("precisionkind")

    # Check we catch duplicated symbols
    reader = FortranStringReader("integer :: i2")
    fparser2spec = Specification_Part(reader).content[0]
    with pytest.raises(SymbolError) as error:
        processor.process_declarations(fake_parent, [fparser2spec], [])
    assert ("Symbol 'i2' already present in SymbolTable with a defined "
            "interface" in str(error.value))


@pytest.mark.usefixtures("f2008_parser")
def test_process_declarations_accessibility():
    ''' Check that process_declarations behaves as expected when a visibility
    map is or is not supplied. '''
    sched = KernelSchedule("dummy_schedule")
    processor = Fparser2Reader()
    reader = FortranStringReader("private :: x\n"
                                 "real :: x\n")
    fparser2spec = Specification_Part(reader).content
    _, vis_map = processor.process_access_statements(fparser2spec)
    processor.process_declarations(sched, fparser2spec, [], vis_map)
    xsym = sched.symbol_table.lookup("x")
    assert xsym.visibility == Symbol.Visibility.PRIVATE
    # Repeat but change the default visibility in the parent table
    reader = FortranStringReader("real :: y\n")
    fparser2spec = Specification_Part(reader).content
    sched.symbol_table.default_visibility = Symbol.Visibility.PRIVATE
    processor.process_declarations(sched, fparser2spec, [])
    ysym = sched.symbol_table.lookup("y")
    assert ysym.visibility == Symbol.Visibility.PRIVATE
    # Repeat but provide a visibility mapping
    reader = FortranStringReader("real :: z\n")
    fparser2spec = Specification_Part(reader).content
    processor.process_declarations(
        sched, fparser2spec, [],
        visibility_map={"z": Symbol.Visibility.PRIVATE})
    zsym = sched.symbol_table.lookup("z")
    assert zsym.visibility == Symbol.Visibility.PRIVATE


@pytest.mark.usefixtures("f2008_parser")
def test_process_unsupported_declarations(fortran_reader):
    ''' Check that the frontend handles unsupported declarations by
    creating symbols of UnknownFortranType. '''
    fake_parent = KernelSchedule("dummy_schedule")
    processor = Fparser2Reader()

    # Initial values for variables are not supported so we should get a symbol
    # with unknown type.
    reader = FortranStringReader("real:: a = 1.1")
    fparser2spec = Specification_Part(reader).content[0]
    processor.process_declarations(fake_parent, [fparser2spec], [])
    asym = fake_parent.symbol_table.lookup("a")
    assert isinstance(asym.datatype, UnknownFortranType)
    assert asym.datatype.declaration == "REAL :: a = 1.1"

    reader = FortranStringReader("real:: b = 1.1, c = 2.2")
    fparser2spec = Specification_Part(reader).content[0]
    processor.process_declarations(fake_parent, [fparser2spec], [])
    bsym = fake_parent.symbol_table.lookup("b")
    assert isinstance(bsym.datatype, UnknownFortranType)
    assert bsym.datatype.declaration == "REAL :: b = 1.1"
    csym = fake_parent.symbol_table.lookup("c")
    assert isinstance(csym.datatype, UnknownFortranType)
    assert csym.datatype.declaration == "REAL :: c = 2.2"

    # Multiple symbols with a single attribute
    reader = FortranStringReader("integer, private :: d = 1, e = 2")
    fparser2spec = Specification_Part(reader).content[0]
    processor.process_declarations(fake_parent, [fparser2spec], [])
    dsym = fake_parent.symbol_table.lookup("d")
    assert isinstance(dsym.datatype, UnknownFortranType)
    assert dsym.datatype.declaration == "INTEGER, PRIVATE :: d = 1"
    esym = fake_parent.symbol_table.lookup("e")
    assert isinstance(esym.datatype, UnknownFortranType)
    assert esym.datatype.declaration == "INTEGER, PRIVATE :: e = 2"

    # Multiple attributes
    reader = FortranStringReader(
        "INTEGER, PRIVATE, DIMENSION(3) :: f = 2, g = 3")
    fparser2spec = Specification_Part(reader).content[0]
    processor.process_declarations(fake_parent, [fparser2spec], [])
    fsym = fake_parent.symbol_table.lookup("f")
    assert isinstance(fsym.datatype, UnknownFortranType)
    assert (fsym.datatype.declaration ==
            "INTEGER, PRIVATE, DIMENSION(3) :: f = 2")
    gsym = fake_parent.symbol_table.lookup("g")
    assert isinstance(gsym.datatype, UnknownFortranType)
    assert (gsym.datatype.declaration ==
            "INTEGER, PRIVATE, DIMENSION(3) :: g = 3")

    # Test with unsupported intrinsic type. Note the space before complex
    # below which stops the line being treated as a comment.
    reader = FortranStringReader(" complex     ::      c2")
    fparser2spec = Specification_Part(reader).content[0]
    processor.process_declarations(fake_parent, [fparser2spec], [])
    c2sym = fake_parent.symbol_table.lookup("c2")
    assert isinstance(c2sym.datatype, UnknownFortranType)
    assert c2sym.datatype.declaration == "COMPLEX :: c2"

    # Char lengths are not supported
    psyir = fortran_reader.psyir_from_source("program dummy\n"
                                             "character :: l*4\n"
                                             "end program")
    assert isinstance(psyir.children[0].symbol_table.lookup("l").datatype,
                      UnknownFortranType)
    psyir = fortran_reader.psyir_from_source("program dummy\n"
                                             "character(len=4) :: l\n"
                                             "end program")
    assert isinstance(psyir.children[0].symbol_table.lookup("l").datatype,
                      UnknownFortranType)

    # Unsupported initialisation of a parameter which comes after a valid
    # initialisation and is then followed by another, valid initialisation
    # which references the second one.
    reader = FortranStringReader(
        "INTEGER, PARAMETER :: happy=1, fbsp=SELECTED_REAL_KIND(6,37), "
        " sad=fbsp")
    fparser2spec = Specification_Part(reader).content[0]
    processor.process_declarations(fake_parent, [fparser2spec], [])
    fbsym = fake_parent.symbol_table.lookup("fbsp")
    assert fbsym.datatype.intrinsic == ScalarType.Intrinsic.INTEGER
    assert isinstance(fbsym.constant_value, CodeBlock)
    # The first parameter should have been handled correctly
    hsym = fake_parent.symbol_table.lookup("happy")
    assert hsym.datatype.intrinsic == ScalarType.Intrinsic.INTEGER
    assert hsym.constant_value.value == "1"
    # As should the third
    ssym = fake_parent.symbol_table.lookup("sad")
    assert ssym.datatype.intrinsic == ScalarType.Intrinsic.INTEGER
    assert isinstance(ssym.constant_value, Reference)
    assert ssym.constant_value.symbol.name == "fbsp"


@pytest.mark.usefixtures("f2008_parser")
def test_unsupported_decln_initial_value(monkeypatch):
    ''' Check that an invalid constant value for a parameter is handled
    correctly. '''
    fake_parent = KernelSchedule("dummy_schedule")
    reader = FortranStringReader(
        "INTEGER, PRIVATE, PARAMETER :: happy=1, "
        "fbsp=SELECTED_REAL_KIND(6,37), sad=fbsp")
    fparser2spec = Specification_Part(reader).content[0]
    # This error condition is very difficult to trigger so we monkeypatch
    # the DataSymbol class itself with a setter that raises a ValueError
    # for anything other than a Literal.

    class BrokenDataSymbol(DataSymbol):
        ''' Sub-class of DataSymbol with `constant_value` setter patched
        so that it raises a ValueError for anything other than a Literal. '''
        @property
        def constant_value(self):
            return self._constant_value

        @constant_value.setter
        def constant_value(self, value):
            if isinstance(value, Literal):
                self._constant_value = value
            else:
                raise ValueError("")

    # At this point the fparser2 module will already have 'DataSymbol' in
    # its namespace (due to the imports at the top of this file) so we
    # monkeypatch that entry.
    # pylint: disable=import-outside-toplevel
    from psyclone.psyir.frontend import fparser2
    monkeypatch.setattr(fparser2, "DataSymbol", BrokenDataSymbol)

    processor = Fparser2Reader()
    processor.process_declarations(fake_parent, [fparser2spec], [])
    hsym = fake_parent.symbol_table.lookup("happy")
    assert hsym.datatype.intrinsic == ScalarType.Intrinsic.INTEGER
    assert hsym.constant_value.value == "1"
    fbsym = fake_parent.symbol_table.lookup("fbsp")
    assert isinstance(fbsym.datatype, UnknownFortranType)
    assert (fbsym.datatype.declaration == "INTEGER, PRIVATE, PARAMETER :: "
            "fbsp = SELECTED_REAL_KIND(6, 37)")
    sadsym = fake_parent.symbol_table.lookup("sad")
    assert isinstance(sadsym.datatype, UnknownFortranType)
    assert (sadsym.datatype.declaration == "INTEGER, PRIVATE, PARAMETER :: "
            "sad = fbsp")

    # Now do the same but the UnknownType constant_value is also the symbol
    # tagged as 'own_routine_symbol'. This is not recoverable.
    fake_parent = KernelSchedule("fbsp")
    with pytest.raises(InternalError) as err:
        processor.process_declarations(fake_parent, [fparser2spec], [])
    assert ("The fparser2 frontend does not support declarations where the "
            "routine name is of UnknownType, but found this case in 'fbsp'."
            in str(err.value))


@pytest.mark.usefixtures("f2008_parser")
def test_unsupported_decln_duplicate_symbol():
    ''' Check that we raise the expected error when an unsupported declaration
    of only one symbol clashes with an existing entry in the symbol table. '''
    fake_parent = KernelSchedule("dummy_schedule")
    fake_parent.symbol_table.add(Symbol("var"))
    processor = Fparser2Reader()
    # Note leading white space to ensure fparser doesn't identify a comment
    reader = FortranStringReader(" complex var")
    fparser2spec = Specification_Part(reader).content[0]
    with pytest.raises(SymbolError) as err:
        processor.process_declarations(fake_parent, [fparser2spec], [])
    assert "An entry for symbol 'var' is already in the" in str(err.value)


@pytest.mark.usefixtures("f2008_parser")
@pytest.mark.parametrize("precision", [1, 2, 4, 8, 16, 32])
@pytest.mark.parametrize("type_name,fort_name",
                         [(ScalarType.Intrinsic.INTEGER, "integer"),
                          (ScalarType.Intrinsic.REAL, "real"),
                          (ScalarType.Intrinsic.BOOLEAN, "logical")])
def test_process_declarations_precision(precision, type_name, fort_name):
    '''Test that process_declarations method of Fparser2Reader converts
    the fparser2 declarations with explicit precision of the form
    datatype*precision e.g. real*8, to symbols with the expected
    precision in the provided parent Kernel Schedule.

    '''
    fake_parent = KernelSchedule("dummy_schedule")
    processor = Fparser2Reader()

    reader = FortranStringReader(f"{fort_name}*{precision} :: l1")
    fparser2spec = Specification_Part(reader).content[0]
    processor.process_declarations(fake_parent, [fparser2spec], [])
    l1_var = fake_parent.symbol_table.lookup("l1")
    assert l1_var.name == 'l1'
    assert isinstance(l1_var.datatype, ScalarType)
    assert l1_var.datatype.intrinsic == type_name
    assert l1_var.datatype.precision == precision
    assert l1_var.is_local


@pytest.mark.usefixtures("f2008_parser")
def test_process_declarations_double_precision():
    '''Test that process_declarations method of Fparser2Reader converts
    the fparser2 declarations specified as double precision to symbols
    with the expected precision.

    '''
    fake_parent = KernelSchedule("dummy_schedule")
    processor = Fparser2Reader()

    reader = FortranStringReader("double precision :: x")
    fparser2spec = Specification_Part(reader).content[0]
    processor.process_declarations(fake_parent, [fparser2spec], [])
    x_var = fake_parent.symbol_table.lookup("x")
    assert x_var.name == 'x'
    assert isinstance(x_var.datatype, ScalarType)
    assert x_var.datatype.intrinsic == ScalarType.Intrinsic.REAL
    assert x_var.datatype.precision == ScalarType.Precision.DOUBLE
    assert x_var.is_local


@pytest.mark.usefixtures("f2008_parser")
def test_process_array_declarations():
    ''' Test that Fparser2Reader.process_declarations() handles various forms
    of array declaration.
    '''
    fake_parent = KernelSchedule("dummy_schedule")
    processor = Fparser2Reader()

    # RHS array specifications
    reader = FortranStringReader("integer :: l3(l1)")
    fparser2spec = Specification_Part(reader).content[0]
    processor.process_declarations(fake_parent, [fparser2spec], [])
    l3_var = fake_parent.symbol_table.lookup("l3")
    assert l3_var.name == 'l3'
    assert isinstance(l3_var.datatype, ArrayType)
    assert l3_var.datatype.intrinsic == ScalarType.Intrinsic.INTEGER
    assert len(l3_var.datatype.shape) == 1
    assert l3_var.datatype.precision == ScalarType.Precision.UNDEFINED

    reader = FortranStringReader("integer :: l4(l1, 2)")
    fparser2spec = Specification_Part(reader).content[0]
    processor.process_declarations(fake_parent, [fparser2spec], [])
    l4_var = fake_parent.symbol_table.lookup("l4")
    assert l4_var.name == 'l4'
    assert isinstance(l4_var.datatype, ArrayType)
    assert l4_var.datatype.intrinsic == ScalarType.Intrinsic.INTEGER
    assert len(l4_var.datatype.shape) == 2
    assert l4_var.datatype.precision == ScalarType.Precision.UNDEFINED

    reader = FortranStringReader("integer :: l5(2), l6(3)")
    fparser2spec = Specification_Part(reader).content[0]
    processor.process_declarations(fake_parent, [fparser2spec], [])
    l5_datatype = fake_parent.symbol_table.lookup("l5").datatype
    assert len(l5_datatype.shape) == 1
    assert isinstance(l5_datatype.shape[0], ArrayType.ArrayBounds)
    assert isinstance(l5_datatype.shape[0].lower, Literal)
    assert isinstance(l5_datatype.shape[0].upper, Literal)
    assert l5_datatype.shape[0].lower.value == '1'
    assert l5_datatype.shape[0].upper.value == '2'
    assert (l5_datatype.shape[0].upper.datatype.intrinsic ==
            ScalarType.Intrinsic.INTEGER)
    assert (l5_datatype.shape[0].upper.datatype.precision ==
            ScalarType.Precision.UNDEFINED)
    l6_datatype = fake_parent.symbol_table.lookup("l6").datatype
    assert len(l6_datatype.shape) == 1
    assert isinstance(l6_datatype.shape[0], ArrayType.ArrayBounds)
    assert isinstance(l6_datatype.shape[0].lower, Literal)
    assert isinstance(l6_datatype.shape[0].upper, Literal)
    assert l6_datatype.shape[0].lower.value == '1'
    assert l6_datatype.shape[0].upper.value == '3'
    assert (l6_datatype.shape[0].upper.datatype.intrinsic ==
            ScalarType.Intrinsic.INTEGER)
    assert (l6_datatype.shape[0].upper.datatype.precision ==
            ScalarType.Precision.UNDEFINED)

    # Test that component-array-spec has priority over dimension attribute
    reader = FortranStringReader("integer, dimension(2) :: l7(3, 2)")
    fparser2spec = Specification_Part(reader).content[0]
    processor.process_declarations(fake_parent, [fparser2spec], [])
    l7_datasymbol = fake_parent.symbol_table.lookup("l7")
    assert l7_datasymbol.name == 'l7'
    assert len(l7_datasymbol.shape) == 2
    l7_datatype = l7_datasymbol.datatype
    assert isinstance(l7_datatype.shape[0], ArrayType.ArrayBounds)
    assert isinstance(l7_datatype.shape[0].upper, Literal)
    assert l7_datatype.shape[0].upper.value == '3'
    assert (l7_datatype.shape[0].upper.datatype.intrinsic ==
            ScalarType.Intrinsic.INTEGER)
    assert (l7_datatype.shape[0].upper.datatype.precision ==
            ScalarType.Precision.UNDEFINED)
    assert isinstance(l7_datatype.shape[1], ArrayType.ArrayBounds)
    assert isinstance(l7_datatype.shape[1].upper, Literal)
    assert l7_datatype.shape[1].upper.value == '2'
    assert (l7_datatype.shape[1].upper.datatype.intrinsic ==
            ScalarType.Intrinsic.INTEGER)
    assert (l7_datatype.shape[1].upper.datatype.precision ==
            ScalarType.Precision.UNDEFINED)

    # Allocatable
    reader = FortranStringReader("integer, allocatable :: l8(:)")
    fparser2spec = Specification_Part(reader).content[0]
    processor.process_declarations(fake_parent, [fparser2spec], [])
    symbol = fake_parent.symbol_table.lookup("l8")
    assert symbol.name == "l8"
    assert symbol.datatype.precision == ScalarType.Precision.UNDEFINED
    assert symbol.shape == [ArrayType.Extent.DEFERRED]

    reader = FortranStringReader("integer, allocatable, dimension(:,:) :: l9")
    fparser2spec = Specification_Part(reader).content[0]
    processor.process_declarations(fake_parent, [fparser2spec], [])
    symbol = fake_parent.symbol_table.lookup("l9")
    assert symbol.name == "l9"
    assert symbol.shape == [ArrayType.Extent.DEFERRED,
                            ArrayType.Extent.DEFERRED]

    # Unknown extents but not allocatable
    reader = FortranStringReader("integer :: l10(:, :)")
    fparser2spec = Specification_Part(reader).content[0]
    processor.process_declarations(fake_parent, [fparser2spec], [])
    symbol = fake_parent.symbol_table.lookup("l10")
    assert symbol.name == "l10"
    assert symbol.shape == [ArrayType.Extent.ATTRIBUTE,
                            ArrayType.Extent.ATTRIBUTE]

    # Extent given by variable with UnknownFortranType
    udim = DataSymbol("udim", UnknownFortranType("integer :: udim"),
                      interface=UnresolvedInterface())
    fake_parent.symbol_table.add(udim)
    reader = FortranStringReader("integer :: l11(udim)")
    fparser2spec = Specification_Part(reader).content[0]
    processor.process_declarations(fake_parent, [fparser2spec], [])
    symbol = fake_parent.symbol_table.lookup("l11")
    assert symbol.name == "l11"
    assert len(symbol.shape) == 1
    # Upper bound of extent should be the udim Symbol
    reference = symbol.shape[0].upper
    assert isinstance(reference, Reference)
    assert reference.name == "udim"
    assert reference.symbol is udim
    assert isinstance(reference.symbol.datatype, UnknownFortranType)

    # Extent given by variable with DeferredType
    ddim = DataSymbol("ddim", DeferredType(),
                      interface=UnresolvedInterface())
    fake_parent.symbol_table.add(ddim)
    reader = FortranStringReader("integer :: l12(ddim)")
    fparser2spec = Specification_Part(reader).content[0]
    processor.process_declarations(fake_parent, [fparser2spec], [])
    symbol = fake_parent.symbol_table.lookup("l12")
    assert symbol.name == "l12"
    assert len(symbol.shape) == 1
    assert isinstance(symbol.shape[0].lower, Literal)
    # Upper bound of extent should now be the ddim Symbol
    reference = symbol.shape[0].upper
    assert reference.name == "ddim"
    assert reference.symbol is ddim
    assert isinstance(reference.symbol.datatype, DeferredType)


@pytest.mark.usefixtures("f2008_parser")
def test_process_not_supported_declarations():
    '''Test that process_declarations method raises the proper errors when
    declarations contain unsupported attributes.
    '''
    fake_parent = KernelSchedule("dummy_schedule")
    processor = Fparser2Reader()

    reader = FortranStringReader("integer, external :: arg1")
    fparser2spec = Specification_Part(reader).content[0]
    processor.process_declarations(fake_parent, [fparser2spec], [])
    assert isinstance(fake_parent.symbol_table.lookup("arg1").datatype,
                      UnknownFortranType)

    reader = FortranStringReader("real, allocatable :: p3")
    fparser2spec = Specification_Part(reader).content[0]
    processor.process_declarations(fake_parent, [fparser2spec], [])
    assert isinstance(fake_parent.symbol_table.lookup("p3").datatype,
                      UnknownFortranType)

    reader = FortranStringReader("class(my_type), intent(in) :: carg")
    # Set reader to free format (otherwise this is a comment in fixed format)
    reader.set_format(FortranFormat(True, True))
    fparser2spec = Specification_Part(reader).content[0]
    processor.process_declarations(fake_parent, [fparser2spec], [])
    sym = fake_parent.symbol_table.lookup("carg")
    assert isinstance(sym.datatype, UnknownFortranType)
    assert (sym.datatype.declaration.lower() ==
            "class(my_type), intent(in) :: carg")

    # Allocatable but with specified extent. This is invalid Fortran but
    # fparser2 doesn't spot it (see fparser/#229).
    reader = FortranStringReader("integer, allocatable :: l10(5)")
    fparser2spec = Specification_Part(reader).content[0]
    with pytest.raises(InternalError) as err:
        processor.process_declarations(fake_parent, [fparser2spec], [])
    assert "An array with defined extent cannot have the ALLOCATABLE" \
        in str(err.value)

    reader = FortranStringReader("integer, allocatable, dimension(n) :: l10")
    fparser2spec = Specification_Part(reader).content[0]
    with pytest.raises(InternalError) as err:
        processor.process_declarations(fake_parent, [fparser2spec], [])
    assert "An array with defined extent cannot have the ALLOCATABLE" \
        in str(err.value)

    reader = FortranStringReader("integer :: l11")
    fparser2spec = Specification_Part(reader).content[0]
    # Break the parse tree
    fparser2spec.items = ("hello", fparser2spec.items[1],
                          fparser2spec.items[2])
    processor.process_declarations(fake_parent, [fparser2spec], [])
    l11sym = fake_parent.symbol_table.lookup("l11")
    assert isinstance(l11sym.datatype, UnknownFortranType)


def test_process_save_attribute_declarations(parser):
    ''' Test that the SAVE attribute in a declaration is supported when
    found in the specification part of a module or main_program, otherwise
    it raises an error.'''

    fake_parent = KernelSchedule("dummy_schedule")
    processor = Fparser2Reader()

    # Test with no context about where the declaration. Not even that is
    # in the Specification_Part.
    reader = FortranStringReader("integer, save :: var1")
    fparser2spec = Type_Declaration_Stmt(reader)
    processor.process_declarations(fake_parent, [fparser2spec], [])
    assert isinstance(fake_parent.symbol_table.lookup("var1").datatype,
                      UnknownFortranType)

    # Test with no context about where the declaration is.
    reader = FortranStringReader("integer, save :: var2")
    fparser2spec = Specification_Part(reader).content[0]
    processor.process_declarations(fake_parent, [fparser2spec], [])
    assert isinstance(fake_parent.symbol_table.lookup("var2").datatype,
                      UnknownFortranType)

    # Test with a subroutine.
    reader = FortranStringReader(
        "subroutine name()\n"
        "integer, save :: var3\n"
        "end subroutine name")
    fparser2spec = parser(reader).content[0].content[1]
    processor.process_declarations(fake_parent, fparser2spec.children, [])
    assert isinstance(fake_parent.symbol_table.lookup("var3").datatype,
                      UnknownFortranType)

    # Test with a module.
    reader = FortranStringReader(
        "module modulename\n"
        "integer, save :: var4\n"
        "end module modulename")
    fparser2spec = parser(reader).content[0].content[1]
    processor.process_declarations(fake_parent, fparser2spec.children, [])
    var4 = fake_parent.symbol_table.lookup("var4")
    assert var4.datatype.intrinsic == ScalarType.Intrinsic.INTEGER


@pytest.mark.usefixtures("f2008_parser")
def test_process_declarations_intent():
    '''Test that process_declarations method handles various different
    specifications of variable attributes.
    '''
    fake_parent = KernelSchedule("dummy_schedule")
    processor = Fparser2Reader()

    reader = FortranStringReader("integer, intent(in) :: arg1, arg1a")
    fparser2spec = Specification_Part(reader).content[0]
    arg_list = [Fortran2003.Name("arg1"), Fortran2003.Name("arg1a")]
    processor.process_declarations(fake_parent, [fparser2spec], arg_list)
    # Check that the interface is correct and distinct for each symbol.
    interface1 = fake_parent.symbol_table.lookup("arg1").interface
    assert interface1.access == ArgumentInterface.Access.READ
    interface1a = fake_parent.symbol_table.lookup("arg1a").interface
    assert interface1a.access == ArgumentInterface.Access.READ
    assert interface1a is not interface1

    reader = FortranStringReader("integer, intent( IN ) :: arg2")
    arg_list.append(Fortran2003.Name("arg2"))
    fparser2spec = Specification_Part(reader).content[0]
    processor.process_declarations(fake_parent, [fparser2spec], arg_list)
    assert fake_parent.symbol_table.lookup("arg2").interface.access == \
        ArgumentInterface.Access.READ

    reader = FortranStringReader("integer, intent( Out ) :: arg3")
    arg_list.append(Fortran2003.Name("arg3"))
    fparser2spec = Specification_Part(reader).content[0]
    processor.process_declarations(fake_parent, [fparser2spec], arg_list)
    assert fake_parent.symbol_table.lookup("arg3").interface.access == \
        ArgumentInterface.Access.WRITE

    reader = FortranStringReader("integer, intent ( InOut ) :: arg4")
    arg_list.append(Fortran2003.Name("arg4"))
    fparser2spec = Specification_Part(reader).content[0]
    processor.process_declarations(fake_parent, [fparser2spec], arg_list)
    assert fake_parent.symbol_table.lookup("arg4").interface.access is \
        ArgumentInterface.Access.READWRITE

    reader = FortranStringReader("integer, intent ( invalid ) :: arg5")
    arg_list.append(Fortran2003.Name("arg5"))
    fparser2spec = Specification_Part(reader).content[0]
    with pytest.raises(InternalError) as err:
        processor.process_declarations(
            fake_parent, [fparser2spec], arg_list, {})
    del arg_list[-1]
    assert "Could not process " in str(err.value)
    assert "Unexpected intent attribute " in str(err.value)

    # Test that argument intent is left as UNKNOWN when not available in the
    # declaration
    reader = FortranStringReader("integer :: arg6")
    arg_list.append(Fortran2003.Name("arg6"))
    fparser2spec = Specification_Part(reader).content[0]
    processor.process_declarations(fake_parent, [fparser2spec], arg_list)
    assert fake_parent.symbol_table.lookup("arg6").interface.access is \
        ArgumentInterface.Access.UNKNOWN


@pytest.mark.usefixtures("f2008_parser")
def test_process_declarations_stmt_functions():
    '''Test that process_declarations method handles statement functions
    appropriately.
    '''
    fake_parent = KernelSchedule("dummy_schedule")
    processor = Fparser2Reader()

    # If 'a' is not declared it could be a statement function, which are
    # unsupported and produce a NotImplementedError.
    reader = FortranStringReader("a(x) = 1")
    fparser2spec = Stmt_Function_Stmt(reader)
    with pytest.raises(NotImplementedError) as error:
        processor.process_declarations(fake_parent, [fparser2spec], [])
    assert "Could not process '" in str(error.value)
    assert "'. Statement Function declarations are not supported." \
        in str(error.value)

    # If 'a' is declared in the symbol table as an array, it is an array
    # assignment which belongs in the execution part.
    array_type = ArrayType(REAL_TYPE, [ArrayType.Extent.ATTRIBUTE])
    fake_parent.symbol_table.add(
        DataSymbol('a', array_type))
    fake_parent.symbol_table.add(DataSymbol('x', REAL_TYPE))
    processor.process_declarations(fake_parent, [fparser2spec], [])
    assert len(fake_parent.children) == 1
    array = fake_parent.children[0].children[0]
    assert isinstance(array, ArrayReference)
    assert array.name == "a"

    # Test that it works with multi-dimensional arrays
    fake_parent = KernelSchedule("dummy_schedule")
    reader = FortranStringReader("b(x, y) = 1")
    fparser2spec = Stmt_Function_Stmt(reader)
    array_type = ArrayType(REAL_TYPE, [ArrayType.Extent.ATTRIBUTE,
                                       ArrayType.Extent.ATTRIBUTE])
    fake_parent.symbol_table.add(DataSymbol('b', array_type))
    fake_parent.symbol_table.add(DataSymbol('x', INTEGER_TYPE))
    fake_parent.symbol_table.add(DataSymbol('y', INTEGER_TYPE))
    processor.process_declarations(fake_parent, [fparser2spec], [])
    assert len(fake_parent.children) == 1
    array = fake_parent.children[0].children[0]
    assert isinstance(array, ArrayReference)
    assert array.name == "b"

    # Test that if symbol is not an array, it raises GenerationError
    fake_parent.symbol_table.lookup('b').datatype = INTEGER_TYPE
    with pytest.raises(InternalError) as error:
        processor.process_declarations(fake_parent, [fparser2spec], [])
    assert "Could not process '" in str(error.value)
    assert "'. Symbol 'b' is in the SymbolTable but it is not an array as " \
        "expected, so it can not be recovered as an array assignment." \
        in str(error.value)


@pytest.mark.usefixtures("f2008_parser")
def test_process_declarations_unsupported_node():
    ''' Check that process_declarations raises the expected error if it
    encounters an unsupported fparser2 node. '''
    fake_parent = KernelSchedule("dummy_schedule")
    processor = Fparser2Reader()
    reader = FortranStringReader("integer, parameter :: r_def = KIND(1.0D0)\n"
                                 "real(kind=r_def) :: var2")
    fparser2spec = Specification_Part(reader)
    # Append an fparser2 node that is not a valid/supported declaration
    fparser2spec.content.append(Fortran2003.Name("wrong"))
    with pytest.raises(NotImplementedError) as err:
        processor.process_declarations(
            fake_parent, fparser2spec.content, [], {})
    assert "fparser2 node of type 'Name' not supported" in str(err.value)


@pytest.mark.usefixtures("f2008_parser")
def test_parse_array_dimensions_attributes():
    '''Test that process_declarations method parses multiple specifications
    of array attributes.
    '''

    sym_table = SymbolTable()
    reader = FortranStringReader("dimension(:)")
    fparser2spec = Dimension_Attr_Spec(reader)
    shape = Fparser2Reader._parse_dimensions(fparser2spec, sym_table)
    assert shape == [None]

    reader = FortranStringReader("dimension(:,:,:)")
    fparser2spec = Dimension_Attr_Spec(reader)
    shape = Fparser2Reader._parse_dimensions(fparser2spec, sym_table)
    assert shape == [None, None, None]

    reader = FortranStringReader("dimension(3,5)")
    fparser2spec = Dimension_Attr_Spec(reader)
    shape = Fparser2Reader._parse_dimensions(fparser2spec, sym_table)
    assert len(shape) == 2
    assert shape[0][0].value == "1"
    assert shape[0][1].value == "3"
    assert shape[1][0].value == "1"
    assert shape[1][1].value == "5"

    sym_table.add(DataSymbol('var1', INTEGER_TYPE))
    sym_table.add(DataSymbol('var1_upper', INTEGER_TYPE))

    reader = FortranStringReader("dimension(var1)")
    fparser2spec = Dimension_Attr_Spec(reader)
    shape = Fparser2Reader._parse_dimensions(fparser2spec, sym_table)
    assert len(shape) == 1
    assert shape[0][0].value == "1"
    assert shape[0][1].symbol == sym_table.lookup('var1')

    reader = FortranStringReader("dimension(0:3,var1)")
    fparser2spec = Dimension_Attr_Spec(reader)
    shape = Fparser2Reader._parse_dimensions(fparser2spec, sym_table)
    # First dim is specified with both lower and upper bounds so should
    # have a tuple
    assert isinstance(shape[0], tuple)
    assert len(shape[0]) == 2
    assert shape[0][0].value == "0"
    assert shape[0][1].value == "3"
    assert shape[1][0].value == "1"
    assert shape[1][1].symbol is sym_table.lookup('var1')

    reader = FortranStringReader("dimension(0:3,var1:var1_upper)")
    fparser2spec = Dimension_Attr_Spec(reader)
    shape = Fparser2Reader._parse_dimensions(fparser2spec, sym_table)
    assert isinstance(shape[0], tuple)
    assert len(shape[0]) == 2
    assert shape[0][0].value == "0"
    assert shape[0][1].value == "3"
    assert isinstance(shape[1], tuple)
    assert len(shape[1]) == 2
    assert shape[1][0].symbol is sym_table.lookup('var1')
    assert shape[1][1].symbol is sym_table.lookup('var1_upper')

    # Assumed size arrays not supported
    reader = FortranStringReader("dimension(*)")
    fparser2spec = Dimension_Attr_Spec(reader)
    with pytest.raises(NotImplementedError) as error:
        _ = Fparser2Reader._parse_dimensions(fparser2spec, sym_table)
    assert "Could not process " in str(error.value)
    assert "Assumed-size arrays are not supported." in str(error.value)

    # Explicit shape symbols must be integer
    reader = FortranStringReader("dimension(var2)")
    fparser2spec = Dimension_Attr_Spec(reader)
    with pytest.raises(NotImplementedError) as error:
        sym_table.add(DataSymbol("var2", REAL_TYPE))
        _ = Fparser2Reader._parse_dimensions(fparser2spec, sym_table)
    assert "Could not process " in str(error.value)
    assert ("Only scalar integer literals or symbols are supported for "
            "explicit-shape array declarations.") in str(error.value)

    # Explicit shape symbols can only be Literal or Symbol
    with pytest.raises(NotImplementedError) as error:
        class UnrecognizedType():
            '''Type guaranteed to not be part of the _parse_dimensions
            conditional type handler.'''
        fparser2spec.items[1].items[0].items[1].__class__ = UnrecognizedType
        _ = Fparser2Reader._parse_dimensions(fparser2spec, sym_table)
    assert "Could not process " in str(error.value)
    assert ("Only scalar integer literals or symbols are supported for "
            "explicit-shape array declarations.") in str(error.value)

    # Shape specified by an unknown Symbol
    reader = FortranStringReader("dimension(var3)")
    fparser2spec = Dimension_Attr_Spec(reader)
    csym = sym_table.new_symbol("some_mod", symbol_type=ContainerSymbol)
    vsym = sym_table.new_symbol("var3", interface=ImportInterface(csym))
    # pylint: disable=unidiomatic-typecheck
    assert type(vsym) == Symbol
    shape = Fparser2Reader._parse_dimensions(fparser2spec, sym_table)
    assert len(shape) == 1
    assert shape[0][0].value == "1"
    assert isinstance(shape[0][1], Reference)
    # Symbol is the same object but is now a DataSymbol
    assert shape[0][1].symbol is vsym
    assert isinstance(shape[0][1].symbol, DataSymbol)
    assert shape[0][1].symbol.name == "var3"
    assert isinstance(shape[0][1].symbol.interface, ImportInterface)

    # Test dimension and intent arguments together
    fake_parent = KernelSchedule("dummy_schedule")
    processor = Fparser2Reader()
    reader = FortranStringReader("real, intent(in), dimension(:) :: array3")
    fparser2spec = Specification_Part(reader).content[0]
    processor.process_declarations(fake_parent, [fparser2spec],
                                   [Name("array3")])
    array3 = fake_parent.symbol_table.lookup("array3")
    assert array3.name == "array3"
    assert array3.datatype.intrinsic == ScalarType.Intrinsic.REAL
    assert array3.shape == [ArrayType.Extent.ATTRIBUTE]
    assert array3.interface.access is ArgumentInterface.Access.READ


@pytest.mark.usefixtures("f2008_parser")
def test_deferred_array_size():
    ''' Check that we handle the case of an array being declared with an
    extent specified by a variable that is declared after it. '''
    fake_parent = KernelSchedule("dummy_schedule")
    processor = Fparser2Reader()
    reader = FortranStringReader("real, intent(in), dimension(n) :: array3\n"
                                 "integer, intent(in) :: n")
    fparser2spec = Specification_Part(reader).content
    processor.process_declarations(fake_parent, fparser2spec,
                                   [Name("array3"), Name("n")])
    dim_sym = fake_parent.symbol_table.lookup("n")
    assert isinstance(dim_sym.interface, ArgumentInterface)
    assert dim_sym.datatype.intrinsic == ScalarType.Intrinsic.INTEGER


@pytest.mark.usefixtures("f2008_parser")
def test_unresolved_array_size():
    ''' Check that we handle the case where we do not find an explicit
    declaration of a symbol used in the definition of an array extent. '''
    fake_parent = KernelSchedule("dummy_schedule")
    processor = Fparser2Reader()
    reader = FortranStringReader("real, dimension(n) :: array3")
    fparser2spec = Specification_Part(reader).content
    processor.process_declarations(fake_parent, fparser2spec, [])
    dim_sym = fake_parent.symbol_table.lookup("n")
    assert isinstance(dim_sym.interface, UnresolvedInterface)
    assert dim_sym.datatype.intrinsic == ScalarType.Intrinsic.INTEGER
    # Check that the lookup of the dimensioning symbol is not case sensitive
    reader = FortranStringReader("real, dimension(N) :: array4")
    fparser2spec = Specification_Part(reader).content
    processor.process_declarations(fake_parent, fparser2spec, [])
    assert (fake_parent.symbol_table.lookup("array4").shape[0].upper.symbol is
            dim_sym)


@pytest.mark.usefixtures("f2008_parser")
def test_process_use_stmts_with_default_visibility():
    ''' Check that SymbolTable entries are correctly created from
    module use statements. '''
    fake_parent = KernelSchedule("dummy_schedule")
    processor = Fparser2Reader()
    reader = FortranStringReader("use my_mod, only: some_var\n"
                                 "use this_mod\n"
                                 "use other_mod, only: var1, var2\n")
    fparser2spec = Specification_Part(reader)
    processor._process_use_stmts(fake_parent, fparser2spec.content)

    symtab = fake_parent.symbol_table

    for module_name in ["my_mod", "this_mod", "other_mod"]:
        container = symtab.lookup(module_name)
        assert isinstance(container, ContainerSymbol)
        assert container.name == module_name
        assert not container._reference  # It is not evaluated explicitly told

    for var in ["some_var", "var1", "var2"]:
        assert symtab.lookup(var).name == var

    assert symtab.lookup("some_var").interface.container_symbol \
        == symtab.lookup("my_mod")
    assert symtab.lookup("var2").interface.container_symbol \
        == symtab.lookup("other_mod")

    assert symtab.lookup("this_mod").visibility == Symbol.Visibility.PUBLIC
    assert symtab.lookup("var1").visibility == Symbol.Visibility.PUBLIC
    assert symtab.lookup("other_mod").visibility == Symbol.Visibility.PUBLIC
    assert symtab.lookup("var2").visibility == Symbol.Visibility.PUBLIC
    assert symtab.lookup("my_mod").visibility == Symbol.Visibility.PUBLIC
    assert symtab.lookup("some_var").visibility == Symbol.Visibility.PUBLIC


def test_process_use_stmts_with_accessibility_statements(parser):
    ''' Same as the previous test, but now from a module with a Fortran
    accessibility statement. This will provide a visibility map to the
    use statement processor so the imported symbols and modules end up with
    the appropriate visibility attributes. '''
    processor = Fparser2Reader()
    reader = FortranStringReader('''
        module test
            use my_mod, only: some_var
            use this_mod
            use other_mod, only: var1, var2
            private this_mod, var1
        end module test
    ''')
    parse_tree = parser(reader)
    module = parse_tree.children[0]
    psyir = processor._module_handler(module, None)

    symtab = psyir.symbol_table

    assert symtab.lookup("this_mod").visibility == Symbol.Visibility.PRIVATE
    assert symtab.lookup("var1").visibility == Symbol.Visibility.PRIVATE
    assert symtab.lookup("other_mod").visibility == Symbol.Visibility.PUBLIC
    assert symtab.lookup("var2").visibility == Symbol.Visibility.PUBLIC
    assert symtab.lookup("my_mod").visibility == Symbol.Visibility.PUBLIC
    assert symtab.lookup("some_var").visibility == Symbol.Visibility.PUBLIC


@pytest.mark.usefixtures("f2008_parser")
def test_use_stmt_error(monkeypatch):
    ''' Check that we raise the expected error if the parse tree representing
    a USE statement doesn't have the expected structure. '''
    fake_parent = KernelSchedule("dummy_schedule")
    processor = Fparser2Reader()
    reader = FortranStringReader("use my_mod, only: some_var\n"
                                 "use this_mod\n"
                                 "use other_mod, only: var1, var2\n")
    fparser2spec = Specification_Part(reader)
    monkeypatch.setattr(fparser2spec.content[0], "items",
                        [None, "hello", None])
    with pytest.raises(GenerationError) as err:
        processor.process_declarations(
            fake_parent, fparser2spec.content, [], {})
    assert ("Expected the parse tree for a USE statement to contain 5 items "
            "but found 3 for 'hello'" in str(err.value))


@pytest.mark.usefixtures("f2008_parser")
def test_process_declarations_unrecognised_attribute():
    ''' Check that a declaration with an unrecognised attribute results in
    a symbol with UnknownFortranType and the correct visibility. '''
    fake_parent = KernelSchedule("dummy")
    processor = Fparser2Reader()
    reader = FortranStringReader("integer, private, target :: idx1\n")
    fparser2spec = Specification_Part(reader)
    processor.process_declarations(fake_parent, fparser2spec.children, [])
    sym = fake_parent.symbol_table.lookup("idx1")
    assert isinstance(sym.datatype, UnknownFortranType)
    assert sym.visibility == Symbol.Visibility.PRIVATE
    # No access statement so should be public (the default in Fortran)
    reader = FortranStringReader("integer, target :: idx2\n")
    fparser2spec = Specification_Part(reader)
    processor.process_declarations(fake_parent, fparser2spec.children, [])
    sym = fake_parent.symbol_table.lookup("idx2")
    assert isinstance(sym.datatype, UnknownFortranType)
    assert sym.visibility == Symbol.Visibility.PUBLIC
    # No access statement so should pick up the default visibility supplied
    # to the symbol table.
    fake_parent.symbol_table.default_visibility = Symbol.Visibility.PRIVATE
    reader = FortranStringReader("integer, target :: idx3\n")
    fparser2spec = Specification_Part(reader)
    processor.process_declarations(
        fake_parent, fparser2spec.children, [], {})
    sym = fake_parent.symbol_table.lookup("idx3")
    assert isinstance(sym.datatype, UnknownFortranType)
    assert sym.visibility == Symbol.Visibility.PRIVATE
    # No access statement but visibility provided in visibility_map argument
    # to process_declarations()
    reader = FortranStringReader("integer, target :: idx4\n")
    fparser2spec = Specification_Part(reader)
    processor.process_declarations(
        fake_parent, fparser2spec.children, [],
        {"idx4": Symbol.Visibility.PUBLIC})
    sym = fake_parent.symbol_table.lookup("idx4")
    assert isinstance(sym.datatype, UnknownFortranType)
    assert sym.visibility == Symbol.Visibility.PUBLIC


@pytest.mark.usefixtures("f2008_parser")
def test_parse_array_dimensions_unhandled(monkeypatch):
    '''Test that process_declarations method parses multiple specifications
    of array attributes.
    '''

    def walk_ast_return(_1, _2, _3=None, _4=None):
        '''Function that returns a unique object that will not be part
        of the implemented handling in the walk method caller.'''
        class Invalid():
            '''Class that would be invalid to return from an fparser2 parse
            tree.'''
        newobject = Invalid()
        return [newobject]

    monkeypatch.setattr(fparser.two.utils, 'walk', walk_ast_return)

    reader = FortranStringReader("dimension(:)")
    fparser2spec = Dimension_Attr_Spec(reader)
    with pytest.raises(InternalError) as error:
        _ = Fparser2Reader._parse_dimensions(fparser2spec, None)
    assert "Reached end of loop body and array-shape specification" \
        in str(error.value)
    assert " has not been handled." in str(error.value)


@pytest.mark.usefixtures("f2008_parser")
def test_handling_assignment_stmt():
    ''' Test that fparser2 Assignment_Stmt is converted to the expected PSyIR
    tree structure.

    '''
    reader = FortranStringReader("x=1")
    fparser2assignment = Execution_Part.match(reader)[0][0]

    fake_parent = Schedule()
    fake_parent.symbol_table.new_symbol("x", symbol_type=DataSymbol,
                                        datatype=INTEGER_TYPE)
    processor = Fparser2Reader()
    processor.process_nodes(fake_parent, [fparser2assignment])
    # Check a new node was generated and connected to parent
    assert len(fake_parent.children) == 1
    new_node = fake_parent.children[0]
    assert isinstance(new_node, Assignment)
    assert len(new_node.children) == 2


@pytest.mark.usefixtures("f2008_parser")
def test_handling_labelled_assignment_stmt():
    ''' Test that a labelled assignment is represented by a CodeBlock. '''
    reader = FortranStringReader("111 x=1")
    fparser2assignment = Execution_Part.match(reader)[0][0]
    fake_parent = Schedule()
    fake_parent.symbol_table.new_symbol("x", symbol_type=DataSymbol,
                                        datatype=INTEGER_TYPE)
    processor = Fparser2Reader()
    processor.process_nodes(fake_parent, [fparser2assignment])
    assert len(fake_parent.children) == 1
    assert isinstance(fake_parent[0], CodeBlock)


@pytest.mark.usefixtures("f2008_parser")
def test_handling_name():
    ''' Test that fparser2 Name is converted to the expected PSyIR
    tree structure.
    '''
    reader = FortranStringReader("x=1")
    fparser2name = Execution_Part.match(reader)[0][0]

    fake_parent = KernelSchedule('kernel')
    processor = Fparser2Reader()

    # If one of the ancestors has a symbol table then process_nodes()
    # checks that the symbol is declared.
    with pytest.raises(SymbolError) as error:
        processor.process_nodes(fake_parent, [fparser2name])
    assert "No Symbol found for name 'x'." in str(error.value)

    fake_parent.symbol_table.add(DataSymbol('x', INTEGER_TYPE))
    processor.process_nodes(fake_parent, [fparser2name])
    assert len(fake_parent.children) == 1
    assignment = fake_parent.children[0]
    assert len(assignment.children) == 2
    new_ref = assignment.children[0]
    assert isinstance(new_ref, Reference)
    assert new_ref.name == "x"


@pytest.mark.usefixtures("disable_declaration_check", "f2008_parser")
def test_handling_parenthesis():
    ''' Test that fparser2 Parenthesis is converted to the expected PSyIR
    tree structure.

    TODO #754 fix test so that 'disable_declaration_check' fixture is not
    required.
    '''
    reader = FortranStringReader("x=(x+1)")
    fparser2parenthesis = Execution_Part.match(reader)[0][0]

    fake_parent = Schedule()
    processor = Fparser2Reader()
    processor.process_nodes(fake_parent, [fparser2parenthesis])
    # Check that a new node was generated, parenthesis are ignored and
    # the new node is connected directly to parent
    new_node = fake_parent[0].rhs
    assert isinstance(new_node, BinaryOperation)


@pytest.fixture(scope="function", name="symbol_table")
def make_symbol_table():
    '''
    pytest fixture to create and populate a symbol table for the
    'test_handling_intrinsics' test below.

    '''
    symbol_table = SymbolTable()
    symbol_table.new_symbol("x", symbol_type=DataSymbol,
                            datatype=REAL_TYPE)
    symbol_table.new_symbol("a", symbol_type=DataSymbol,
                            datatype=REAL_TYPE)
    symbol_table.new_symbol("b", symbol_type=DataSymbol,
                            datatype=REAL_TYPE)
    symbol_table.new_symbol("c", symbol_type=DataSymbol,
                            datatype=REAL_TYPE)
    symbol_table.new_symbol("idx", symbol_type=DataSymbol,
                            datatype=INTEGER_TYPE)
    symbol_table.new_symbol("mask", symbol_type=DataSymbol,
                            datatype=ArrayType(INTEGER_TYPE, [10]))
    return symbol_table


@pytest.mark.parametrize(
    "code, expected_type, expected_op",
    [('x = exp(a)', UnaryOperation, UnaryOperation.Operator.EXP),
     ('x = sin(a)', UnaryOperation, UnaryOperation.Operator.SIN),
     ('x = asin(a)', UnaryOperation, UnaryOperation.Operator.ASIN),
     ('idx = ceiling(a)', UnaryOperation, UnaryOperation.Operator.CEIL),
     ('x = abs(a)', UnaryOperation, UnaryOperation.Operator.ABS),
     ('x = cos(a)', UnaryOperation, UnaryOperation.Operator.COS),
     ('x = acos(a)', UnaryOperation, UnaryOperation.Operator.ACOS),
     ('x = tan(a)', UnaryOperation, UnaryOperation.Operator.TAN),
     ('x = atan(a)', UnaryOperation, UnaryOperation.Operator.ATAN),
     ('x = real(a)', UnaryOperation, UnaryOperation.Operator.REAL),
     ('x = real(a, 8)', BinaryOperation, BinaryOperation.Operator.REAL),
     ('x = int(a)', UnaryOperation, UnaryOperation.Operator.INT),
     ('x = int(a, 8)', BinaryOperation, BinaryOperation.Operator.INT),
     ('x = log(a)', UnaryOperation, UnaryOperation.Operator.LOG),
     ('x = log10(a)', UnaryOperation, UnaryOperation.Operator.LOG10),
     ('x = mod(a, b)', BinaryOperation, BinaryOperation.Operator.REM),
     ('x = matmul(a, b)', BinaryOperation,
      BinaryOperation.Operator.MATMUL),
     ('x = max(a, b)', BinaryOperation, BinaryOperation.Operator.MAX),
     ('x = mAx(a, b, c)', NaryOperation, NaryOperation.Operator.MAX),
     ('x = min(a, b)', BinaryOperation, BinaryOperation.Operator.MIN),
     ('x = min(a, b, c)', NaryOperation, NaryOperation.Operator.MIN),
     ('x = sign(a, b)', BinaryOperation, BinaryOperation.Operator.SIGN),
     ('x = sqrt(a)', UnaryOperation, UnaryOperation.Operator.SQRT),
     ('x = sum(a)', UnaryOperation, UnaryOperation.Operator.SUM),
     ('x = sum(a, idx)', BinaryOperation, BinaryOperation.Operator.SUM),
     ('x = suM(a, idx, mask)', NaryOperation, NaryOperation.Operator.SUM),
     # Check that we get a CodeBlock for an unsupported N-ary operation
     ('x = reshape(a, b, c)', CodeBlock, None)])
@pytest.mark.usefixtures("f2008_parser")
def test_handling_intrinsics(code, expected_type, expected_op, symbol_table):
    ''' Test that fparser2 Intrinsic_Function_Reference nodes are
    handled appropriately.

    '''
    processor = Fparser2Reader()
    fake_parent = Schedule(symbol_table=symbol_table)
    reader = FortranStringReader(code)
    fp2node = Execution_Part.match(reader)[0][0]
    processor.process_nodes(fake_parent, [fp2node])
    assign = fake_parent.children[0]
    assert isinstance(assign, Assignment)
    assert isinstance(assign.rhs, expected_type), \
        "Fails when parsing '" + code + "'"
    if expected_type is not CodeBlock:
        assert assign.rhs._operator == expected_op, \
            "Fails when parsing '" + code + "'"
        assert len(assign.rhs.children) == len(assign.rhs.argument_names)
        for named_arg in assign.rhs.argument_names:
            assert named_arg is None


@pytest.mark.parametrize(
    "code, expected_type, expected_op, expected_names",
    [('x = sum(a)', UnaryOperation,
      UnaryOperation.Operator.SUM, [None]),
     ('x = sum(array=a)', UnaryOperation,
      UnaryOperation.Operator.SUM, ["array"]),
     ('x = sum(a, dim=1)', BinaryOperation,
      BinaryOperation.Operator.SUM, [None, "dim"]),
     ('x = sum(array=a, mask=.true.)', BinaryOperation,
      BinaryOperation.Operator.SUM, ["array", "mask"]),
     ('x = sum(a, dim=1, mask=.true.)', NaryOperation,
      NaryOperation.Operator.SUM, [None, "dim", "mask"]),
     ('x = sum(array=a, mask=.true., dim=1)', NaryOperation,
      NaryOperation.Operator.SUM, ["array", "mask", "dim"]),
     ('x = sum(a, 1, mask=.true.)', NaryOperation,
      NaryOperation.Operator.SUM, [None, None, "mask"])])
@pytest.mark.usefixtures("f2008_parser")
def test_handling_intrinsics_named_args(
        code, expected_type, expected_op, expected_names, symbol_table):
    '''Test that fparser2 Intrinsic_Function_Reference nodes with named
    args are handled appropriately.

    '''
    processor = Fparser2Reader()
    fake_parent = Schedule(symbol_table=symbol_table)
    reader = FortranStringReader(code)
    fp2node = Execution_Part.match(reader)[0][0]
    processor.process_nodes(fake_parent, [fp2node])
    assign = fake_parent.children[0]
    assert isinstance(assign, Assignment)
    assert isinstance(assign.rhs, expected_type), \
        "Fails when parsing '" + code + "'"
    assert assign.rhs._operator == expected_op, \
        "Fails when parsing '" + code + "'"
    assert len(assign.rhs.children) == len(assign.rhs._argument_names)
    for idx, child in enumerate(assign.rhs.children):
        assert (assign.rhs._argument_names[idx] ==
                (id(child), expected_names[idx]))
    assert assign.rhs.argument_names == expected_names


@pytest.mark.usefixtures("f2008_parser")
def test_intrinsic_no_args():
    ''' Check that an intrinsic with no arguments results in a
    NotImplementedError. '''
    processor = Fparser2Reader()
    fake_parent = Schedule()
    reader = FortranStringReader("x = SUM(a, b)")
    fp2node = Execution_Part.match(reader)[0][0].items[2]
    # Manually remove the arguments
    fp2node.items = (fp2node.items[0],)
    with pytest.raises(NotImplementedError) as err:
        processor._intrinsic_handler(fp2node, fake_parent)
    assert "SUM" in str(err.value)


@pytest.mark.usefixtures("f2008_parser")
def test_unary_op_handler_error():
    ''' Check that the unary op handler raises the expected error if the
    parse tree has an unexpected structure. This is a hard error to
    provoke since fparser checks that the number of arguments is correct. '''
    processor = Fparser2Reader()
    fake_parent = Schedule()
    reader = FortranStringReader("x = exp(a)")
    fp2node = Execution_Part.match(reader)[0][0].items[2]
    # Create an fparser node for a binary operation so that we can steal
    # its operands
    reader = FortranStringReader("x = max(a, b)")
    maxnode = Execution_Part.match(reader)[0][0].items[2]
    # Break the number of arguments in the fparser node by using those
    # from the binary operation
    fp2node.items = (fp2node.items[0], maxnode.items[1])
    with pytest.raises(InternalError) as err:
        processor._unary_op_handler(fp2node, fake_parent)
    assert ("Operation 'EXP(a, b)' has more than one argument and is "
            "therefore not unary" in str(err.value))


@pytest.mark.usefixtures("f2008_parser")
def test_binary_op_handler_error():
    ''' Check that the binary op handler raises the expected errors if the
    parse tree has an unexpected structure. '''
    processor = Fparser2Reader()
    fake_parent = Schedule()
    reader = FortranStringReader("x = SUM(a, b)")
    fp2node = Execution_Part.match(reader)[0][0].items[2]
    # Break the number of arguments in the fparser node
    fp2node.items[1].items = (Name('a'),)
    with pytest.raises(InternalError) as err:
        processor._binary_op_handler(fp2node, fake_parent)
    assert ("Binary operator should have exactly two arguments but found 1 "
            "for 'SUM(a)'." in str(err.value))
    # Now break the 'items' tuple of this fparser node
    fp2node.items = (fp2node.items[0], Name('dummy'))
    with pytest.raises(InternalError) as err:
        processor._binary_op_handler(fp2node, fake_parent)
    assert ("binary intrinsic operation 'SUM(dummy)'. Expected second child "
            "to be Actual_Arg_Spec_List" in str(err.value))


@pytest.mark.usefixtures("f2008_parser")
def test_nary_op_handler_error():
    ''' Check that the Nary op handler raises the expected error if the parse
    tree has an unexpected structure. '''
    processor = Fparser2Reader()
    fake_parent = Schedule()
    reader = FortranStringReader("x = SUM(a, b, mask)")
    fp2node = Execution_Part.match(reader)[0][0].items[2]
    # Give the node an incorrect number of arguments for the Nary handler
    fp2node.items[1].items = (Name('a'),)
    with pytest.raises(InternalError) as err:
        processor._nary_op_handler(fp2node, fake_parent)
    assert ("An N-ary operation must have more than two arguments but found 1 "
            "for 'SUM(a)'" in str(err.value))
    # Break the 'items' tuple of this fparser node
    fp2node.items = (fp2node.items[0], Name('dummy'))
    with pytest.raises(InternalError) as err:
        processor._nary_op_handler(fp2node, fake_parent)
    assert ("Expected second 'item' of N-ary intrinsic 'SUM(dummy)' in fparser"
            " parse tree to be an Actual_Arg_Spec_List" in str(err.value))


@pytest.mark.usefixtures("disable_declaration_check", "f2008_parser")
def test_handling_nested_intrinsic():
    ''' Check that we correctly handle nested intrinsic functions.

    TODO #754 fix test so that 'disable_declaration_check' fixture is not
    required.
    '''
    processor = Fparser2Reader()
    fake_parent = Schedule()
    reader = FortranStringReader(
        "ze_z = SUM( e1t(:,:) * e2t(:,:) * zav_tide(:,:,jk) * "
        "tmask_i(:,:) ) &\n"
        "   &  / MAX( 1.e-20, SUM( e1t(:,:) * e2t(:,:) * wmask (:,:,jk) * "
        "tmask_i(:,:) ) )")
    fp2node = Execution_Part.match(reader)[0][0]
    processor.process_nodes(fake_parent, [fp2node])
    array_refs = fake_parent.walk(Reference)
    assert "sum" not in [str(ref.name) for ref in array_refs]
    reader = FortranStringReader(
        "zccc = SQRT(MAX(zbbb * zbbb - 4._wp * rcpi * rLfus * ztmelts, 0.0))")
    fp2node = Execution_Part(reader)
    # Check that the frontend does not produce any CodeBlocks
    processor.process_nodes(fake_parent, fp2node.content)
    cblocks = fake_parent.children[1].walk(CodeBlock)
    assert not cblocks


@pytest.mark.usefixtures("disable_declaration_check", "f2008_parser")
def test_array_section():
    ''' Check that we correctly handle an array section.

    TODO #754 fix test so that 'disable_declaration_check' fixture is not
    required.
    '''

    def _array_create(code):
        '''Utility function that takes the supplied Fortran code and returns
        its PSyIR representation.

        :param str code: the executable code as a string.

        :returns: the executable code as PSyIR nodes.
        :rtype: :py:class:`psyclone.psyir.nodes.Node`

        '''
        processor = Fparser2Reader()
        fake_parent = Schedule()
        reader = FortranStringReader(code)
        fp2node = Execution_Part.match(reader)[0][0]
        processor.process_nodes(fake_parent, [fp2node])
        return fake_parent.children[0].children[0]

    def _check_array(node, ndims):
        '''Utility function that checks that the supplied node is an array and
        has the expected number of dimensions.

        :param node: the node to check.
        :type node: :py:class:`psyclone.psyir.nodes.ArrayReference`
        :param int ndims: the number of expected array dimensions.

        '''
        assert isinstance(node, ArrayReference)
        assert len(node.children) == ndims

    def _check_range(array, dim):
        '''Utility function that checks that the "dim" index of the supplied
        array contains a range node. Assumes that the supplied
        argument "array" is an array.

        :param array: the node to check.
        :type array: :py:class:`psyclone.psyir.nodes.ArrayReference`
        :param int dim: the array dimension index to check.

        '''
        # Note, in Fortran the 1st dimension is 1, second is 2
        # etc. Therefore to obtain the correct child index we need to
        # subtract 1.
        range_node = array.children[dim-1]
        assert isinstance(range_node, Range)

    def _check_reference(node, dim, index, name):
        '''Utility function to check that the supplied array has a reference
        at dimension index "dim" and range index "index" with name
        "name".

        Assumes that the node argument is an array and that the
        supplied dimension index is a Range node and that the supplied
        range index is valid.

        :param array: the node to check.
        :type array: :py:class:`pysclone.psyir.node.ArrayReference`
        :param int dim: the dimension index to check.
        :param int index: the index of the range to check (0 is the \
            lower bound, 1 is the upper bound).
        :param str name: the expected name of the reference.

        '''
        # Note, in Fortran the 1st dimension is 1, second is 2
        # etc. Therefore to obtain the correct child index we need to
        # subtract 1.
        reference = node.children[dim-1].children[index]
        assert isinstance(reference, Reference)
        assert reference.name == name

    # Simple one-dimensional
    for code in ["a(:) = 0.0", "a(::) = 0.0"]:
        array_reference = _array_create(code)
        _check_array(array_reference, ndims=1)
        _check_range(array_reference, dim=1)
        assert _is_bound_full_extent(array_reference, 1,
                                     BinaryOperation.Operator.LBOUND)
        assert _is_bound_full_extent(array_reference, 1,
                                     BinaryOperation.Operator.UBOUND)
        assert _is_array_range_literal(
            array_reference, dim=1, index=2, value=1)
    # Simple multi-dimensional
    for code in ["a(:,:,:) = 0.0", "a(::,::,::) = 0.0"]:
        array_reference = _array_create(code)
        _check_array(array_reference, ndims=3)
        for dim in range(1, 4):
            # Check each of the 3 dimensions (1, 2, 3)
            _check_range(array_reference, dim=dim)
            assert _is_bound_full_extent(
                array_reference, dim,
                BinaryOperation.Operator.LBOUND)
            assert _is_bound_full_extent(
                array_reference, dim,
                BinaryOperation.Operator.UBOUND)
            assert _is_array_range_literal(
                array_reference, dim=dim, index=2, value=1)
    # Simple values
    code = "a(1:, 1:2, 1:2:3, :2, :2:3, ::3, 1::3) = 0.0"
    array_reference = _array_create(code)
    _check_array(array_reference, ndims=7)
    # dim 1
    _check_range(array_reference, dim=1)
    assert _is_array_range_literal(array_reference, dim=1, index=0, value=1)
    assert _is_bound_full_extent(array_reference, 1,
                                 BinaryOperation.Operator.UBOUND)
    assert _is_array_range_literal(array_reference, dim=1, index=2, value=1)
    # dim 2
    _check_range(array_reference, dim=2)
    assert _is_array_range_literal(array_reference, dim=2, index=0, value=1)
    assert _is_array_range_literal(array_reference, dim=2, index=1, value=2)
    assert _is_array_range_literal(array_reference, dim=2, index=2, value=1)
    # dim 3
    _check_range(array_reference, dim=3)
    assert _is_array_range_literal(array_reference, dim=3, index=0, value=1)
    assert _is_array_range_literal(array_reference, dim=3, index=1, value=2)
    assert _is_array_range_literal(array_reference, dim=3, index=2, value=3)
    # dim 4
    _check_range(array_reference, dim=4)
    assert _is_bound_full_extent(array_reference, 4,
                                 BinaryOperation.Operator.LBOUND)
    assert _is_array_range_literal(array_reference, dim=4, index=1, value=2)
    assert _is_array_range_literal(array_reference, dim=4, index=2, value=1)
    # dim 5
    _check_range(array_reference, dim=5)
    assert _is_bound_full_extent(array_reference, 5,
                                 BinaryOperation.Operator.LBOUND)
    assert _is_array_range_literal(array_reference, dim=5, index=1, value=2)
    assert _is_array_range_literal(array_reference, dim=5, index=2, value=3)
    # dim 6
    _check_range(array_reference, dim=6)
    assert _is_bound_full_extent(array_reference, 6,
                                 BinaryOperation.Operator.LBOUND)
    assert _is_bound_full_extent(array_reference, 6,
                                 BinaryOperation.Operator.UBOUND)
    assert _is_array_range_literal(array_reference, dim=6, index=2, value=3)
    # dim 7
    _check_range(array_reference, dim=7)
    assert _is_array_range_literal(array_reference, dim=7, index=0, value=1)
    assert _is_bound_full_extent(array_reference, 7,
                                 BinaryOperation.Operator.UBOUND)
    assert _is_array_range_literal(array_reference, dim=7, index=2, value=3)

    # Simple variables
    code = "a(b:, b:c, b:c:d) = 0.0"
    array_reference = _array_create(code)
    _check_array(array_reference, ndims=3)
    # dim 1
    _check_range(array_reference, dim=1)
    _check_reference(array_reference, dim=1, index=0, name="b")
    assert _is_bound_full_extent(array_reference, 1,
                                 BinaryOperation.Operator.UBOUND)
    assert _is_array_range_literal(array_reference, dim=1, index=2, value=1)
    # dim 2
    _check_range(array_reference, dim=2)
    _check_reference(array_reference, dim=2, index=0, name="b")
    _check_reference(array_reference, dim=2, index=1, name="c")
    assert _is_array_range_literal(array_reference, dim=2, index=2, value=1)
    # dim 3
    _check_range(array_reference, dim=3)
    _check_reference(array_reference, dim=3, index=0, name="b")
    _check_reference(array_reference, dim=3, index=1, name="c")
    _check_reference(array_reference, dim=3, index=2, name="d")

    # Expressions
    code = "a(b*c:b+c:b/c) = 0.0"
    array_reference = _array_create(code)
    _check_array(array_reference, ndims=1)
    _check_range(array_reference, dim=1)
    my_range = array_reference.children[0]
    assert isinstance(my_range.children[0], BinaryOperation)
    assert my_range.children[0].operator == BinaryOperation.Operator.MUL
    assert isinstance(my_range.children[1], BinaryOperation)
    assert my_range.children[1].operator == BinaryOperation.Operator.ADD
    assert isinstance(my_range.children[2], BinaryOperation)
    assert my_range.children[2].operator == BinaryOperation.Operator.DIV


@pytest.mark.usefixtures("disable_declaration_check", "f2008_parser")
def test_handling_array_product():
    ''' Check that we correctly handle array products.

    TODO #754 fix test so that 'disable_declaration_check' fixture is not
    required.
    '''
    processor = Fparser2Reader()
    fake_parent = Schedule()
    reader = FortranStringReader(
        "ze_z(:,:) = e1t(:,:) * e2t(:,:) * zav_tide(:,:,jk)")
    fp2node = Execution_Part.match(reader)
    processor.process_nodes(fake_parent, [fp2node[0][0]])
    assert not fake_parent.walk(CodeBlock)


@pytest.mark.usefixtures("f2008_parser")
def test_handling_if_stmt():
    ''' Test that fparser2 If_Stmt is converted to the expected PSyIR
    tree structure.

    '''
    reader = FortranStringReader("if(x==1)y=1")
    fparser2if_stmt = Execution_Part.match(reader)[0][0]

    fake_parent = Schedule()
    fake_parent.symbol_table.new_symbol("x", symbol_type=DataSymbol,
                                        datatype=INTEGER_TYPE)
    fake_parent.symbol_table.new_symbol("y", symbol_type=DataSymbol,
                                        datatype=INTEGER_TYPE)
    processor = Fparser2Reader()
    processor.process_nodes(fake_parent, [fparser2if_stmt])
    # Check a new node was generated and connected to parent
    assert len(fake_parent.children) == 1
    new_node = fake_parent.children[0]
    assert isinstance(new_node, IfBlock)
    assert len(new_node.children) == 2


@pytest.mark.usefixtures("f2008_parser")
def test_handling_labelled_if_stmt():
    ''' Test that a labelled fparser2 If_Stmt is converted to a CodeBlock.

    '''
    reader = FortranStringReader("200 if(x==1)y=1")
    fparser2if_stmt = Execution_Part.match(reader)[0][0]

    fake_parent = Schedule()
    fake_parent.symbol_table.new_symbol("x", symbol_type=DataSymbol,
                                        datatype=INTEGER_TYPE)
    fake_parent.symbol_table.new_symbol("y", symbol_type=DataSymbol,
                                        datatype=INTEGER_TYPE)
    processor = Fparser2Reader()
    processor.process_nodes(fake_parent, [fparser2if_stmt])
    # Check that a CodeBlock was created
    assert len(fake_parent.children) == 1
    assert isinstance(fake_parent[0], CodeBlock)


@pytest.mark.usefixtures("disable_declaration_check", "f2008_parser")
def test_handling_if_construct():
    ''' Test that fparser2 If_Construct is converted to the expected PSyIR
    tree structure.

    TODO #754 fix test so that 'disable_declaration_check' fixture is not
    required.
    '''
    reader = FortranStringReader(
        '''if (condition1 == 1) then
            branch1 = 1
            branch1 = 2
        elseif (condition2 == 2) then
            branch2 = 1
        else
            branch3 = 1
        endif''')
    fparser2if_construct = Execution_Part.match(reader)[0][0]

    fake_parent = Schedule()
    processor = Fparser2Reader()
    processor.process_nodes(fake_parent, [fparser2if_construct])

    # Check a new node was properly generated and connected to parent
    assert len(fake_parent.children) == 1
    ifnode = fake_parent.children[0]
    assert isinstance(ifnode, IfBlock)
    assert ifnode.ast is fparser2if_construct
    assert 'was_elseif' not in ifnode.annotations

    # First level contains: condition1, branch1 and elsebody
    assert len(ifnode.children) == 3
    assert ifnode.condition.children[0].name == 'condition1'
    assert isinstance(ifnode.children[1], Schedule)
    assert ifnode.children[1].parent is ifnode
    assert ifnode.children[1].ast is fparser2if_construct.content[1]
    assert ifnode.children[1].ast_end is fparser2if_construct.content[2]
    assert ifnode.if_body[0].children[0].name == 'branch1'
    assert isinstance(ifnode.children[2], Schedule)
    assert ifnode.children[2].parent is ifnode
    assert ifnode.children[2].ast is fparser2if_construct.content[3]

    # Second level contains condition2, branch2, elsebody
    ifnode = ifnode.else_body[0]
    assert 'was_elseif' in ifnode.annotations
    assert ifnode.condition.children[0].name == 'condition2'
    assert isinstance(ifnode.children[1], Schedule)
    assert ifnode.children[1].parent is ifnode
    assert ifnode.if_body[0].children[0].name == 'branch2'
    assert isinstance(ifnode.children[2], Schedule)
    assert ifnode.children[2].parent is ifnode

    # Third level is just branch3
    elsebody = ifnode.else_body[0]
    assert elsebody.children[0].name == 'branch3'
    assert elsebody.ast is fparser2if_construct.content[6]


@pytest.mark.usefixtures("disable_declaration_check", "f2008_parser")
def test_handling_if_construct_errors():
    ''' Test that unsupported If_Construct structures raise the proper
    errors.

    TODO #754 fix test so that 'disable_declaration_check' fixture is not
    required.
    '''
    reader = FortranStringReader(
        '''if (condition1) then
        elseif (condition2) then
        endif''')

    fake_parent = Schedule()
    processor = Fparser2Reader()

    # Test with no opening If_Then_Stmt
    fparser2if_construct = Execution_Part.match(reader)[0][0]
    del fparser2if_construct.content[0]
    with pytest.raises(InternalError) as error:
        processor.process_nodes(fake_parent, [fparser2if_construct])
    assert "Failed to find opening if then statement in:" in str(error.value)

    reader = FortranStringReader(
        '''if (condition1) then
        elseif (condition2) then
        endif''')

    # Test with no closing End_If_Stmt
    fparser2if_construct = Execution_Part.match(reader)[0][0]
    del fparser2if_construct.content[-1]
    with pytest.raises(InternalError) as error:
        processor.process_nodes(fake_parent, [fparser2if_construct])
    assert "Failed to find closing end if statement in:" in str(error.value)

    reader = FortranStringReader(
        '''if (condition1) then
        elseif (condition2) then
        else
        endif''')

    # Test with else clause before and elseif clause
    fparser2if_construct = Execution_Part.match(reader)[0][0]
    children = fparser2if_construct.content
    children[1], children[2] = children[2], children[1]  # Swap clauses
    with pytest.raises(InternalError) as error:
        processor.process_nodes(fake_parent, [fparser2if_construct])
    assert ("Else clause should only be found next to last clause, but "
            "found") in str(error.value)

    reader = FortranStringReader(
        '''if (condition1) then
        elseif (condition2) then
        else
        endif''')

    # Test with unexpected clause
    fparser2if_construct = Execution_Part.match(reader)[0][0]
    children = fparser2if_construct.content
    children[1] = children[-1]  # Add extra End_If_Stmt
    with pytest.raises(InternalError) as error:
        processor.process_nodes(fake_parent, [fparser2if_construct])
    assert ("Only fparser2 If_Then_Stmt, Else_If_Stmt and Else_Stmt are "
            "expected, but found") in str(error.value)


@pytest.mark.usefixtures("f2008_parser")
def test_handling_labelled_if_construct():
    ''' Test that a labelled if construct is captured as a CodeBlock.

    '''
    reader = FortranStringReader(
        '''181 if (condition1) then
        elseif (condition2) then
        endif''')

    fake_parent = Schedule()
    fake_parent.symbol_table.new_symbol("condition1", symbol_type=DataSymbol,
                                        datatype=BOOLEAN_TYPE)
    fake_parent.symbol_table.new_symbol("condition2", symbol_type=DataSymbol,
                                        datatype=BOOLEAN_TYPE)
    processor = Fparser2Reader()
    fparser2if_construct = Execution_Part.match(reader)[0][0]
    processor.process_nodes(fake_parent, [fparser2if_construct])
    assert len(fake_parent.children) == 1
    assert isinstance(fake_parent[0], CodeBlock)


@pytest.mark.usefixtures("disable_declaration_check", "f2008_parser")
def test_handling_complex_if_construct():
    ''' Test that nested If_Construct structures and empty bodies are
    handled properly.

    TODO #754 fix test so that 'disable_declaration_check' fixture is not
    required.
    '''
    reader = FortranStringReader(
        '''if (condition1) then
        elseif (condition2) then
            if (condition3) then
            elseif (condition4) then
                if (condition6) found = 1
            elseif (condition5) then
            else
            endif
        else
        endif''')
    fparser2if_construct = Execution_Part.match(reader)[0][0]

    fake_parent = Schedule()
    processor = Fparser2Reader()
    processor.process_nodes(fake_parent, [fparser2if_construct])

    elseif = fake_parent.children[0].children[2].children[0]
    assert 'was_elseif' in elseif.annotations
    nested_if = elseif.children[1].children[0]
    assert 'was_elseif' not in nested_if.annotations  # Was manually nested
    elseif2 = nested_if.children[2].children[0]
    assert 'was_elseif' in elseif2.annotations
    nested_if2 = elseif2.children[1].children[0]
    assert nested_if2.children[1].children[0].children[0].name == 'found'


@pytest.mark.usefixtures("disable_declaration_check", "f2008_parser")
def test_handling_case_construct():
    ''' Test that fparser2 Case_Construct is converted to the expected PSyIR
    tree structure.

    TODO #754 fix test so that 'disable_declaration_check' fixture is not
    required.
    '''
    reader = FortranStringReader(
        '''SELECT CASE (selector)
            CASE (label1)
                branch1 = 1
            CASE (label2)
                branch2 = 1
            END SELECT''')
    fparser2case_construct = Execution_Part.match(reader)[0][0]

    fake_parent = Schedule()
    processor = Fparser2Reader()
    processor.process_nodes(fake_parent, [fparser2case_construct])

    # Check a new node was properly generated and connected to parent
    assert len(fake_parent.children) == 1
    ifnode = fake_parent.children[0]
    assert isinstance(ifnode, IfBlock)
    assert ifnode.if_body.ast is fparser2case_construct.content[2]
    assert ifnode.if_body.ast_end is fparser2case_construct.content[2]
    assert 'was_case' in ifnode.annotations
    assert ifnode.condition.children[0].name == 'selector'
    assert ifnode.condition.children[1].name == 'label1'
    assert ifnode.if_body[0].children[0].name == 'branch1'
    assert isinstance(ifnode.else_body[0], IfBlock)
    assert ifnode.else_body[0].condition.children[1].name == 'label2'
    assert ifnode.else_body[0].if_body[0].children[0].name == 'branch2'
    assert ifnode.else_body[0].ast is \
        fparser2case_construct.content[4]
    assert ifnode.else_body[0].children[1].ast is \
        fparser2case_construct.content[4]
    assert ifnode.else_body[0].children[1].ast_end is \
        fparser2case_construct.content[4]
    assert len(ifnode.else_body[0].children) == 2  # SELECT CASE ends here


@pytest.mark.usefixtures("f2008_parser")
def test_case_default():
    ''' Check that the fparser2Reader handles SELECT blocks with
    a default clause.

    '''
    case_clauses = ["CASE default\nbranch3 = 1\nbranch3 = branch3 * 2\n",
                    "CASE (label1)\nbranch1 = 1\n",
                    "CASE (label2)\nbranch2 = 1\n"]

    # Create the symbols that the frontend will expect to already be
    # present in the symbol table.
    symbols = []
    for idx in [1, 2, 3]:
        symbols.append(DataSymbol(f"branch{idx}", INTEGER_TYPE))
    for var_name in ["selector", "label1", "label2"]:
        symbols.append(DataSymbol(var_name, INTEGER_TYPE))

    # Loop over the 3 possible locations for the 'default' clause
    for idx1, idx2, idx3 in [(0, 1, 2), (1, 0, 2), (1, 2, 0)]:
        fortran_text = (
            f"SELECT CASE (selector)\n"
            f"{case_clauses[idx1]}{case_clauses[idx2]}{case_clauses[idx3]}"
            f"END SELECT\n")
        reader = FortranStringReader(fortran_text)
        fparser2case_construct = Execution_Part.match(reader)[0][0]

        fake_parent = Schedule()
        # Ensure we have the necessary symbols in the symbol table.
        for sym in symbols:
            fake_parent.symbol_table.add(sym)

        processor = Fparser2Reader()
        processor.process_nodes(fake_parent, [fparser2case_construct])
        assigns = fake_parent.walk(Assignment)
        # Check that the assignment to 'branch 3' (in the default clause) is
        # the deepest in the tree
        assert "branch3" in str(assigns[2])
        assert isinstance(assigns[2].ast, Assignment_Stmt)
        assert isinstance(assigns[2].parent, Schedule)
        assert isinstance(assigns[2].parent.ast, Assignment_Stmt)
        assert "branch3 * 2" in str(assigns[2].parent.ast_end)
        assert isinstance(assigns[2].parent.parent, IfBlock)
        # Check that the if-body of the parent IfBlock also contains
        # an Assignment
        assert isinstance(assigns[2].parent.parent.children[1], Schedule)
        assert isinstance(assigns[2].parent.parent.children[1].children[0],
                          Assignment)


@pytest.mark.usefixtures("disable_declaration_check", "f2008_parser")
def test_handling_case_list():
    ''' Test that the Case_Construct handler correctly processes CASE
    statements involving a list of conditions.

    TODO #754 fix test so that 'disable_declaration_check' fixture is not
    required.
    '''
    reader = FortranStringReader(
        '''SELECT CASE (my_var)
            CASE (label2, label3)
                branch2 = 1
            END SELECT''')
    fparser2case_construct = Execution_Part.match(reader)[0][0]

    fake_parent = Schedule()
    processor = Fparser2Reader()
    processor.process_nodes(fake_parent, [fparser2case_construct])
    assert len(fake_parent.children) == 1
    ifnode = fake_parent.children[0]
    assert isinstance(ifnode, IfBlock)
    assert isinstance(ifnode.condition, BinaryOperation)
    assert ifnode.condition.operator == BinaryOperation.Operator.OR
    eqnode = ifnode.condition.children[0]
    assert eqnode.operator == BinaryOperation.Operator.EQ
    assert "my_var" in str(eqnode.children[0])
    assert "label2" in str(eqnode.children[1])
    eqnode = ifnode.children[0].children[1]
    assert eqnode.operator == BinaryOperation.Operator.EQ
    assert "my_var" in str(eqnode.children[0])
    assert "label3" in str(eqnode.children[1])

    assert "Reference[name:'branch2']" in str(ifnode.if_body[0].lhs)


@pytest.mark.usefixtures("disable_declaration_check", "f2008_parser")
def test_handling_case_range():
    ''' Test that the Case_Construct handler correctly processes CASE
    statements involving a range.

    TODO #754 fix test so that 'disable_declaration_check' fixture is not
    required.
    '''
    reader = FortranStringReader(
        '''SELECT CASE (my_var)
            CASE (label4:label5)
                branch3 = 1
            END SELECT''')
    fparser2case_construct = Execution_Part.match(reader)[0][0]

    fake_parent = Schedule()
    processor = Fparser2Reader()
    processor.process_nodes(fake_parent, [fparser2case_construct])
    assert len(fake_parent.children) == 1
    ifnode = fake_parent.children[0]
    assert isinstance(ifnode, IfBlock)
    assert isinstance(ifnode.children[0], BinaryOperation)
    assert ifnode.condition.operator == BinaryOperation.Operator.AND
    assert ifnode.condition.children[0].operator == BinaryOperation.Operator.GE
    assert ifnode.condition.children[1].operator == BinaryOperation.Operator.LE
    assert "branch3" in str(ifnode.if_body[0].lhs)


@pytest.mark.usefixtures("disable_declaration_check", "f2008_parser")
def test_handling_case_range_list():
    ''' Test that the Case_Construct handler correctly processes CASE
    statements involving a list of ranges.

    TODO #754 fix test so that 'disable_declaration_check' fixture is not
    required.
    '''
    reader = FortranStringReader(
        '''SELECT CASE (my_var)
            CASE (:label1, label5:, label6)
                branch4 = 1
            END SELECT''')
    # We should end up with:
    #    my_var <= label1 OR my_var >= label5 OR my_var == label6
    fparser2case_construct = Execution_Part.match(reader)[0][0]

    fake_parent = Schedule()
    processor = Fparser2Reader()
    processor.process_nodes(fake_parent, [fparser2case_construct])
    assert len(fake_parent.children) == 1
    ifnode = fake_parent.children[0]
    assert isinstance(ifnode, IfBlock)
    assert isinstance(ifnode.condition, BinaryOperation)
    assert ifnode.condition.operator == BinaryOperation.Operator.OR
    assert ifnode.condition.children[0].operator == BinaryOperation.Operator.LE
    assert "label1" in str(ifnode.condition.children[0].children[1])
    orop = ifnode.condition.children[1]
    assert orop.operator == BinaryOperation.Operator.OR
    assert orop.children[0].operator == BinaryOperation.Operator.GE
    assert "label5" in str(orop.children[0].children[1])
    assert orop.children[1].operator == BinaryOperation.Operator.EQ
    assert "label6" in str(orop.children[1].children[1])
    assert "branch4" in str(ifnode.if_body[0].lhs)


@pytest.mark.usefixtures("disable_declaration_check", "f2008_parser")
def test_handling_invalid_case_construct():
    ''' Test that the Case_Construct handler raises the proper errors when
    it parses invalid or unsupported fparser2 trees.

    TODO #754 fix test so that 'disable_declaration_check' fixture is not
    required.
    '''
    # CASE (default) is just a regular symbol named default
    reader = FortranStringReader(
        '''SELECT CASE (selector)
            CASE (default)
                branch3 = 1
            END SELECT''')
    fparser2case_construct = Execution_Part.match(reader)[0][0]

    fake_parent = Schedule()
    processor = Fparser2Reader()
    processor.process_nodes(fake_parent, [fparser2case_construct])
    assert isinstance(fake_parent.children[0], IfBlock)

    # Test with no opening Select_Case_Stmt
    reader = FortranStringReader(
        '''SELECT CASE (selector)
            CASE (label1)
                branch1 = 1
            CASE (label2)
                branch2 = 1
            END SELECT''')
    fparser2case_construct = Execution_Part.match(reader)[0][0]
    del fparser2case_construct.content[0]
    with pytest.raises(InternalError) as error:
        processor.process_nodes(fake_parent, [fparser2case_construct])
    assert "Failed to find opening case statement in:" in str(error.value)

    # Test with no closing End_Select_Stmt
    reader = FortranStringReader(
        '''SELECT CASE (selector)
            CASE (label1)
                branch1 = 1
            CASE (label2)
                branch2 = 1
            END SELECT''')
    fparser2case_construct = Execution_Part.match(reader)[0][0]
    del fparser2case_construct.content[-1]
    with pytest.raises(InternalError) as error:
        processor.process_nodes(fake_parent, [fparser2case_construct])
    assert "Failed to find closing case statement in:" in str(error.value)

    # Test when one clause is not of the expected type
    reader = FortranStringReader(
        '''SELECT CASE (selector)
            CASE (label1)
                branch1 = 1
            CASE (label2)
                branch2 = 1
            END SELECT''')
    fparser2case_construct = Execution_Part.match(reader)[0][0]
    fparser2case_construct.content[1].items = (Name("Fake"), None)
    with pytest.raises(InternalError) as error:
        processor.process_nodes(fake_parent, [fparser2case_construct])
    assert "to be a Case_Selector but got" in str(error.value)


@pytest.mark.usefixtures("parser")
def test_handling_labelled_case_construct():
    ''' Test that a labelled case construct results in a CodeBlock. '''
    reader = FortranStringReader(
        '''999 SELECT CASE (selector)
            CASE (pick_me)
                branch3 = 1
            END SELECT''')
    fparser2case_construct = Execution_Part.match(reader)[0][0]

    fake_parent = Schedule()
    fake_parent.symbol_table.new_symbol("selector", symbol_type=DataSymbol,
                                        datatype=INTEGER_TYPE)
    fake_parent.symbol_table.new_symbol("pick_me", symbol_type=DataSymbol,
                                        datatype=INTEGER_TYPE)
    fake_parent.symbol_table.new_symbol("branch3", symbol_type=DataSymbol,
                                        datatype=INTEGER_TYPE)
    processor = Fparser2Reader()
    processor.process_nodes(fake_parent, [fparser2case_construct])
    assert len(fake_parent.children) == 1
    assert isinstance(fake_parent.children[0], CodeBlock)


@pytest.mark.usefixtures("f2008_parser")
def test_case_default_only():
    ''' Check that we handle a select case that contains only a
    default clause and is thus redundant. The PSyIR should represent
    only the code that is within the default case.

    '''
    fake_parent = Schedule()
    fake_parent.symbol_table.add(Symbol("a"))
    processor = Fparser2Reader()
    reader = FortranStringReader(
        '''SELECT CASE ( jprstlib )
           CASE DEFAULT
             WRITE(numout,*) 'open ice restart NetCDF file: '
             a = 1
           END SELECT''')
    exe_part = Execution_Part.match(reader)
    processor.process_nodes(fake_parent, exe_part[0])
    # We should have no IfBlock in the resulting PSyIR
    assert len(fake_parent.children) == 2
    assert isinstance(fake_parent.children[0], CodeBlock)
    assert isinstance(fake_parent.children[1], Assignment)


@pytest.mark.usefixtures("disable_declaration_check", "f2008_parser")
def test_handling_binaryopbase():
    ''' Test that fparser2 BinaryOpBase is converted to the expected PSyIR
    tree structure.
    '''
    reader = FortranStringReader("x=1+4")
    fp2binaryop = Execution_Part.match(reader)[0][0]

    fake_parent = Schedule()
    processor = Fparser2Reader()
    processor.process_nodes(fake_parent, [fp2binaryop])
    # Check a new node was generated and connected to parent
    assert len(fake_parent.children) == 1
    new_node = fake_parent[0].rhs
    assert isinstance(new_node, BinaryOperation)
    assert len(new_node.children) == 2
    assert new_node._operator == BinaryOperation.Operator.ADD

    # Test parsing all supported binary operators.
    testlist = (('+', BinaryOperation.Operator.ADD),
                ('-', BinaryOperation.Operator.SUB),
                ('*', BinaryOperation.Operator.MUL),
                ('/', BinaryOperation.Operator.DIV),
                ('**', BinaryOperation.Operator.POW),
                ('==', BinaryOperation.Operator.EQ),
                ('.eq.', BinaryOperation.Operator.EQ),
                ('.EQ.', BinaryOperation.Operator.EQ),
                ('/=', BinaryOperation.Operator.NE),
                ('.ne.', BinaryOperation.Operator.NE),
                ('>', BinaryOperation.Operator.GT),
                ('.GT.', BinaryOperation.Operator.GT),
                ('<', BinaryOperation.Operator.LT),
                ('.lt.', BinaryOperation.Operator.LT),
                ('>=', BinaryOperation.Operator.GE),
                ('.ge.', BinaryOperation.Operator.GE),
                ('<=', BinaryOperation.Operator.LE),
                ('.LE.', BinaryOperation.Operator.LE),
                ('.and.', BinaryOperation.Operator.AND),
                ('.or.', BinaryOperation.Operator.OR))

    for opstring, expected in testlist:
        # Manipulate the fparser2 ParseTree so that it contains the operator
        # under test
        reader = FortranStringReader("x=1" + opstring + "4")
        fp2binaryop = Execution_Part.match(reader)[0][0]
        # And then translate it to PSyIR again.
        fake_parent = Schedule()
        processor.process_nodes(fake_parent, [fp2binaryop])
        assert len(fake_parent.children) == 1
        assert isinstance(fake_parent[0].rhs, BinaryOperation), \
            "Fails when parsing '" + opstring + "'"
        assert fake_parent[0].rhs._operator == expected, \
            "Fails when parsing '" + opstring + "'"

    # Test that an unsupported binary operator creates a CodeBlock
    fake_parent = Schedule()
    fp2binaryop.items = (fp2binaryop.items[0], fp2binaryop.items[1],
                         (fp2binaryop.items[2].items[0], 'unsupported',
                          fp2binaryop.items[2].items[2]))
    processor.process_nodes(fake_parent, [fp2binaryop])
    assert len(fake_parent.children) == 1
    assert isinstance(fake_parent[0].rhs, CodeBlock)


@pytest.mark.usefixtures("disable_declaration_check", "f2008_parser")
def test_handling_unaryopbase():
    ''' Test that fparser2 UnaryOpBase is converted to the expected PSyIR
    tree structure.
    '''
    reader = FortranStringReader("x=-4")
    fp2unaryop = Execution_Part.match(reader)[0][0]

    fake_parent = Schedule()
    processor = Fparser2Reader()
    processor.process_nodes(fake_parent, [fp2unaryop])
    # Check a new node was generated and connected to parent
    assert len(fake_parent.children) == 1
    new_node = fake_parent[0].rhs
    assert isinstance(new_node, UnaryOperation)
    assert len(new_node.children) == 1
    assert new_node._operator == UnaryOperation.Operator.MINUS

    # Test parsing all supported unary operators.
    testlist = (('+', UnaryOperation.Operator.PLUS),
                ('-', UnaryOperation.Operator.MINUS),
                ('.not.', UnaryOperation.Operator.NOT),
                ('.NOT.', UnaryOperation.Operator.NOT))

    for opstring, expected in testlist:
        # Manipulate the fparser2 ParseTree so that it contains the operator
        # under test
        reader = FortranStringReader("x=" + opstring + "4")
        fp2unaryop = Execution_Part.match(reader)[0][0]
        # And then translate it to PSyIR again.
        fake_parent = Schedule()
        processor.process_nodes(fake_parent, [fp2unaryop])
        assert len(fake_parent.children) == 1
        assert isinstance(fake_parent[0].rhs, UnaryOperation), \
            "Fails when parsing '" + opstring + "'"
        assert fake_parent[0].rhs._operator == expected, \
            "Fails when parsing '" + opstring + "'"

    # Test that an unsupported unary operator creates a CodeBlock
    fp2unaryop.items = (fp2unaryop.items[0], fp2unaryop.items[1],
                        ('unsupported', fp2unaryop.items[2].items[1]))
    fake_parent = Schedule()
    processor.process_nodes(fake_parent, [fp2unaryop])

    assert len(fake_parent.children) == 1
    new_node = fake_parent[0].rhs
    assert isinstance(new_node, CodeBlock)


@pytest.mark.usefixtures("f2008_parser")
def test_handling_return_stmt():
    ''' Test that fparser2 Return_Stmt is converted to the expected PSyIR
    tree structure.
    '''
    reader = FortranStringReader("return")
    return_stmt = Execution_Part.match(reader)[0][0]
    assert isinstance(return_stmt, Return_Stmt)

    fake_parent = Schedule()
    processor = Fparser2Reader()
    processor.process_nodes(fake_parent, [return_stmt])
    # Check a new node was generated and connected to parent
    assert len(fake_parent.children) == 1
    new_node = fake_parent.children[0]
    assert isinstance(new_node, Return)
    assert not new_node.children


@pytest.mark.usefixtures("f2008_parser")
def test_handling_labelled_return_stmt():
    ''' Test that a labelled fparser2 Return_Stmt is converted to a CodeBlock.
    '''
    reader = FortranStringReader("999 return")
    return_stmt = Execution_Part.match(reader)[0][0]
    assert isinstance(return_stmt, Return_Stmt)

    fake_parent = Schedule()
    processor = Fparser2Reader()
    processor.process_nodes(fake_parent, [return_stmt])
    # Check a new node was generated and connected to parent
    assert len(fake_parent.children) == 1
    assert isinstance(fake_parent[0], CodeBlock)


@pytest.mark.usefixtures("f2008_parser")
def test_handling_end_subroutine_stmt():
    ''' Test that fparser2 End_Subroutine_Stmt are ignored.'''
    reader = FortranStringReader('''
        subroutine dummy_code()
        end subroutine dummy_code
        ''')
    fparser2endsub = Subroutine_Subprogram.match(reader)[0][-1]

    fake_parent = Schedule()
    processor = Fparser2Reader()
    processor.process_nodes(fake_parent, [fparser2endsub])
    assert not fake_parent.children  # No new children created


# (1/3) fparser2reader::nodes_to_code_block
def test_nodes_to_code_block_1(f2008_parser):
    '''Check that a statement codeblock that is at the "top level" in the
    PSyIR has the structure property set to statement (as it has a
    schedule as parent).

    '''
    reader = FortranStringReader('''
        program test
        do while(a .gt. b)
            c = c + 1
        end do
        end program test
        ''')
    prog = f2008_parser(reader)
    psy = PSyFactory(api="nemo").create(prog)
    schedule = psy.invokes.invoke_list[0].schedule
    assert isinstance(schedule[0], CodeBlock)
    assert schedule[0].structure == CodeBlock.Structure.STATEMENT


# (2/3) fparser2reader::nodes_to_code_block
def test_nodes_to_code_block_2(f2008_parser):
    '''Check that a statement codeblock that is within another statement
    in the PSyIR has the structure property set to statement (as it
    has a schedule as parent).

    '''
    reader = FortranStringReader('''
        program test
        if (.true.) then
            do while(a .gt. b)
                c = c + 1
            end do
        end if
        end program test
        ''')
    prog = f2008_parser(reader)
    psy = PSyFactory(api="nemo").create(prog)
    schedule = psy.invokes.invoke_list[0].schedule
    assert isinstance(schedule[0].if_body[0], CodeBlock)
    assert schedule[0].if_body[0].structure == CodeBlock.Structure.STATEMENT


# (3/3) fparser2reader::nodes_to_code_block
@pytest.mark.usefixtures("f2008_parser")
def test_nodes_to_code_block_3():
    '''Check that a codeblock that has a directive as a parent causes the
    expected exception.
    All directives are now StandaloneDirective or RegionDirective children.
    '''
    with pytest.raises(InternalError) as excinfo:
        _ = Fparser2Reader.nodes_to_code_block(StandaloneDirective(), "hello")
    assert ("A CodeBlock with a Directive as parent is not yet supported."
            in str(excinfo.value))

    with pytest.raises(InternalError) as excinfo:
        _ = Fparser2Reader.nodes_to_code_block(RegionDirective(), "hello")
    assert ("A CodeBlock with a Directive as parent is not yet supported."
            in str(excinfo.value))


def test_named_and_wildcard_use_var(f2008_parser):
    ''' Check that we handle the case where a variable is accessed first by
    a wildcard import and then by a named import. '''
    reader = FortranStringReader('''
        module test_mod
          use some_mod
        contains
          subroutine test_sub1()
            ! a_var here must be being brought into scope by the
            ! `use some_mod` in the module.
            a_var = 1.0
          end subroutine test_sub1
          subroutine test_sub2()
            use some_mod, only: a_var
            a_var = 2.0
          end subroutine test_sub2
        end module test_mod
        ''')
    prog = f2008_parser(reader)
    psy = PSyFactory(api="nemo").create(prog)
    # We should have an entry for "a_var" in the Container symbol table
    # due to the access in "test_sub1". The Container is the first child
    # of the FileContainer node.
    container = psy.container.children[0]
    avar1 = container.symbol_table.lookup("a_var")
    # It must be a generic Symbol since we don't know anything about it
    # pylint: disable=unidiomatic-typecheck
    assert type(avar1) == Symbol
    # There should be no entry for "a_var" in the symbol table for the
    # "test_sub1" routine as it is not declared there.
    schedule = psy.invokes.invoke_list[0].schedule
    assert "a_var" not in schedule.symbol_table
    # There should be another, distinct entry for "a_var" in the symbol table
    # for "test_sub2" as it has a use statement that imports it.
    schedule = psy.invokes.invoke_list[1].schedule
    avar2 = schedule.symbol_table.lookup("a_var")
    assert type(avar2) == Symbol
    assert avar2 is not avar1<|MERGE_RESOLUTION|>--- conflicted
+++ resolved
@@ -596,7 +596,6 @@
     processor = Fparser2Reader()
     # Test exception for unmatching argument list
     with pytest.raises(InternalError) as error:
-<<<<<<< HEAD
         _ = processor.get_routine_schedules("dummy_code", ast)
     assert("PSyclone internal error: The kernel argument list:\n"
            "'['f1', 'f2', 'f3', 'f4']'\n"
@@ -606,17 +605,6 @@
            "REAL(KIND = wp), DIMENSION(:, :) :: f3\n"
            "Specific PSyIR error is \"Could not find 'f4' in the "
            "Symbol Table.\"." in str(error.value))
-=======
-        _ = processor.generate_schedule("dummy_code", ast)
-    assert ("PSyclone internal error: The kernel argument list:\n"
-            "'['f1', 'f2', 'f3', 'f4']'\n"
-            "does not match the variable declarations:\n"
-            "REAL(KIND = wp), DIMENSION(:, :), INTENT(IN) :: f1\n"
-            "REAL(KIND = wp), DIMENSION(:, :), INTENT(OUT) :: f2\n"
-            "REAL(KIND = wp), DIMENSION(:, :) :: f3\n"
-            "Specific PSyIR error is \"Could not find 'f4' in the "
-            "Symbol Table.\"." in str(error.value))
->>>>>>> 1298d795
 
 
 @pytest.mark.usefixtures("f2008_parser")
