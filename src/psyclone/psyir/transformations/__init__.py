--- conflicted
+++ resolved
@@ -118,10 +118,6 @@
            'ReadOnlyVerifyTrans',
            'RegionTrans',
            'ReplaceInductionVariablesTrans',
-<<<<<<< HEAD
            'Sum2CodeTrans',
-           'TransformationError']
-=======
            'TransformationError',
-           'Reference2ArrayRangeTrans']
->>>>>>> 6cc2cedc
+           'Reference2ArrayRangeTrans']