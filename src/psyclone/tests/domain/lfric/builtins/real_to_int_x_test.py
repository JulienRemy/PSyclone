# -----------------------------------------------------------------------------
# BSD 3-Clause License
#
# Copyright (c) 2017-2024, Science and Technology Facilities Council.
# All rights reserved.
#
# Redistribution and use in source and binary forms, with or without
# modification, are permitted provided that the following conditions are met:
#
# * Redistributions of source code must retain the above copyright notice, this
#   list of conditions and the following disclaimer.
#
# * Redistributions in binary form must reproduce the above copyright notice,
#   this list of conditions and the following disclaimer in the documentation
#   and/or other materials provided with the distribution.
#
# * Neither the name of the copyright holder nor the names of its
#   contributors may be used to endorse or promote products derived from
#   this software without specific prior written permission.
#
# THIS SOFTWARE IS PROVIDED BY THE COPYRIGHT HOLDERS AND CONTRIBUTORS
# "AS IS" AND ANY EXPRESS OR IMPLIED WARRANTIES, INCLUDING, BUT NOT
# LIMITED TO, THE IMPLIED WARRANTIES OF MERCHANTABILITY AND FITNESS
# FOR A PARTICULAR PURPOSE ARE DISCLAIMED. IN NO EVENT SHALL THE
# COPYRIGHT HOLDER OR CONTRIBUTORS BE LIABLE FOR ANY DIRECT, INDIRECT,
# INCIDENTAL, SPECIAL, EXEMPLARY, OR CONSEQUENTIAL DAMAGES (INCLUDING,
# BUT NOT LIMITED TO, PROCUREMENT OF SUBSTITUTE GOODS OR SERVICES;
# LOSS OF USE, DATA, OR PROFITS; OR BUSINESS INTERRUPTION) HOWEVER
# CAUSED AND ON ANY THEORY OF LIABILITY, WHETHER IN CONTRACT, STRICT
# LIABILITY, OR TORT (INCLUDING NEGLIGENCE OR OTHERWISE) ARISING IN
# ANY WAY OUT OF THE USE OF THIS SOFTWARE, EVEN IF ADVISED OF THE
# POSSIBILITY OF SUCH DAMAGE.
# -----------------------------------------------------------------------------
# Author: A. R. Porter, STFC Daresbury Lab
# Modified: I. Kavcic and O. Brunt, Met Office
# Modified: R. W. Ford and N. Nobre, STFC Daresbury Lab
# Modified: by J. Henrichs, Bureau of Meteorology

''' Module containing pytest tests of the LFRicRealToIntXKern built-in
    (converting real-valued to integer-valued field elements).'''

import os
import pytest

from psyclone.configuration import Config
from psyclone.domain.lfric.kernel import LFRicKernelMetadata
from psyclone.domain.lfric.lfric_builtins import LFRicRealToIntXKern
from psyclone.parse.algorithm import parse
from psyclone.psyGen import PSyFactory
from psyclone.psyir.nodes import Assignment, Loop
from psyclone.tests.lfric_build import LFRicBuild

# Constants
BASE_PATH = os.path.join(
    os.path.dirname(os.path.dirname(os.path.dirname(os.path.dirname(
        os.path.abspath(__file__))))),
    "test_files", "dynamo0p3")

# The PSyclone API under test
API = "dynamo0.3"


def test_real_to_int_x(tmpdir, monkeypatch, annexed, dist_mem):
    '''
    Test that 1) the '__str__' method of 'LFRicRealToIntXKern' returns the
    expected string and 2) we generate correct code for the built-in
    operation 'Y = INT(X, kind=i_<prec>)' where 'Y' is an integer-valued
    field of kind 'i_<prec>' and 'X' is the real-valued field being
    converted. Test with and without annexed DoFs being computed as this
    affects the generated code. 3) Also test the 'metadata()' method.

    '''
    # Test metadata
    metadata = LFRicRealToIntXKern.metadata()
    assert isinstance(metadata, LFRicKernelMetadata)
    api_config = Config.get().api_conf(API)
    # Test with and without annexed DoFs
    monkeypatch.setattr(api_config, "_compute_annexed_dofs", annexed)
    _, invoke_info = parse(os.path.join(BASE_PATH,
                                        "15.10.3_real_to_int_X_builtin.f90"),
                           api=API)
    psy = PSyFactory(API, distributed_memory=dist_mem).create(invoke_info)

    # Test '__str__' method
    first_invoke = psy.invokes.invoke_list[0]
    kern = first_invoke.schedule.children[0].loop_body[0]
    assert str(kern) == ("Built-in: real_to_int_X (convert a real-valued to "
                         "an integer-valued field)")

    # Test code generation
    code = str(psy.gen)

    # Check that the correct field types and constants are used
    output = (
        "    USE constants_mod, ONLY: r_def, i_def\n"
        "    USE field_mod, ONLY: field_type, field_proxy_type\n"
        "    USE integer_field_mod, ONLY: integer_field_type, "
        "integer_field_proxy_type\n")
    assert output in code

    # Check built-in loop
    output = (
<<<<<<< HEAD
        "      DO df=loop0_start,loop0_stop\n"
        "        ! Built-in: real_to_int_X (convert a real-valued to an "
        "integer-valued field)\n"
=======
        "      DO df = loop0_start, loop0_stop, 1\n"
>>>>>>> e044ba92
        "        f2_data(df) = INT(f1_data(df), kind=i_def)\n"
        "      END DO\n")
    assert output in code

    if not dist_mem:
        assert "undf_aspc1_f2 = f2_proxy%vspace%get_undf()\n" in code
        assert "loop0_stop = undf_aspc1_f2\n" in code
    else:
        output_dm = "loop0_stop = f2_proxy%vspace%get_last_dof_annexed()\n"
        assert output in code
        assert "CALL f2_proxy%set_dirty()\n" in code
        if not annexed:
            output_dm = output_dm.replace("dof_annexed", "dof_owned")
        assert output_dm in code

    # Test compilation of generated code
    assert LFRicBuild(tmpdir).code_compiles(psy)


@pytest.mark.parametrize("kind_name", ["i_native", "i_ncdf"])
def test_real_to_int_x_precision(monkeypatch, kind_name):
    '''
    Test that the built-in picks up and creates correct code for field
    data with precision that is not the default, i.e. not 'i_def'.
    At the moment there is no other integer precision for field data
    so we use random integer precisions from 'constants_mod'.
    However, this does mean that we are not able to check whether the
    generated PSy layer compiles.

    '''
    _, invoke_info = parse(os.path.join(BASE_PATH,
                                        "15.10.3_real_to_int_X_builtin.f90"),
                           api=API)
    psy = PSyFactory(API).create(invoke_info)
    first_invoke = psy.invokes.invoke_list[0]
    table = first_invoke.schedule.symbol_table
    arg = first_invoke.schedule.children[0].loop_body[0].args[0]
    # Set 'f2_data' to another 'i_<prec>'
    sym_kern = table.lookup_with_tag(f"{arg.name}:data")
    monkeypatch.setattr(arg, "_precision", f"{kind_name}")
    monkeypatch.setattr(sym_kern.datatype.partial_datatype.precision,
                        "_name", f"{kind_name}")

    # Test limited code generation (no equivalent field type)
    code = str(psy.gen)
    assert f"USE constants_mod, ONLY: r_def, {kind_name}" in code
    assert (f"INTEGER(KIND={kind_name}), pointer, dimension(:) :: "
            "f2_data => null()") in code
    assert f"f2_data(df) = INT(f1_data(df), kind={kind_name})" in code


def test_real_to_int_x_lowering(fortran_writer):
    '''
    Test that the lower_to_language_level() method works as expected.

    '''
    _, invoke_info = parse(os.path.join(BASE_PATH,
                                        "15.10.3_real_to_int_X_builtin.f90"),
                           api=API)
    psy = PSyFactory(API,
                     distributed_memory=False).create(invoke_info)
    first_invoke = psy.invokes.invoke_list[0]
    kern = first_invoke.schedule.children[0].loop_body[0]
    parent = kern.parent
    lowered = kern.lower_to_language_level()
    assert parent.children[0] is lowered
    assert isinstance(parent.children[0], Assignment)

    loop = first_invoke.schedule.walk(Loop)[0]
    code = fortran_writer(loop)
    assert ("do df = loop0_start, loop0_stop, 1\n"
            "  ! Built-in: real_to_int_X (convert a real-valued to an "
            "integer-valued field)\n"
            "  f2_data(df) = INT(f1_data(df), kind=i_def)\n"
            "enddo") in code<|MERGE_RESOLUTION|>--- conflicted
+++ resolved
@@ -100,13 +100,9 @@
 
     # Check built-in loop
     output = (
-<<<<<<< HEAD
-        "      DO df=loop0_start,loop0_stop\n"
+        "      DO df = loop0_start, loop0_stop, 1\n"
         "        ! Built-in: real_to_int_X (convert a real-valued to an "
         "integer-valued field)\n"
-=======
-        "      DO df = loop0_start, loop0_stop, 1\n"
->>>>>>> e044ba92
         "        f2_data(df) = INT(f1_data(df), kind=i_def)\n"
         "      END DO\n")
     assert output in code
