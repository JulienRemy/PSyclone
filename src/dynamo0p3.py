# ------------------------------------------------------------------------------
# (c) The copyright relating to this work is owned jointly by the Crown,
# Met Office and NERC 2015.
# However, it has been created with the help of the GungHo Consortium,
# whose members are identified at https://puma.nerc.ac.uk/trac/GungHo/wiki
# ------------------------------------------------------------------------------
# Author R. Ford STFC Daresbury Lab

''' This module implements the PSyclone Dynamo 0.3 API by 1)
    specialising the required base classes in parser.py (Descriptor,
    KernelType) and adding a new class (DynFuncDescriptor03) to
    capture function descriptor metadata and 2) specialising the
    required base classes in psyGen.py (PSy, Invokes, Invoke, Schedule,
    Loop, Kern, Inf, Arguments and Argument). '''

# imports
from parse import Descriptor, KernelType, ParseError
import expression as expr
import fparser
import os
from psyGen import PSy, Invokes, Invoke, Schedule, Loop, Kern, Arguments, \
    Argument, Inf, NameSpaceFactory, GenerationError, FieldNotFoundError


# first section : Parser specialisations and classes

# constants
VALID_FUNCTION_SPACES = ["w0", "w1", "w2", "w3", "wtheta", "w2h", "w2v"]

VALID_ANY_SPACE_NAMES = ["any_space_1", "any_space_2", "any_space_3",
                         "any_space_4", "any_space_5", "any_space_6",
                         "any_space_7", "any_space_8", "any_space_9"]

VALID_FUNCTION_SPACE_NAMES = VALID_FUNCTION_SPACES + VALID_ANY_SPACE_NAMES

VALID_OPERATOR_NAMES = ["gh_basis", "gh_diff_basis", "gh_orientation"]

VALID_SCALAR_NAMES = ["gh_rscalar", "gh_iscalar"]
VALID_ARG_TYPE_NAMES = ["gh_field", "gh_operator"] + VALID_SCALAR_NAMES

VALID_ACCESS_DESCRIPTOR_NAMES = ["gh_read", "gh_write", "gh_inc"]

VALID_STENCIL_TYPES = ["x1d", "y1d", "cross", "region"]

# The mapping from meta-data strings to field-access types
# used in this API.
FIELD_ACCESS_MAP = {"write": "gh_write", "read": "gh_read",
                    "readwrite": "gh_rw", "inc": "gh_inc"}


def get_map_name(func_space):
    ''' Returns a dofmap name for the supplied function space. '''
    return "map_" + func_space


def get_ndf_name(func_space):
    ''' Returns a ndf name for this function space. '''
    return "ndf_" + func_space


def get_undf_name(func_space):
    ''' Returns a undf name for this function space. '''
    return "undf_" + func_space


def get_orientation_name(func_space):
    ''' Returns an orientation name for this function space '''
    return "orientation" + "_" + func_space


def get_basis_name(function_space):
    ''' Returns a name for the basis function on this function
    space. The name is unique to the function space, it is not the
    raw metadata value. '''

    return "basis" + "_" + function_space


def get_diff_basis_name(function_space):
    ''' Returns a name for the differential basis function on this
    function space. The name is unique to the function space, it
    is not the raw metadata value. '''
    return "diff_basis" + "_" + function_space


def get_operator_name(operator_name, function_space):
    ''' Returns the names of the specified operator for this
    function space. The name is unique to the function space, it
    is not the raw metadata value. '''
    if operator_name == "gh_orientation":
        return get_orientation_name(function_space)
    elif operator_name == "gh_basis":
        return get_basis_name(function_space)
    elif operator_name == "gh_diff_basis":
        return get_diff_basis_name(function_space)
    else:
        raise GenerationError(
            "Unsupported name '{0}' found. Expected one of {1}".
            format(operator_name, VALID_OPERATOR_NAMES))

# classes


class DynFuncDescriptor03(object):
    ''' The Dynamo 0.3 API includes a function-space descriptor as
    well as an argument descriptor which is not supported by the base
    classes. This class captures the information specified in a
    function-space descriptor. '''

    def __init__(self, func_type):
        self._func_type = func_type
        if func_type.name != 'func_type':
            raise ParseError(
                "In the dynamo0.3 API each meta_func entry must be of type "
                "'func_type' but found '{0}'".format(func_type.name))
        if len(func_type.args) < 2:
            raise ParseError(
                "In the dynamo0.3 API each meta_func entry must have at "
                "least 2 args, but found '{0}'".format(len(func_type.args)))
        self._operator_names = []
        for idx, arg in enumerate(func_type.args):
            if idx == 0:  # first func_type arg
                if arg.name not in VALID_FUNCTION_SPACE_NAMES:
                    raise ParseError(
                        "In the dynamo0p3 API the 1st argument of a "
                        "meta_func entry should be a valid function space "
                        "name (one of {0}), but found '{1}' in '{2}'".format(
                            VALID_FUNCTION_SPACE_NAMES, arg.name, func_type))
                self._function_space_name = arg.name
            else:  # subsequent func_type args
                if arg.name not in VALID_OPERATOR_NAMES:
                    raise ParseError(
                        "In the dynamo0.3 API, the 2nd argument and all "
                        "subsequent arguments of a meta_func entry should "
                        "be a valid operator name (one of {0}), but found "
                        "'{1}' in '{2}".format(VALID_OPERATOR_NAMES,
                                               arg.name, func_type))
                if arg.name in self._operator_names:
                    raise ParseError(
                        "In the dynamo0.3 API, it is an error to specify an "
                        "operator name more than once in a meta_func entry, "
                        "but '{0}' is replicated in '{1}".format(arg.name,
                                                                 func_type))
                self._operator_names.append(arg.name)
        self._name = func_type.name

    @property
    def function_space_name(self):
        ''' Returns the name of the descriptors function space '''
        return self._function_space_name

    @property
    def operator_names(self):
        ''' Returns a list of operators that are associated with this
        descriptors function space '''
        return self._operator_names

    def __repr__(self):
        return "DynFuncDescriptor03({0})".format(self._func_type)

    def __str__(self):
        res = "DynFuncDescriptor03 object" + os.linesep
        res += "  name='{0}'".format(self._name) + os.linesep
        res += "  nargs={0}".format(len(self._operator_names)+1) + os.linesep
        res += "  function_space_name[{0}] = '{1}'".\
               format(0, self._function_space_name) + os.linesep
        for idx, arg in enumerate(self._operator_names):
            res += "  operator_name[{0}] = '{1}'".format(idx+1, arg) + \
                   os.linesep
        return res


class DynArgDescriptor03(Descriptor):
    ''' This class captures the information specified in an argument
    descriptor.'''

    def __init__(self, arg_type):
        self._arg_type = arg_type
        if arg_type.name != 'arg_type':
            raise ParseError(
                "In the dynamo0.3 API each meta_arg entry must be of type "
                "'arg_type', but found '{0}'".format(arg_type.name))
        # we require at least 2 args
        if len(arg_type.args) < 2:
            raise ParseError(
                "In the dynamo0.3 API each meta_arg entry must have at least "
                "2 args, but found '{0}'".format(len(arg_type.args)))
        # the first arg is the type of field, possibly with a *n appended
        self._vector_size = 1
        if isinstance(arg_type.args[0], expr.BinaryOperator):
            # we expect 'field_type * n' to have been specified
            self._type = arg_type.args[0].toks[0].name
            operator = arg_type.args[0].toks[1]
            try:
                self._vector_size = int(arg_type.args[0].toks[2])
            except TypeError:
                raise ParseError(
                    "In the dynamo0.3 API vector notation expects the format "
                    "(field*n) where n is an integer, but the following was "
                    "found '{0}' in '{1}'.".
                    format(str(arg_type.args[0].toks[2]), arg_type))
            if self._type not in VALID_ARG_TYPE_NAMES:
                raise ParseError(
                    "In the dynamo0.3 API the 1st argument of a meta_arg "
                    "entry should be a valid argument type (one of {0}), but "
                    "found '{1}' in '{2}'".format(VALID_ARG_TYPE_NAMES,
                                                  self._type, arg_type))
            if self._type in VALID_SCALAR_NAMES and self._vector_size > 1:
                raise ParseError(
                    "In the dynamo0.3 API vector notation is not supported "
                    "for scalar arguments (found '{0}')".
                    format(arg_type.args[0]))
            if not operator == "*":
                raise ParseError(
                    "In the dynamo0.3 API the 1st argument of a meta_arg "
                    "entry may be a vector but if so must use '*' as the "
                    "separator in the format (field*n), but found '{0}' in "
                    "'{1}'".format(operator, arg_type))
            if not self._vector_size > 1:
                raise ParseError(
                    "In the dynamo0.3 API the 1st argument of a meta_arg "
                    "entry may be a vector but if so must contain a valid "
                    "integer vector size in the format (field*n where n>1), "
                    "but found '{0}' in '{1}'".format(self._vector_size,
                                                      arg_type))

        elif isinstance(arg_type.args[0], expr.FunctionVar):
            # we expect 'field_type' to have been specified
            if arg_type.args[0].name not in VALID_ARG_TYPE_NAMES:
                raise ParseError(
                    "In the dynamo0.3 API Each the 1st argument of a "
                    "meta_arg entry should be a valid argument type (one of "
                    "{0}), but found '{1}' in '{2}'".
                    format(VALID_ARG_TYPE_NAMES, arg_type.args[0].name,
                           arg_type))
            self._type = arg_type.args[0].name
        else:
            raise ParseError(
                "Internal error in DynArgDescriptor03.__init__, (1) should "
                "not get to here")
        # The 2nd arg is an access descriptor
        if arg_type.args[1].name not in VALID_ACCESS_DESCRIPTOR_NAMES:
            raise ParseError(
                "In the dynamo0.3 API the 2nd argument of a meta_arg entry "
                "must be a valid access descriptor (one of {0}), but found "
                "'{1}' in '{2}'".format(VALID_ACCESS_DESCRIPTOR_NAMES,
                                        arg_type.args[1].name, arg_type))
        self._access_descriptor = arg_type.args[1]
        # Currently we only support read-only scalar arguments
        if self._type in VALID_SCALAR_NAMES:
            if self._access_descriptor.name != "gh_read":
                raise ParseError(
                    "In the dynamo0.3 API scalar arguments must be "
                    "read-only (gh_read) but found '{0}' in '{1}'".
                    format(self._access_descriptor.name, arg_type))
        stencil = None
        if self._type == "gh_field":
            if len(arg_type.args) < 3:
                raise ParseError(
                    "In the dynamo0.3 API each meta_arg entry must have at "
                    "least 3 arguments if its first argument is gh_field, but "
                    "found {0} in '{1}'".format(len(arg_type.args), arg_type)
                    )
            # There must be at most 4 arguments.
            if len(arg_type.args) > 4:
                raise ParseError(
                    "In the dynamo0.3 API each meta_arg entry must have at "
                    "most 4 arguments if its first argument is gh_field, but "
                    "found {0} in '{1}'".format(len(arg_type.args), arg_type))
            # The 3rd argument must be a function space name
            if arg_type.args[2].name not in VALID_FUNCTION_SPACE_NAMES:
                raise ParseError(
                    "In the dynamo0.3 API the 3rd argument of a meta_arg "
                    "entry must be a valid function space name if its first "
                    "argument is gh_field (one of {0}), but found '{1}' in "
                    "'{2}".format(VALID_FUNCTION_SPACE_NAMES,
                                  arg_type.args[2].name, arg_type))
            self._function_space1 = arg_type.args[2].name

            # The optional 4th argument is a stencil specification
            if len(arg_type.args) == 4:
                try:
                    stencil = self._get_stencil(arg_type.args[3],
                                                VALID_STENCIL_TYPES)
                except ParseError as err:
                    raise ParseError(
                        "In the dynamo0.3 API the 4th argument of a meta_arg "
                        "entry must be a valid stencil specification but "
                        "entry '{0}' raised the following error:".
                        format(arg_type) + str(err))
        elif self._type == "gh_operator":
            # we expect 4 arguments with the 3rd and 4th each being a
            # function space
            if len(arg_type.args) != 4:
                raise ParseError(
                    "In the dynamo0.3 API each meta_arg entry must have 4 "
                    "arguments if its first argument is gh_operator, but "
                    "found {0} in '{1}'".format(len(arg_type.args), arg_type))
            if arg_type.args[2].name not in VALID_FUNCTION_SPACE_NAMES:
                raise ParseError(
                    "In the dynamo0.3 API the 3rd argument of a meta_arg "
                    "entry must be a valid function space name (one of {0}), "
                    "but found '{1}' in '{2}".
                    format(VALID_FUNCTION_SPACE_NAMES, arg_type.args[2].name,
                           arg_type))
            self._function_space1 = arg_type.args[2].name
            if arg_type.args[3].name not in VALID_FUNCTION_SPACE_NAMES:
                raise ParseError(
                    "In the dynamo0.3 API the 4th argument of a meta_arg "
                    "entry must be a valid function space name (one of {0}), "
                    "but found '{1}' in '{2}".
                    format(VALID_FUNCTION_SPACE_NAMES, arg_type.args[2].name,
                           arg_type))
            self._function_space2 = arg_type.args[3].name
        elif self._type in VALID_SCALAR_NAMES:
            if len(arg_type.args) != 2:
                raise ParseError(
                    "In the dynamo0.3 API each meta_arg entry must have 2 "
                    "arguments if its first argument is gh_{{r,i}}scalar, but "
                    "found {0} in '{1}'".format(len(arg_type.args), arg_type))
            # Scalars don't have a function space
            self._function_space1 = None
        else:  # we should never get to here
            raise ParseError(
                "Internal error in DynArgDescriptor03.__init__, (2) should "
                "not get to here")
        Descriptor.__init__(self, self._access_descriptor.name,
                            self._function_space1, stencil=stencil)

    @property
    def function_space_to(self):
        ''' Return the "to" function space for a gh_operator. This is
        the first function space specified in the metadata. Raise an
        error if this is not an operator. '''
        if self._type == "gh_operator":
            return self._function_space1
        else:
            raise RuntimeError(
                "function_space_to only makes sense for a gh_operator, but "
                "this is a '{0}'".format(self._type))

    @property
    def function_space_from(self):
        ''' Return the "from" function space for a gh_operator. This is
        the second function space specified in the metadata. Raise an
        error if this is not an operator. '''
        if self._type == "gh_operator":
            return self._function_space2
        else:
            raise RuntimeError(
                "function_space_from only makes sense for a gh_operator, but "
                "this is a '{0}'".format(self._type))

    @property
    def function_space(self):
        ''' Return the function space name that this instance operates
        on. In the case of a gh_operator, where there are 2 function
        spaces, return function_space_from. '''
        if self._type == "gh_field":
            return self._function_space1
        elif self._type == "gh_operator":
            return self._function_space2
        elif self._type in VALID_SCALAR_NAMES:
            return None
        else:
            raise RuntimeError(
                "Internal error, DynArgDescriptor03:function_space(), should "
                "not get to here.")

    @property
    def function_spaces(self):
        ''' Return the function space names that this instance operates
        on as a list. In the case of a gh_operator, where there are 2 function
        spaces, we return both. '''
        if self._type == "gh_field":
            return [self.function_space]
        elif self._type == "gh_operator":
            # return to before from to maintain expected ordering
            return [self.function_space_to, self.function_space_from]
        elif self._type in VALID_SCALAR_NAMES:
            return []
        else:
            raise RuntimeError(
                "Internal error, DynArgDescriptor03:function_spaces(), should "
                "not get to here.")

    @property
    def vector_size(self):
        ''' Returns the vector size of the argument. This will be 1 if *n
        has not been specified. '''
        return self._vector_size

    @property
    def type(self):
        ''' returns the type of the argument (gh_field, gh_operator, ...). '''
        return self._type

    def __str__(self):
        res = "DynArgDescriptor03 object" + os.linesep
        res += "  argument_type[0]='{0}'".format(self._type)
        if self._vector_size > 1:
            res += "*"+str(self._vector_size)
        res += os.linesep
        res += "  access_descriptor[1]='{0}'".format(self._access_descriptor) \
               + os.linesep
        if self._type == "gh_field":
            res += "  function_space[2]='{0}'".format(self._function_space1) \
                   + os.linesep
        elif self._type == "gh_operator":
            res += "  function_space_to[2]='{0}'".\
                   format(self._function_space1) + os.linesep
            res += "  function_space_from[3]='{0}'".\
                   format(self._function_space2) + os.linesep
        elif self._type in VALID_SCALAR_NAMES:
            pass  # we have nothing to add if we're a scalar
        else:  # we should never get to here
            raise ParseError("Internal error in DynArgDescriptor03.__str__")
        return res

    def __repr__(self):
        return "DynArgDescriptor03({0})".format(self._arg_type)


class DynKernMetadata(KernelType):
    ''' Captures the Kernel subroutine code and metadata describing
    the subroutine for the Dynamo 0.3 API. '''

    def __init__(self, ast, name=None):
        KernelType.__init__(self, ast, name=name)
        # parse the arg_type metadata
        self._arg_descriptors = []
        for arg_type in self._inits:
            self._arg_descriptors.append(DynArgDescriptor03(arg_type))
        # parse the func_type metadata if it exists
        found = False
        for line in self._ktype.content:
            if isinstance(line, fparser.typedecl_statements.Type):
                for entry in line.selector:
                    if entry == "func_type":
                        if line.entity_decls[0].split()[0].split("(")[0] == \
                                "meta_funcs":
                            found = True
                            break
        if not found:
            func_types = []
        else:
            # use the base class method to extract the information
            func_types = self.getkerneldescriptors(self._ktype,
                                                   var_name="meta_funcs")
        self._func_descriptors = []
        # populate a list of function descriptor objects which we
        # return via the func_descriptors method.
        arg_fs_names = []
        for descriptor in self._arg_descriptors:
            arg_fs_names.extend(descriptor.function_spaces)
        used_fs_names = []
        for func_type in func_types:
            descriptor = DynFuncDescriptor03(func_type)
            fs_name = descriptor.function_space_name
            # check that function space names in meta_funcs are specified in
            # meta_args
            if fs_name not in arg_fs_names:
                raise ParseError(
                    "In the dynamo0.3 API all function spaces specified in "
                    "meta_funcs must exist in meta_args, but '{0}' breaks "
                    "this rule in ...\n'{1}'.".
                    format(fs_name, self._ktype.content))
            if fs_name not in used_fs_names:
                used_fs_names.append(fs_name)
            else:
                raise ParseError(
                    "In the dynamo0.3 API function spaces specified in "
                    "meta_funcs must be unique, but '{0}' is replicated."
                    .format(fs_name))
            self._func_descriptors.append(descriptor)

    @property
    def func_descriptors(self):
        ''' Returns metadata about the function spaces within a
        Kernel. This metadata is provided within Kernel code via the
        meta_funcs variable. Information is returned as a list of
        DynFuncDescriptor03 objects, one for each function space. '''
        return self._func_descriptors

# Second section : PSy specialisations

# classes


class DynamoPSy(PSy):
    ''' The Dynamo specific PSy class. This creates a Dynamo specific
    invokes object (which controls all the required invocation calls).
    It also overrides the PSy gen method so that we generate dynamo
    specific PSy module code. '''

    def __init__(self, invoke_info):
        PSy.__init__(self, invoke_info)
        self._invokes = DynamoInvokes(invoke_info.calls)

    @property
    def gen(self):
        '''
        Generate PSy code for the Dynamo0.3 api.

        :rtype: ast

        '''
        from f2pygen import ModuleGen, UseGen
        # create an empty PSy layer module
        psy_module = ModuleGen(self.name)
        # include required infrastructure modules
        psy_module.add(UseGen(psy_module, name="field_mod", only=True,
                              funcnames=["field_type", "field_proxy_type"]))
        psy_module.add(UseGen(psy_module, name="operator_mod", only=True,
                              funcnames=["operator_type",
                                         "operator_proxy_type"]))
        psy_module.add(UseGen(psy_module, name="quadrature_mod", only=True,
                              funcnames=["quadrature_type"]))
        psy_module.add(UseGen(psy_module, name="constants_mod", only=True,
                              funcnames=["r_def"]))
        # add all invoke specific information
        self.invokes.gen_code(psy_module)
        # inline kernels where requested
        self.inline(psy_module)
        # return the generated code
        return psy_module.root


class DynamoInvokes(Invokes):
    ''' The Dynamo specific invokes class. This passes the Dynamo
    specific invoke class to the base class so it creates the one we
    require. '''

    def __init__(self, alg_calls):
        if False:
            self._0_to_n = DynInvoke(None, None)  # for pyreverse
        Invokes.__init__(self, alg_calls, DynInvoke)


class DynInvoke(Invoke):
    ''' The Dynamo specific invoke class. This passes the Dynamo
    specific schedule class to the base class so it creates the one we
    require.  Also overrides the gen_code method so that we generate
    dynamo specific invocation code. '''

    def __init__(self, alg_invocation, idx):
        if False:
            self._schedule = DynSchedule(None)  # for pyreverse
        Invoke.__init__(self, alg_invocation, idx, DynSchedule)

        # The baseclass works out the algorithms codes unique argument
        # list and stores it in the self._alg_unique_args
        # list. However, the base class currently ignores any qr
        # arguments so we need to add them in.
        self._alg_unique_qr_args = []
        for call in self.schedule.calls():
            if call.qr_required:
                if call.qr_text not in self._alg_unique_qr_args:
                    self._alg_unique_qr_args.append(call.qr_text)
        self._alg_unique_args.extend(self._alg_unique_qr_args)
        # we also need to work out the names to use for the qr
        # arguments within the psy layer. These are stored in the
        # _psy_unique_qr_vars list
        self._psy_unique_qr_vars = []
        for call in self.schedule.calls():
            if call.qr_required:
                if call.qr_name not in self._psy_unique_qr_vars:
                    self._psy_unique_qr_vars.append(call.qr_name)

    @property
    def qr_required(self):
        ''' Returns True if at least one of the kernels in this invoke
        requires QR, otherwise returns False. '''
        required = False
        for call in self.schedule.calls():
            if call.qr_required:
                required = True
                break
        return required

    def unique_declarations(self, datatype, proxy=False):
        ''' Returns a list of all required declarations for the
        specified datatype. If proxy is set to True then the
        equivalent proxy declarations are returned instead. '''
        if datatype not in VALID_ARG_TYPE_NAMES:
            raise GenerationError(
                "unique_declarations called with an invalid datatype. "
                "Expected one of '{0}' but found '{1}'".
                format(str(VALID_ARG_TYPE_NAMES), datatype))
        declarations = []
        for call in self.schedule.calls():
            for arg in call.arguments.args:
                if arg.text is not None:
                    if arg.type == datatype:
                        if proxy:
                            test_name = arg.proxy_declaration_name
                        else:
                            test_name = arg.declaration_name
                        if test_name not in declarations:
                            declarations.append(test_name)
        return declarations

    def arg_for_funcspace(self, fs_name):
        ''' Returns an argument object which is on the requested
        function space. Searches through all Kernel calls in this
        invoke. Currently the first argument object that is found is
        used. Throws an exception if no argument exists. '''
        for kern_call in self.schedule.kern_calls():
<<<<<<< HEAD
            if fs_name in kern_call.arguments.unique_mangled_fss:
                ufs_name = kern_call.arguments.unmangled_fs(fs_name)
                return kern_call.arguments.get_arg_on_space(ufs_name)
        raise GenerationError("Functionspace name '{0}' not found".
                              format(fs_name))
=======
            if fs_name in kern_call.arguments.unique_fss:
                for arg in kern_call.arguments.args:
                    if fs_name in arg.function_spaces:
                        return arg
        raise GenerationError("No argument found on {0} space".format(fs_name))
>>>>>>> 427f1ede

    def unique_fss(self):
        ''' Returns the unique function space names over all kernel
        calls in this invoke. '''
        unique_fs_names = []
        for kern_call in self.schedule.kern_calls():
            for fs_name in kern_call.arguments.unique_mangled_fss:
                if fs_name not in unique_fs_names:
                    unique_fs_names.append(fs_name)
        return unique_fs_names

    def basis_required(self, func_space):
        ''' Returns true if at least one of the kernels in this invoke
        requires a basis function for this function space, otherwise
        it returns False. '''
        # look in each kernel
        for kern_call in self.schedule.kern_calls():
            # At the level of an Invoke, any any-space function-spaces
            # will have been name-mangled
            try:
                unmangled_space = kern_call.arguments.\
                                  unmangled_fs(func_space)
                # is there a descriptor for this function space?
                if kern_call.fs_descriptors.exists(unmangled_space):
                    descriptor = kern_call.fs_descriptors.get_descriptor(
                        unmangled_space)
                    # does this descriptor specify that a basis function
                    # is required?
                    if descriptor.requires_basis:
                        # found a kernel that requires a basis function
                        # for this function space
                        return True

            except GenerationError:
                # This kernel call doesn't have any arg on this space
                pass

        # none of my kernels require a basis function for this function space
        return False

    def diff_basis_required(self, func_space):
        ''' Returns true if at least one of the kernels in this invoke
        requires a differential basis function for this function
        space, otherwise it returns False.'''
        # look in each kernel
        for kern_call in self.schedule.kern_calls():
            # At the level of an Invoke, any any-space function-spaces
            # will have been name-mangled
            try:
                unmangled_space = kern_call.arguments.\
                                  unmangled_fs(func_space)
                # is there a descriptor for this function space?
                if kern_call.fs_descriptors.exists(unmangled_space):
                    descriptor = kern_call.fs_descriptors.get_descriptor(
                        unmangled_space)
                    # does this descriptor specify that a basis function
                    # is required?
                    if descriptor.requires_diff_basis:
                        # found a kernel that requires a diff basis
                        # function for this function space
                        return True
            except GenerationError:
                # This kernel doesn't have an arg on this space
                pass
        # none of my kernels require a diff basis function for this
        # function space
        return False

    def is_coloured(self):
        ''' Returns true if at least one of the loops in the
        schedule of this invoke has been coloured '''
        for loop in self.schedule.loops():
            if loop.loop_type == "colours":
                return True
        return False

    def get_operator_name(self, operator_name, function_space):
        ''' A convenience method that returns an operator name for a
        particular operator on a particular function space. These
        names are specified in function_space_descriptors objects
        contained within Kernel objects. The first Kernel which uses
        the specified function space is used to return the name. If no
        Kernel using this function space exists in this invoke, an
        error is thrown. '''
        for kern_call in self.schedule.kern_calls():
            # At the level of an Invoke, any any-space function-spaces
            # will have been name-mangled
            try:
                unmangled_space = kern_call.arguments.\
                                  unmangled_fs(function_space)
                if kern_call.fs_descriptors.exists(unmangled_space):
                    return get_operator_name(operator_name, function_space)
            except GenerationError:
                # This kernel call doesn't have any arg on this space
                pass
        raise GenerationError(
            "Dyn_invoke:get_operator_name: no kern call with function space "
            "'{0}' and operator '{1}'".format(function_space, operator_name))

    def field_on_space(self, func_space):
        ''' Returns true if a field exists on this space for any
        kernel in this invoke. '''
        for kern_call in self.schedule.kern_calls():
            # At the level of an Invoke, any any-space function-spaces
            # will have been name-mangled
            try:
                unmangled_space = kern_call.arguments.unmangled_fs(func_space)
                if kern_call.field_on_space(unmangled_space):
                    return True
            except GenerationError:
                # This kernel call doesn't have any arg on this space
                pass
        return False

    def gen_code(self, parent):
        ''' Generates Dynamo specific invocation code (the subroutine
        called by the associated invoke call in the algorithm
        layer). This consists of the PSy invocation subroutine and the
        declaration of its arguments. '''
        from f2pygen import SubroutineGen, TypeDeclGen, AssignGen, DeclGen, \
            AllocateGen, DeallocateGen, CallGen, CommentGen
        # Create a namespace manager so we can avoid name clashes
        self._name_space_manager = NameSpaceFactory().create()
        # Create the subroutine
        invoke_sub = SubroutineGen(parent, name=self.name,
                                   args=self.psy_unique_var_names +
                                   self._psy_unique_qr_vars)
        # Add the subroutine argument declarations for real scalars
        r_declarations = self.unique_declarations("gh_rscalar")
        if r_declarations:
            invoke_sub.add(DeclGen(invoke_sub, datatype="real",
                                   kind="r_def", entity_decls=r_declarations,
                                   intent="inout"))

        # Add the subroutine argument declarations for integer scalars
        i_declarations = self.unique_declarations("gh_iscalar")
        if i_declarations:
            invoke_sub.add(DeclGen(invoke_sub, datatype="integer",
                                   entity_decls=i_declarations,
                                   intent="inout"))

        # Add the subroutine argument declarations for fields
        field_declarations = self.unique_declarations("gh_field")
        if len(field_declarations) > 0:
            invoke_sub.add(TypeDeclGen(invoke_sub, datatype="field_type",
                                       entity_decls=field_declarations,
                                       intent="inout"))

        # Add the subroutine argument declarations for operators
        operator_declarations = self.unique_declarations("gh_operator")
        if len(operator_declarations) > 0:
            invoke_sub.add(TypeDeclGen(invoke_sub, datatype="operator_type",
                                       entity_decls=operator_declarations,
                                       intent="inout"))

        # Add the subroutine argument declarations for qr (quadrature
        # rules)
        if len(self._psy_unique_qr_vars) > 0:
            invoke_sub.add(TypeDeclGen(invoke_sub, datatype="quadrature_type",
                                       entity_decls=self._psy_unique_qr_vars,
                                       intent="in"))
        # declare and initialise proxies for each of the (non-scalar)
        # arguments
        invoke_sub.add(CommentGen(invoke_sub, ""))
        invoke_sub.add(CommentGen(invoke_sub, " Initialise field proxies"))
        invoke_sub.add(CommentGen(invoke_sub, ""))
        for arg in self.psy_unique_vars:
            # We don't have proxies for scalars
            if arg.type in VALID_SCALAR_NAMES:
                continue
            if arg.vector_size > 1:
                for idx in range(1, arg.vector_size+1):
                    invoke_sub.add(
                        AssignGen(invoke_sub,
                                  lhs=arg.proxy_name+"("+str(idx)+")",
                                  rhs=arg.name+"("+str(idx)+")%get_proxy()"))
            else:
                invoke_sub.add(AssignGen(invoke_sub, lhs=arg.proxy_name,
                                         rhs=arg.name+"%get_proxy()"))

        field_proxy_decs = self.unique_declarations("gh_field", proxy=True)
        if len(field_proxy_decs) > 0:
            invoke_sub.add(
                TypeDeclGen(invoke_sub,
                            datatype="field_proxy_type",
                            entity_decls=field_proxy_decs))
        op_proxy_decs = self.unique_declarations("gh_operator", proxy=True)
        if len(op_proxy_decs) > 0:
            invoke_sub.add(
                TypeDeclGen(invoke_sub,
                            datatype="operator_proxy_type",
                            entity_decls=op_proxy_decs))
        # Initialise the number of layers
        invoke_sub.add(CommentGen(invoke_sub, ""))
        invoke_sub.add(CommentGen(invoke_sub, " Initialise number of layers"))
        invoke_sub.add(CommentGen(invoke_sub, ""))

        # Use the first argument that is not a scalar
        first_var = None
        for var in self.psy_unique_vars:
            if var.type in ["gh_field", "gh_operator"]:
                first_var = var
                break
        if not first_var:
            raise GenerationError(
                "Cannot create an Invoke with no field/operator arguments")

        # Use our namespace manager to create a unique name unless
        # the context and label match and in this case return the
        # previous name
        nlayers_name = self._name_space_manager.create_name(
            root_name="nlayers", context="PSyVars", label="nlayers")
        invoke_sub.add(
            AssignGen(invoke_sub, lhs=nlayers_name,
                      rhs=first_var.proxy_name_indexed + "%" +
                      first_var.ref_name() + "%get_nlayers()"))
        invoke_sub.add(DeclGen(invoke_sub, datatype="integer",
                               entity_decls=[nlayers_name]))
        if self.qr_required:
            # declare and initialise qr values
            invoke_sub.add(CommentGen(invoke_sub, ""))
            invoke_sub.add(CommentGen(invoke_sub, " Initialise qr values"))
            invoke_sub.add(CommentGen(invoke_sub, ""))
            invoke_sub.add(
                DeclGen(invoke_sub, datatype="integer",
                        entity_decls=["nqp_h", "nqp_v"]))
            invoke_sub.add(
                DeclGen(invoke_sub, datatype="real", pointer=True,
                        kind="r_def", entity_decls=["xp(:,:) => null()"]))
            decl_list = ["zp(:) => null()", "wh(:) => null()",
                         "wv(:) => null()"]
            invoke_sub.add(
                DeclGen(invoke_sub, datatype="real", pointer=True,
                        kind="r_def", entity_decls=decl_list))
            if len(self._psy_unique_qr_vars) > 1:
                raise GenerationError(
                    "Oops, not yet coded for multiple qr values")
            qr_var_name = self._psy_unique_qr_vars[0]
            qr_ptr_vars = {"zp": "xqp_v", "xp": "xqp_h", "wh": "wqp_h",
                           "wv": "wqp_v"}
            qr_vars = ["nqp_h", "nqp_v"]
            for qr_var in qr_ptr_vars.keys():
                invoke_sub.add(
                    AssignGen(invoke_sub, pointer=True, lhs=qr_var,
                              rhs=qr_var_name + "%get_" +
                              qr_ptr_vars[qr_var] + "()"))
            for qr_var in qr_vars:
                invoke_sub.add(
                    AssignGen(invoke_sub, lhs=qr_var,
                              rhs=qr_var_name + "%get_" + qr_var + "()"))
        operator_declarations = []
        var_list = []
        var_dim_list = []
        # loop over all function spaces used by the kernels in this invoke
        # These spaces are name-mangled so that any-space function spaces
        # have a unique name.
        for function_space in self.unique_fss():
            # Initialise information associated with this function space
            invoke_sub.add(CommentGen(invoke_sub, ""))
            invoke_sub.add(
                CommentGen(invoke_sub, " Initialise sizes and "
                           "allocate any basis arrays for "+function_space))
            invoke_sub.add(CommentGen(invoke_sub, ""))
            # Find an argument on this space to use to dereference
            arg = self.arg_for_funcspace(function_space)
            name = arg.proxy_name_indexed
            # initialise ndf for this function space and add name to
            # list to declare later
            ndf_name = get_ndf_name(function_space)
            var_list.append(ndf_name)
            invoke_sub.add(AssignGen(invoke_sub, lhs=ndf_name,
                                     rhs=name +
                                     "%" + arg.ref_name(function_space) +
                                     "%get_ndf()"))
            # if there is a field on this space then initialise undf
            # for this function space and add name to list to declare
            # later
            if self.field_on_space(function_space):
                undf_name = get_undf_name(function_space)
                var_list.append(undf_name)
                invoke_sub.add(AssignGen(invoke_sub, lhs=undf_name,
                                         rhs=name + "%" +
                                         arg.ref_name(function_space) +
                                         "%get_undf()"))
            if self.basis_required(function_space):
                # initialise 'dim' variable for this function space
                # and add name to list to declare later
                lhs = "dim_"+function_space
                var_dim_list.append(lhs)
                rhs = name+"%"+arg.ref_name(function_space)+"%get_dim_space()"
                invoke_sub.add(AssignGen(invoke_sub, lhs=lhs, rhs=rhs))
                # allocate the basis function variable
                alloc_args = "dim_" + function_space + ", " + \
                             get_ndf_name(function_space) + ", nqp_h, nqp_v"
                op_name = self.get_operator_name("gh_basis", function_space)
                invoke_sub.add(AllocateGen(invoke_sub,
                                           op_name+"("+alloc_args+")"))
                # add basis function variable to list to declare later
                operator_declarations.append(op_name+"(:,:,:,:)")
            if self.diff_basis_required(function_space):
                # initialise 'diff_dim' variable for this function
                # space and add name to list to declare later
                lhs = "diff_dim_" + function_space
                var_dim_list.append(lhs)
                rhs = name+"%" + arg.ref_name(function_space) + \
                    "%get_dim_space_diff()"
                invoke_sub.add(AssignGen(invoke_sub, lhs=lhs, rhs=rhs))
                # allocate the diff basis function variable
                alloc_args = "diff_dim_" + function_space + ", " + \
                             get_ndf_name(function_space) + ", nqp_h, nqp_v"
                op_name = self.get_operator_name("gh_diff_basis",
                                                 function_space)
                invoke_sub.add(AllocateGen(invoke_sub,
                                           op_name+"("+alloc_args+")"))
                # add diff basis function variable to list to declare later
                operator_declarations.append(op_name+"(:,:,:,:)")
        if not var_list == []:
            # declare ndf and undf for all function spaces
            invoke_sub.add(DeclGen(invoke_sub, datatype="integer",
                                   entity_decls=var_list))
        if not var_dim_list == []:
            # declare dim and diff_dim for all function spaces
            invoke_sub.add(DeclGen(invoke_sub, datatype="integer",
                                   entity_decls=var_dim_list))
        if not operator_declarations == []:
            # declare the basis function operators
            invoke_sub.add(DeclGen(invoke_sub, datatype="real",
                                   allocatable=True,
                                   kind="r_def",
                                   entity_decls=operator_declarations))

        if self.is_coloured():
            # Add declarations of the colour map and array holding the
            # no. of cells of each colour
            invoke_sub.add(DeclGen(parent, datatype="integer",
                                   pointer=True,
                                   entity_decls=["cmap(:,:)",
                                                 "ncp_colour(:)"]))
            # Declaration of variable to hold the number of colours
            invoke_sub.add(DeclGen(parent, datatype="integer",
                                   entity_decls=["ncolour"]))

        if self.qr_required:
            # add calls to compute the values of any basis arrays
            invoke_sub.add(CommentGen(invoke_sub, ""))
            invoke_sub.add(CommentGen(invoke_sub, " Compute basis arrays"))
            invoke_sub.add(CommentGen(invoke_sub, ""))
            # only look at function spaces that are used by the
            # kernels in this invoke
            for function_space in self.unique_fss():
                # see if a basis function is needed for this function space
                if self.basis_required(function_space):
                    # Create the argument list
                    args = []
                    op_name = self.get_operator_name("gh_basis",
                                                     function_space)
                    args.append(op_name)
                    args.append(get_ndf_name(function_space))
                    args.extend(["nqp_h", "nqp_v", "xp", "zp"])
                    # find an appropriate field to access
                    arg = self.arg_for_funcspace(function_space)
                    name = arg.proxy_name_indexed
                    # insert the basis array call
                    invoke_sub.add(CallGen(invoke_sub,
                                           name=name + "%" +
                                           arg.ref_name(function_space) +
                                           "%compute_basis_function",
                                           args=args))
                if self.diff_basis_required(function_space):
                    # Create the argument list
                    args = []
                    op_name = self.get_operator_name("gh_diff_basis",
                                                     function_space)
                    args.append(op_name)
                    args.append(get_ndf_name(function_space))
                    args.extend(["nqp_h", "nqp_v", "xp", "zp"])
                    # find an appropriate field to access
                    arg = self.arg_for_funcspace(function_space)
                    name = arg.proxy_name_indexed
                    # insert the diff basis array call
                    invoke_sub.add(
                        CallGen(invoke_sub, name=name + "%" +
                                arg.ref_name(function_space) +
                                "%compute_diff_basis_function", args=args))
        invoke_sub.add(CommentGen(invoke_sub, ""))
        invoke_sub.add(CommentGen(invoke_sub, " Call our kernels"))
        invoke_sub.add(CommentGen(invoke_sub, ""))
        # add content from the schedule
        self.schedule.gen_code(invoke_sub)
        if self.qr_required:
            # deallocate all allocated basis function arrays
            invoke_sub.add(CommentGen(invoke_sub, ""))
            invoke_sub.add(CommentGen(invoke_sub, " Deallocate basis arrays"))
            invoke_sub.add(CommentGen(invoke_sub, ""))
            func_space_var_names = []
            # loop over all function spaces used by the kernels in this invoke
            for function_space in self.unique_fss():
                if self.basis_required(function_space):
                    # add the basis array name to the list to use later
                    op_name = self.get_operator_name("gh_basis",
                                                     function_space)
                    func_space_var_names.append(op_name)
                if self.diff_basis_required(function_space):
                    # add the diff_basis array name to the list to use later
                    op_name = self.get_operator_name("gh_diff_basis",
                                                     function_space)
                    func_space_var_names.append(op_name)
            # add the required deallocate call
            invoke_sub.add(DeallocateGen(invoke_sub, func_space_var_names))
        invoke_sub.add(CommentGen(invoke_sub, ""))
        # finally, add me to my parent
        parent.add(invoke_sub)


class DynSchedule(Schedule):
    ''' The Dynamo specific schedule class. This passes the Dynamo
    specific loop and infrastructure classes to the base class so it
    creates the ones we require. '''

    def __init__(self, arg):
        Schedule.__init__(self, DynLoop, DynInf, arg)


class DynLoop(Loop):
    ''' The Dynamo specific Loop class. This passes the Dynamo
    specific loop information to the base class so it creates the one
    we require.  Creates Dynamo specific loop bounds when the code is
    being generated. '''

    def __init__(self, call=None, parent=None,
                 loop_type=""):
        Loop.__init__(self, DynInf, DynKern, call=call, parent=parent,
                      valid_loop_types=["colours", "colour", ""])
        self.loop_type = loop_type

        if self._loop_type == "colours":
            self._variable_name = "colour"
        elif self._loop_type == "colour":
            self._variable_name = "cell"
        else:
            self._variable_name = "cell"

    def has_inc_arg(self, mapping=None):
        ''' Returns True if any of the Kernels called within this loop
        have an argument with INC access. Returns False otherwise. '''
        if mapping is not None:
            my_mapping = mapping
        else:
            my_mapping = FIELD_ACCESS_MAP
        return Loop.has_inc_arg(self, my_mapping)

    def gen_code(self, parent):
        ''' Work out the appropriate loop bounds and variable name
        depending on the loop type and then call the base class to
        generate the code. '''

        # Check that we're not within an OpenMP parallel region if
        # we are a loop over colours.
        if self._loop_type == "colours" and self.is_openmp_parallel():
            raise GenerationError("Cannot have a loop over "
                                  "colours within an OpenMP "
                                  "parallel region.")
        # Set-up loop bounds
        self._start = "1"
        if self._loop_type == "colours":
            self._stop = "ncolour"
        elif self._loop_type == "colour":
            self._stop = "ncp_colour(colour)"
        else:
            self._stop = self.field.proxy_name_indexed + "%" + \
                self.field.ref_name() + "%get_ncell()"
        Loop.gen_code(self, parent)


class DynInf(Inf):
    ''' A Dynamo 0.3 specific infrastructure call factory. No
    infrastructure calls are supported in Dynamo at the moment so we
    just call the base class (which currently recognises the set()
    infrastructure call). '''

    @staticmethod
    def create(call, parent=None):
        ''' Creates a specific infrastructure call. Currently just calls
            the base class method. '''
        return Inf.create(call, parent)


class DynKern(Kern):
    ''' Stores information about Dynamo Kernels as specified by the
    Kernel metadata and associated algorithm call. Uses this
    information to generate appropriate PSy layer code for the Kernel
    instance or to generate a Kernel stub'''

    def __init__(self):
        if False:
            self._arguments = DynKernelArguments(None, None)  # for pyreverse

    def load(self, call, parent=None):
        ''' sets up kernel information with the call object which is
        created by the parser. This object includes information about
        the invoke call and the associated kernel'''
        self._setup_qr(call.ktype.func_descriptors)
        self._setup(call.ktype, call.module_name, call.args, parent)

    def load_meta(self, ktype):
        ''' sets up kernel information with the kernel type object
        which is created by the parser. The object includes the
        metadata describing the kernel code '''

        # create a name for each argument
        from parse import Arg
        args = []
        for idx, descriptor in enumerate(ktype.arg_descriptors):
            pre = None
            if descriptor.type.lower() == "gh_operator":
                pre = "op_"
            elif descriptor.type.lower() == "gh_field":
                pre = "field_"
            elif descriptor.type.lower() == "gh_rscalar":
                pre = "rscalar_"
            elif descriptor.type.lower() == "gh_iscalar":
                pre = "iscalar_"
            else:
                raise GenerationError(
                    "load_meta expected one of '{0}' but "
                    "found '{1}'".format(VALID_ARG_TYPE_NAMES,
                                         descriptor.type))
            args.append(Arg("variable", pre+str(idx+1)))
        # initialise qr so we can test whether it is required
        self._setup_qr(ktype.func_descriptors)
        if self._qr_required:
            # it is required so add a qr algorithm argument
            args.append(Arg("variable", "qr"))
        self._setup(ktype, "dummy_name", args, None)

    def _setup_qr(self, func_descriptors):
        ''' initialisation of the qr information. This may be needed before
        general setup so is computed in a separate method. '''
        self._qr_required = False
        for descriptor in func_descriptors:
            if len(descriptor.operator_names) > 0:
                self._qr_required = True
                break

    def _setup(self, ktype, module_name, args, parent):
        ''' internal setup of kernel information. '''
        from parse import KernelCall
        Kern.__init__(self, DynKernelArguments,
                      KernelCall(module_name, ktype, args),
                      parent, check=False)
        self._func_descriptors = ktype.func_descriptors
        self._fs_descriptors = FSDescriptors(ktype.func_descriptors)
        # dynamo 0.3 api kernels require quadrature rule arguments to be
        # passed in if one or more basis functions are used by the kernel.
        self._qr_args = {"nh": "nqp_h", "nv": "nqp_v", "h": "wh", "v": "wv"}
        # perform some consistency checks as we have switched these
        # off in the base class
        if self._qr_required:
            # check we have an extra argument in the algorithm call
            if len(ktype.arg_descriptors)+1 != len(args):
                raise GenerationError(
                    "error: QR is required for kernel '{0}' which means that "
                    "a QR argument must be passed by the algorithm layer. "
                    "Therefore the number of arguments specified in the "
                    "kernel metadata '{1}', must be one less than the number "
                    "of arguments in the algorithm layer. However, I found "
                    "'{2}'".format(ktype.procedure.name,
                                   len(ktype.arg_descriptors),
                                   len(args)))
        else:
            # check we have the same number of arguments in the
            # algorithm call and the kernel metadata
            if len(ktype.arg_descriptors) != len(args):
                raise GenerationError(
                    "error: QR is not required for kernel '{0}'. Therefore "
                    "the number of arguments specified in the kernel "
                    "metadata '{1}', must equal the number of arguments in "
                    "the algorithm layer. However, I found '{2}'".
                    format(ktype.procedure.name,
                           len(ktype.arg_descriptors), len(args)))
        # if there is a quadrature rule, what is the name of the
        # algorithm argument?
        self._qr_text = ""
        self._qr_name = ""
        if self._qr_required:
            qr_arg = args[-1]
            self._qr_text = qr_arg.text
            self._name_space_manager = NameSpaceFactory().create()
            # use our namespace manager to create a unique name unless
            # the context and label match and in this case return the
            # previous name
            self._qr_name = self._name_space_manager.create_name(
                root_name=qr_arg.varName, context="AlgArgs",
                label=self._qr_text)

    @property
    def fs_descriptors(self):
        ''' Returns a list of function space descriptor objects of
        type FSDescriptor which contain information about the function
        spaces. '''
        return self._fs_descriptors

    @property
    def qr_required(self):
        ''' Returns True if this kernel makes use of a quadrature
        rule, else returns False. '''
        return self._qr_required

    @property
    def qr_text(self):
        ''' Returns the QR argument-text used by the algorithm layer
        in the calling argument list. '''
        return self._qr_text

    @property
    def qr_name(self):
        ''' Returns a Quadrature-rule name for this Kernel. '''
        return self._qr_name

    def local_vars(self):
        ''' Returns the names used by the Kernel that vary from one
        invocation to the next and therefore require privatisation
        when parallelised. '''
        lvars = []
        # Dof maps for fields
        for unique_fs in self.arguments.unique_fss:
            if self.field_on_space(unique_fs):
                # A map is required as there is a field on this space
                lvars.append(get_map_name(unique_fs))
        # Orientation maps
        for unique_fs in self.arguments.unique_fss:
            if self._fs_descriptors.exists(unique_fs):
                fs_descriptor = self._fs_descriptors.get_descriptor(unique_fs)
                if fs_descriptor.orientation:
                    lvars.append(fs_descriptor.orientation_name)
        return lvars

    def field_on_space(self, func_space):
        ''' Returns True if a field exists on this space for this kernel. '''
        if func_space in self.arguments.unique_fss:
            for arg in self.arguments.args:
                if arg.function_space == func_space and \
                        arg.type == "gh_field":
                    return True
        return False

    def _create_arg_list(self, parent, my_type="call"):
        ''' creates the kernel call or kernel stub subroutine argument
        list. For kernel stubs it also creates the data
        declarations. '''
        from f2pygen import DeclGen, AssignGen, UseGen
        if my_type == "subroutine":
            # add in any required USE associations
            parent.add(UseGen(parent, name="constants_mod", only=True,
                              funcnames=["r_def"]))
        # create the argument list
        arglist = []
        if self._arguments.has_operator:
            # 0.5: provide cell position
            arglist.append("cell")
            if my_type == "subroutine":
                parent.add(DeclGen(parent, datatype="integer", intent="in",
                                   entity_decls=["cell"]))
        # 1: provide mesh height
        arglist.append("nlayers")
        if my_type == "subroutine":
            parent.add(DeclGen(parent, datatype="integer", intent="in",
                               entity_decls=["nlayers"]))
        # 2: Provide data associated with fields in the order
        #    specified in the metadata.  If we have a vector field
        #    then generate the appropriate number of arguments.
        first_arg = True
        first_arg_decl = None
        for arg in self._arguments.args:
<<<<<<< HEAD
            # Generate the name-mangled function space that this
            # argument is on
            mangled_fs = self.arguments.mangled_fs(arg.function_space)
            undf_name = get_undf_name(mangled_fs)
=======

>>>>>>> 427f1ede
            if arg.type == "gh_field":
                undf_name = self._fs_descriptors.undf_name(arg.function_space)
                dataref = "%data"
                if arg.vector_size > 1:
                    for idx in range(1, arg.vector_size+1):
                        if my_type == "subroutine":
                            text = (arg.name + "_" + mangled_fs +
                                    "_v" + str(idx))
                            intent = arg.intent
                            decl = DeclGen(parent, datatype="real",
                                           kind="r_def", dimension=undf_name,
                                           intent=intent, entity_decls=[text])
                            parent.add(decl)
                            if first_arg:
                                first_arg = False
                                first_arg_decl = decl
                        else:
                            text = arg.proxy_name + "(" + str(idx) + ")" + \
                                dataref
                        arglist.append(text)
                else:
                    if my_type == "subroutine":
                        text = arg.name + "_" + mangled_fs
                        intent = arg.intent
                        decl = DeclGen(parent, datatype="real",
                                       kind="r_def", dimension=undf_name,
                                       intent=intent, entity_decls=[text])
                        parent.add(decl)
                        if first_arg:
                            first_arg = False
                            first_arg_decl = decl
                    else:
                        text = arg.proxy_name + dataref
                    arglist.append(text)

            elif arg.type == "gh_operator":
                if my_type == "subroutine":
                    size = arg.name + "_ncell_3d"
                    arglist.append(size)
                    decl = DeclGen(parent, datatype="integer", intent="in",
                                   entity_decls=[size])
                    parent.add(decl)
                    if first_arg:
                        first_arg = False
                        first_arg_decl = decl
                    text = arg.name
                    arglist.append(text)
                    # Look-up the name of the to and from function spaces as
                    # they are known within the invoke
                    mangled_fs_to = (self.arguments.
                                     mangled_fs(arg.descriptor.
                                                function_space_to))
                    mangled_fs_from = (self.arguments.
                                       mangled_fs(arg.descriptor.
                                                  function_space_from))
                    intent = arg.intent
                    ndf_name_to = get_ndf_name(mangled_fs_to)
                    ndf_name_from = get_ndf_name(mangled_fs_from)
                    parent.add(DeclGen(parent, datatype="real",
                                       kind="r_def",
                                       dimension=ndf_name_to + "," +
                                       ndf_name_from + "," + size,
                                       intent=intent, entity_decls=[text]))
                else:
                    arglist.append(arg.proxy_name_indexed+"%ncell_3d")
                    arglist.append(arg.proxy_name_indexed+"%local_stencil")

            elif arg.type in VALID_SCALAR_NAMES:
                if my_type == "subroutine":
                    if arg.type == "gh_rscalar":
                        decl = DeclGen(parent, datatype="real", kind="r_def",
                                       intent=arg.intent,
                                       entity_decls=[arg.name])
                    elif arg.type == "gh_iscalar":
                        decl = DeclGen(parent, datatype="integer",
                                       intent=arg.intent,
                                       entity_decls=[arg.name])
                    else:
                        raise GenerationError(
                            "Internal error: expected arg type to be one "
                            "of '{0}' but got '{1}'".format(VALID_SCALAR_NAMES,
                                                            arg.type))
                    parent.add(decl)
                arglist.append(arg.name)

            else:
                raise GenerationError(
                    "Unexpected arg type found in "
                    "dynamo0p3.py:DynKern:gen_code(). Expected one of '{0}' "
                    "but found '{1}'".format(VALID_ARG_TYPE_NAMES, arg.type))
        # 3: For each function space (in the order they appear in the
        # metadata arguments)
        for unique_fs in self.arguments.unique_fss:
            mangled_fs = self.arguments.mangled_fs(unique_fs)
            # 3.1 Provide compulsory arguments common to operators and
            # fields on a space. There is one: "ndf".
            ndf_name = get_ndf_name(mangled_fs)
            arglist.append(ndf_name)
            if my_type == "subroutine":
                parent.add(
                    DeclGen(parent, datatype="integer", intent="in",
                            entity_decls=[ndf_name]))
            # 3.1.1 Provide additional compulsory arguments if there
            # is a field on this space
            if self.field_on_space(unique_fs):
                undf_name = get_undf_name(mangled_fs)
                arglist.append(undf_name)
                map_name = get_map_name(mangled_fs)
                arglist.append(map_name)
                if my_type == "subroutine":
                    # ndf* declarations need to be before argument
                    # declarations as some compilers don't like
                    # declarations after they have been used. We place
                    # ndf* before the first argument declaration
                    # (field or operator) (rather than after nlayers)
                    # as this keeps the declarations in the order
                    # specified in the metadata and first used by
                    # fields/operators.
                    parent.add(DeclGen(parent, datatype="integer", intent="in",
                                       entity_decls=[undf_name]),
                               position=["before", first_arg_decl.root])
                    parent.add(DeclGen(parent, datatype="integer", intent="in",
                                       dimension=ndf_name,
                                       entity_decls=[map_name]))
            # 3.2 Provide any optional arguments. These arguments are
            # associated with the keyword arguments (basis function,
            # differential basis function and orientation) for a
            # function space.
            if self._fs_descriptors.exists(unique_fs):
                descriptor = self._fs_descriptors.get_descriptor(unique_fs)
                if descriptor.requires_basis:
                    basis_name = get_basis_name(mangled_fs)
                    arglist.append(basis_name)
                    if my_type == "subroutine":
                        # the size of the first dimension for a
                        # basis array depends on the
                        # function space. The values are
                        # w0=1, w1=3, w2=3, w3=1, wtheta=1, w2h=3, w2v=3
                        first_dim = None
                        if unique_fs.lower() in ["w0", "w3", "wtheta"]:
                            first_dim = "1"
                        elif unique_fs.lower() in ["w1", "w2", "w2h", "w2v"]:
                            first_dim = "3"
                        else:
                            raise GenerationError(
                                "Unsupported space for basis function, "
                                "expecting one of {0} but found "
                                "'{1}'".format(VALID_FUNCTION_SPACES,
                                               unique_fs))
                        parent.add(DeclGen(parent, datatype="real",
                                           kind="r_def", intent="in",
                                           dimension=first_dim + "," +
                                           ndf_name + "," +
                                           self._qr_args["nh"] + "," +
                                           self._qr_args["nv"],
                                           entity_decls=[basis_name]))
                if descriptor.requires_diff_basis:
                    diff_basis_name = get_diff_basis_name(mangled_fs)
                    arglist.append(diff_basis_name)
                    if my_type == "subroutine":
                        # the size of the first dimension for a
                        # differential basis array depends on the
                        # function space. The values are
                        # w0=3, w1=3, w2=1, w3=1, wtheta=3, w2h=1, w2v=1
                        first_dim = None
                        if unique_fs.lower() in ["w2", "w3", "w2h", "w2v"]:
                            first_dim = "1"
                        elif unique_fs.lower() in ["w0", "w1", "wtheta"]:
                            first_dim = "3"
                        else:
                            raise GenerationError(
                                "Unsupported space for differential basis "
                                "function, expecting one of {0} but found "
                                "'{1}'".format(VALID_FUNCTION_SPACES,
                                               unique_fs))
                        parent.add(DeclGen(parent, datatype="real",
                                           kind="r_def", intent="in",
                                           dimension=first_dim + "," +
                                           ndf_name + "," +
                                           self._qr_args["nh"] + "," +
                                           self._qr_args["nv"],
                                           entity_decls=[diff_basis_name]))
                if descriptor.requires_orientation:
                    orientation_name = descriptor.orientation_name
                    arglist.append(orientation_name)
                    if my_type == "subroutine":
                        parent.add(DeclGen(parent, datatype="integer",
                                           intent="in", dimension=ndf_name,
                                           entity_decls=[orientation_name]))
            # 3.3 Fix for boundary_dofs array to the boundary
            # condition kernel (enforce_bc_kernel) arguments
            if self.name.lower() == "enforce_bc_code" and \
               unique_fs.lower() == "any_space_1":
                arglist.append("boundary_dofs")
                if my_type == "subroutine":
                    ndf_name = get_ndf_name(mangled_fs)
                    parent.add(DeclGen(parent, datatype="integer", intent="in",
                                       dimension=ndf_name+",2",
                                       entity_decls=["boundary_dofs"]))
                if my_type == "call":
                    parent.add(DeclGen(parent, datatype="integer",
                                       pointer=True, entity_decls=[
                                           "boundary_dofs(:,:) => null()"]))
                    proxy_name = self._arguments.get_arg_on_space(
                        "any_space_1").proxy_name
                    new_parent, position = parent.start_parent_loop()
                    new_parent.add(AssignGen(new_parent, pointer=True,
                                             lhs="boundary_dofs",
                                             rhs=proxy_name +
                                             "%vspace%get_boundary_dofs()"),
                                   position=["before", position])
        # 4: Provide qr arguments if required
        if self._qr_required:
            arglist.extend([self._qr_args["nh"], self._qr_args["nv"],
                            self._qr_args["h"], self._qr_args["v"]])
            if my_type == "subroutine":
                parent.add(DeclGen(parent, datatype="integer", intent="in",
                                   entity_decls=[self._qr_args["nh"],
                                                 self._qr_args["nv"]]))
                parent.add(DeclGen(parent, datatype="real", kind="r_def",
                                   intent="in", dimension=self._qr_args["nh"],
                                   entity_decls=[self._qr_args["h"]]))
                parent.add(DeclGen(parent, datatype="real", kind="r_def",
                                   intent="in", dimension=self._qr_args["nv"],
                                   entity_decls=[self._qr_args["v"]]))
        return arglist

    @property
    def gen_stub(self):
        ''' output a kernel stub '''
        from f2pygen import ModuleGen, SubroutineGen

        # remove "_code" from the name if it exists to determine the
        # base name which (if dynamo0.3 naming conventions are
        # followed) is used as the root for the module and subroutine
        # names.
        if self.name.lower().endswith("_code"):
            base_name = self.name[:-5]
        else:
            # TODO: add a warning here when logging is added
            base_name = self.name

        # create an empty PSy layer module
        psy_module = ModuleGen(base_name+"_mod")

        # create the subroutine
        sub_stub = SubroutineGen(psy_module, name=base_name+"_code",
                                 implicitnone=True)
        # create the arglist and declarations
        arglist = self._create_arg_list(sub_stub, my_type="subroutine")
        # add the arglist
        sub_stub.args = arglist
        # add the subroutine to the parent module
        psy_module.add(sub_stub)
        return psy_module.root

    @property
    def incremented_field(self, mapping=None):
        ''' Returns the argument corresponding to a field that has
        INC access.  '''
        if mapping is None:
            my_mapping = FIELD_ACCESS_MAP
        else:
            my_mapping = mapping
        return Kern.incremented_field(self, my_mapping)

    @property
    def written_field(self, mapping=None):
        ''' Returns the argument corresponding to a field that has
        WRITE access '''
        if mapping is None:
            my_mapping = FIELD_ACCESS_MAP
        else:
            my_mapping = mapping
        return Kern.written_field(self, my_mapping)

    def gen_code(self, parent):
        ''' Generates dynamo version 0.3 specific psy code for a call to
            the dynamo kernel instance. '''
        from f2pygen import CallGen, DeclGen, AssignGen, UseGen, CommentGen, \
            IfThenGen
        parent.add(DeclGen(parent, datatype="integer",
                           entity_decls=["cell"]))

        # If this kernel is being called from within a coloured
        # loop then we have to look-up the colour map
        if self.is_coloured():

            # Find which argument object has INC access in order to look-up
            # the colour map
            try:
                arg = self.incremented_field
            except FieldNotFoundError:
                # TODO Warn that we're colouring a kernel that has
                # no field object with INC access
                arg = self.written_field

            new_parent, position = parent.start_parent_loop()
            # Add the look-up of the colouring map for this kernel
            # call
            new_parent.add(CommentGen(new_parent, ""),
                           position=["before", position])
            new_parent.add(CommentGen(new_parent, " Look-up colour map"),
                           position=["before", position])
            new_parent.add(CommentGen(new_parent, ""),
                           position=["before", position])
            name = arg.proxy_name_indexed + \
                "%" + arg.ref_name() + "%get_colours"
            new_parent.add(CallGen(new_parent,
                                   name=name,
                                   args=["ncolour", "ncp_colour", "cmap"]),
                           position=["before", position])
            new_parent.add(CommentGen(new_parent, ""),
                           position=["before", position])

            # We must pass the colour map to the dofmap/orientation
            # lookup rather than just the cell
            dofmap_args = "cmap(colour, cell)"
        else:
            # This kernel call has not been coloured
            #  - is it OpenMP parallel, i.e. are we a child of
            # an OpenMP directive?
            if self.is_openmp_parallel():
                try:
                    # It is OpenMP parallel - does it have an argument
                    # with INC access?
                    arg = self.incremented_field
                except FieldNotFoundError:
                    arg = None
                if arg:
                    raise GenerationError("Kernel {0} has an argument with "
                                          "INC access and therefore must "
                                          "be coloured in order to be "
                                          "parallelised with OpenMP".
                                          format(self._name))
            dofmap_args = "cell"

        # create a maps_required logical which we can use to add in
        # spacer comments if necessary
        maps_required = False
        for unique_fs in self.arguments.unique_fss:
            if self.field_on_space(unique_fs):
                maps_required = True

        # function-space maps initialisation and their declarations
        if maps_required:
            parent.add(CommentGen(parent, ""))
        for unique_fs in self.arguments.unique_fss:
            mangled_fs = self.arguments.mangled_fs(unique_fs)
            if self.field_on_space(unique_fs):
                # A map is required as there is a field on this space
                map_name = get_map_name(mangled_fs)
                field = self._arguments.get_arg_on_space(unique_fs)
                parent.add(AssignGen(parent, pointer=True, lhs=map_name,
                                     rhs=field.proxy_name_indexed +
                                     "%" + field.ref_name(mangled_fs) +
                                     "%get_cell_dofmap("+dofmap_args+")"))
        if maps_required:
            parent.add(CommentGen(parent, ""))
        decl_map_names = []
        for unique_fs in self.arguments.unique_fss:
            mangled_fs = self.arguments.mangled_fs(unique_fs)
            if self.field_on_space(unique_fs):
                # A map is required as there is a field on this space
                map_name = get_map_name(mangled_fs)
                decl_map_names.append(map_name+"(:) => null()")
        if len(decl_map_names) > 0:
            parent.add(DeclGen(parent, datatype="integer", pointer=True,
                               entity_decls=decl_map_names))
        # orientation arrays initialisation and their declarations
        orientation_decl_names = []
        for unique_fs in self.arguments.unique_fss:
            mangled_fs = self.arguments.mangled_fs(unique_fs)
            if self._fs_descriptors.exists(unique_fs):
                fs_descriptor = self._fs_descriptors.get_descriptor(unique_fs)
                if fs_descriptor.orientation:
                    field = self._arguments.get_arg_on_space(unique_fs)
                    oname = get_orientation_name(mangled_fs)
                    orientation_decl_names.append(oname+"(:) => null()")
                    parent.add(
                        AssignGen(parent, pointer=True,
                                  lhs=oname,
                                  rhs=field.proxy_name_indexed + "%" +
                                  field.ref_name(unique_fs) +
                                  "%get_cell_orientation(" +
                                  dofmap_args + ")"))
        if orientation_decl_names:
            parent.add(DeclGen(parent, datatype="integer", pointer=True,
                               entity_decls=orientation_decl_names))
            parent.add(CommentGen(parent, ""))

        arglist = self._create_arg_list(parent)

        # generate the kernel call and associated use statement
        parent.add(CallGen(parent, self._name, arglist))
        if not self.module_inline:
            parent.add(UseGen(parent, name=self._module_name,
                              only=True, funcnames=[self._name]))
        # 5: Fix for boundary_dofs array in matrix_vector_mm_code
        if self.name == "matrix_vector_mm_code":
            # In matrix_vector_mm_code, all fields are on the same
            # (unknown) space. Therefore we can use any field to
            # dereference. We choose the 2nd one as that is what is
            # done in the manual implementation.
            reference_arg = self.arguments.args[1]
            enforce_bc_arg = self.arguments.args[0]
            space_name = "w2"
            kern_func_space_name = enforce_bc_arg.function_space
            ndf_name = get_ndf_name(kern_func_space_name)
            undf_name = get_undf_name(kern_func_space_name)
            map_name = get_map_name(kern_func_space_name)
            w2_proxy_name = reference_arg.proxy_name
            self._name_space_manager = NameSpaceFactory().create()
            fs_name = self._name_space_manager.create_name(root_name="fs")
            boundary_dofs_name = self._name_space_manager.create_name(
                root_name="boundary_dofs_"+space_name)
            parent.add(UseGen(parent, name="function_space_mod",
                              only=True, funcnames=[space_name]))
            parent.add(DeclGen(parent, datatype="integer", pointer=True,
                               entity_decls=[boundary_dofs_name +
                                             "(:,:) => null()"]))
            parent.add(DeclGen(parent, datatype="integer",
                               entity_decls=[fs_name]))
            new_parent, position = parent.start_parent_loop()
            new_parent.add(AssignGen(new_parent, lhs=fs_name,
                                     rhs=reference_arg.name +
                                     "%which_function_space()"),
                           position=["before", position])
            if_then = IfThenGen(new_parent, fs_name+" .eq. "+space_name)
            new_parent.add(if_then, position=["before", position])
            if_then.add(AssignGen(if_then, pointer=True,
                                  lhs=boundary_dofs_name,
                                  rhs=w2_proxy_name +
                                  "%vspace%get_boundary_dofs()"))
            parent.add(CommentGen(parent, ""))
            if_then = IfThenGen(parent, fs_name+" .eq. "+space_name)
            parent.add(if_then)
            nlayers_name = self._name_space_manager.create_name(
                root_name="nlayers", context="PSyVars", label="nlayers")
            parent.add(UseGen(parent, name="enforce_bc_kernel_mod", only=True,
                              funcnames=["enforce_bc_code"]))
            if_then.add(CallGen(if_then, "enforce_bc_code",
                                [nlayers_name,
                                 enforce_bc_arg.proxy_name+"%data",
                                 ndf_name, undf_name, map_name,
                                 boundary_dofs_name]))
            parent.add(CommentGen(parent, ""))


class FSDescriptor(object):
    ''' Provides information about a particular function space. '''

    def __init__(self, descriptor):
        self._descriptor = descriptor

    @property
    def requires_basis(self):
        ''' Returns True if a basis function is associated with this
        function space, otherwise it returns False. '''
        if "gh_basis" in self._descriptor.operator_names:
            return True
        else:
            return False

    @property
    def requires_diff_basis(self):
        ''' Returns True if a differential basis function is
        associated with this function space, otherwise it returns
        False. '''
        if "gh_diff_basis" in self._descriptor.operator_names:
            return True
        else:
            return False

    @property
    def requires_orientation(self):
        ''' Returns True if an orientation function is
        associated with this function space, otherwise it returns
        False. '''
        if "gh_orientation" in self._descriptor.operator_names:
            return True
        else:
            return False

    @property
    def fs_name(self):
        ''' Returns the raw metadata value of this function space. '''
        return self._descriptor.function_space_name

    @property
    def orientation_name(self):
        ''' Returns a name for orientation on this function space. The
        name is unique to the function space, it is not the raw
        metadata value. '''
        for operator_name in self._descriptor.operator_names:
            if operator_name == "gh_orientation":
                return get_orientation_name(self._descriptor.
                                            function_space_name)
        raise GenerationError(
            "Internal logic error: FS-Descriptor:orientation_name: This "
            "descriptor has no orientation so can not have a name")

    @property
    def orientation(self):
        ''' Returns True if orientation is associated with this
        function space, otherwise it returns False. '''
        for operator_name in self._descriptor.operator_names:
            if operator_name == "gh_orientation":
                return True
        return False


class FSDescriptors(object):
    ''' Contains a collection of FSDescriptor objects and methods
    that provide information across these objects. '''

    def __init__(self, descriptors):
        self._orig_descriptors = descriptors
        self._descriptors = []
        for descriptor in descriptors:
            self._descriptors.append(FSDescriptor(descriptor))

    @property
    def orientation(self):
        ''' Return True if at least one descriptor specifies
        orientation, otherwise return False. '''
        for descriptor in self._descriptors:
            if descriptor.orientation:
                return True
        return False

    @property
    def orientation_names(self):
        ''' Returns a list of all orientation names used in this
        objects collection of FSDescriptor objects. '''
        names = []
        for descriptor in self._descriptors:
            if descriptor.orientation:
                names.append(descriptor.orientation_name)
        return names

    def exists(self, fs_name):
        ''' Return True if a descriptor with the specified function
        space name exists, otherwise return False. '''
        for descriptor in self._descriptors:
            if descriptor.fs_name == fs_name:
                return True
        return False

    def get_descriptor(self, fs_name):
        ''' Return the descriptor with the specified function space
        name. If it does not exist raise an error.'''
        for descriptor in self._descriptors:
            if descriptor.fs_name == fs_name:
                return descriptor
        raise GenerationError(
            "FSDescriptors:get_descriptor: there is no descriptor for "
            "function space {0}".format(fs_name))


class DynKernelArguments(Arguments):
    ''' Provides information about Dynamo kernel call arguments
    collectively, as specified by the kernel argument metadata. '''

    def __init__(self, call, parent_call):
        if False:  # for pyreverse
            self._0_to_n = DynKernelArgument(None, None, None)
        Arguments.__init__(self, parent_call)
        self._args = []
        for (idx, arg) in enumerate(call.ktype.arg_descriptors):
            self._args.append(DynKernelArgument(self, arg, call.args[idx],
                                                parent_call))
        self._dofs = []
        self._unique_mangled_fss = []
        self._unique_fss = []
        # Generate a static list of the unique function spaces used
        # by the set of arguments
        for arg in self._args:
            for function_space in arg.function_spaces:
                if function_space not in self._unique_fss:
                    self._unique_fss.append(function_space)
                mangled_space = self.mangled_fs(function_space)
                if mangled_space not in self._unique_mangled_fss:
                    self._unique_mangled_fss.append(mangled_space)

    def get_arg_on_space(self, func_space):
        '''Returns the first argument (field or operator) found that
        is on the specified function space. If no field or operator is
        found an exception is raised.'''
        for arg in self._args:
            if func_space in arg.function_spaces:
                return arg
        raise FieldNotFoundError("DynKernelArguments:get_arg_on_space: there "
                                 "is no field or operator with function space "
                                 "{0}".format(func_space))

    @property
    def has_operator(self):
        ''' Returns true if at least one of the arguments is an operator. '''
        for arg in self._args:
            if arg.type == "gh_operator":
                return True
        return False

    @property
    def unique_fss(self):
        ''' Returns a unique list of (un-mangled) function spaces used by the
        arguments of this kernel - i.e. the names of the function spaces as
        they appear in kernel meta-data. '''
        return self._unique_fss

    @property
    def unique_mangled_fss(self):
        ''' Returns a unique list of mangled function spaces used by the
        arguments. These spaces are name-mangled such that those that are
        any-space are valid within the scope of an Invoke. '''
        return self._unique_mangled_fss

    def iteration_space_arg(self, mapping=None):
        ''' Returns the first argument that is written to. This can be
        used to dereference for the iteration space. '''
        if mapping is not None:
            my_mapping = mapping
        else:
            my_mapping = FIELD_ACCESS_MAP
        arg = Arguments.iteration_space_arg(self, my_mapping)
        return arg

    @property
    def dofs(self):
        ''' Currently required for invoke base class although this
        makes no sense for dynamo. Need to refactor the invoke class
        and pull out dofs into the gunghoproto api. '''
        return self._dofs

    def mangled_fs(self, function_space):
        ''' Mangles the name of any-space function-spaces such that they are
        unique to a kernel. We do this by simply appending the name of the
        *first* kernel argument that is on this space. If the supplied space
        is not any-space then its name is left unchanged. '''
        if function_space in VALID_ANY_SPACE_NAMES:
            # This argument is on any space. We append the
            # name of the *first* argument that is on this space
            # to the name of the space in order to generate
            # a unique name.
            return (function_space + "_" +
                    self.get_arg_on_space(function_space).name)
        else:
            return function_space

    def unmangled_fs(self, function_space):
        ''' Un-mangles the name of any-space function-spaces such that they are
        as specified in kernel meta-data '''
        if function_space not in self.unique_mangled_fss:
            raise GenerationError(
                "Cannot un-mangle the name of function space '{0}' because "
                "this kernel has no argument on that space".
                format(function_space))
        for space in VALID_ANY_SPACE_NAMES:
            if space in function_space:
                return space
        return function_space


class DynKernelArgument(Argument):
    ''' Provides information about individual Dynamo kernel call
    arguments as specified by the kernel argument metadata. '''

    def __init__(self, kernel_args, arg, arg_info, call):
        # arg is of type DynArgDescriptor03 and holds the information
        # obtained by the parser
        self._arg = arg
        # Keep a reference to DynKernelArguments object that contains
        # this argument. This permits us to manage name-mangling for
        # any-space function spaces.
        self._kernel_args = kernel_args
        Argument.__init__(self, call, arg_info, arg.access)
        self._vector_size = arg.vector_size
        self._type = arg.type

    @property
    def descriptor(self):
        ''' return a descriptor object which contains Kernel
        metadata about this argument '''
        return self._arg

    def ref_name(self, function_space=None):
        ''' Returns the name used to dereference this type of argument. '''
        if not function_space:
            function_space = self.function_space
        else:
            function_space = self._kernel_args.unmangled_fs(function_space)
        if function_space not in self.function_spaces:
            raise GenerationError(
                "DynKernelArgument:ref_name(fs). The supplied function space "
                "(fs='{0}') is not one of the function spaces associated with "
                "this argument (fss='{1}')".format(function_space,
                                                   self.function_spaces))
        if self._type == "gh_field":
            return "vspace"
        elif self._type == "gh_operator":
            if function_space == self.descriptor.function_space_from:
                return "fs_from"
            elif function_space == self.descriptor.function_space_to:
                return "fs_to"
            else:
                raise GenerationError(
                    "ref_name: Error, function space '{0}' is one of the "
                    "gh_operator function spaces '{1}' but is not being "
                    "returned by either function_space from '{2}' or "
                    "function_space_to '{3}'".format(
                        function_space, self.function_spaces,
                        self.descriptor.function_space_from,
                        self.descriptor.function_space_to))
        else:
            raise GenerationError(
                "ref_name: Error, unsupported arg type '{0}' found".
                format(self._type))

    @property
    def type(self):
        ''' Returns the type of this argument. '''
        return self._type

    @property
    def vector_size(self):
        ''' Returns the vector size of this argument as specified in
        the Kernel metadata. '''
        return self._vector_size

    @property
    def proxy_name(self):
        ''' Returns the proxy name for this argument. '''
        return self._name+"_proxy"

    @property
    def proxy_declaration_name(self):
        ''' Returns the proxy name for this argument with the array
        dimensions added if required. '''
        if self._vector_size > 1:
            return self.proxy_name+"("+str(self._vector_size)+")"
        else:
            return self.proxy_name

    @property
    def declaration_name(self):
        ''' Returns the name for this argument with the array
        dimensions added if required. '''
        if self._vector_size > 1:
            return self._name+"("+str(self._vector_size)+")"
        else:
            return self._name

    @property
    def proxy_name_indexed(self):
        ''' Returns the proxy name for this argument with an
        additional index which accesses the first element for a vector
        argument. '''
        if self._vector_size > 1:
            return self._name+"_proxy(1)"
        else:
            return self._name+"_proxy"

    @property
    def function_space(self):
        ''' Returns the expected finite element function space for this
            argument as specified by the kernel argument metadata. '''
        return self._arg.function_space

    @property
    def function_spaces(self):
        ''' Returns the expected finite element function spaces for this
            argument as a list as specified by the kernel argument
            metadata. '''
        return self._arg.function_spaces

    @property
    def intent(self):
        ''' Returns the fortran intent of this argument. '''
        if self.access == "gh_read":
            return "in"
        elif self.access == "gh_write":
            return "out"
        elif self.access == "gh_inc":
            return "inout"
        else:
            raise GenerationError(
                "Expecting argument access to be one of 'gh_read, gh_write, "
                "gh_inc' but found '{0}'".format(self.access))<|MERGE_RESOLUTION|>--- conflicted
+++ resolved
@@ -606,19 +606,11 @@
         invoke. Currently the first argument object that is found is
         used. Throws an exception if no argument exists. '''
         for kern_call in self.schedule.kern_calls():
-<<<<<<< HEAD
             if fs_name in kern_call.arguments.unique_mangled_fss:
                 ufs_name = kern_call.arguments.unmangled_fs(fs_name)
                 return kern_call.arguments.get_arg_on_space(ufs_name)
-        raise GenerationError("Functionspace name '{0}' not found".
-                              format(fs_name))
-=======
-            if fs_name in kern_call.arguments.unique_fss:
-                for arg in kern_call.arguments.args:
-                    if fs_name in arg.function_spaces:
-                        return arg
-        raise GenerationError("No argument found on {0} space".format(fs_name))
->>>>>>> 427f1ede
+        raise GenerationError(
+            "No argument found on '{0}' space".format(fs_name))
 
     def unique_fss(self):
         ''' Returns the unique function space names over all kernel
@@ -1293,16 +1285,11 @@
         first_arg = True
         first_arg_decl = None
         for arg in self._arguments.args:
-<<<<<<< HEAD
-            # Generate the name-mangled function space that this
-            # argument is on
-            mangled_fs = self.arguments.mangled_fs(arg.function_space)
-            undf_name = get_undf_name(mangled_fs)
-=======
-
->>>>>>> 427f1ede
             if arg.type == "gh_field":
-                undf_name = self._fs_descriptors.undf_name(arg.function_space)
+                # Generate the name-mangled function space that this
+                # argument is on
+                mangled_fs = self.arguments.mangled_fs(arg.function_space)
+                undf_name = get_undf_name(mangled_fs)
                 dataref = "%data"
                 if arg.vector_size > 1:
                     for idx in range(1, arg.vector_size+1):
